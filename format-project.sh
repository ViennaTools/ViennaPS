--- conflicted
+++ resolved
@@ -3,15 +3,10 @@
 # note: if you aliased clang-format, invoke this script using
 # bash -i format-project.sh
 
-<<<<<<< HEAD
-find include/ -iname "*.hpp" -o -iname "*.cpp" | while read -r i; do clang-format -i "$i"; done
-find Examples/ -iname "*.hpp" -o -iname "*.cpp" | while read -r i; do clang-format -i "$i"; done
-=======
 find `pwd` -iname "*.hpp" -o -iname "*.cpp" -not -path "./build*" -not -path "./dependencies/*" | while read -r i; do clang-format -i "$i"; done
 
 # cmake-format can be installed with `pip install --upgrade cmakelang`
 if command -v cmake-format &> /dev/null
 then
     find `pwd` -iname "CMakeLists.txt" -o -iname "*.cmake.in" -not -path "./build*" -not -path "./dependencies/*"  | while read -r i; do cmake-format --line-width 100 -i "$i"; done
-fi
->>>>>>> 4551d8cb
+fi