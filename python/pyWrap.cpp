#include "pyWrapDimension.hpp"

PYBIND11_MODULE(VIENNAPS_MODULE_NAME, module) {
  module.doc() =
      "ViennaPS is a header-only C++ process simulation library which "
      "includes surface and volume representations, a ray tracer, and physical "
      "models for the simulation of microelectronic fabrication processes. The "
      "main design goals are simplicity and efficiency, tailored towards "
      "scientific simulations.";

  // set version string of python module
  module.attr("__version__") = versionString();
  module.attr("version") = versionString();

  // wrap omp_set_num_threads to control number of threads
  module.def("setNumThreads", &omp_set_num_threads);

  module.def("gpuAvailable", &gpuAvailable,
             "Check if ViennaPS was compiled with GPU support.");

  // Logger
  py::class_<Logger, SmartPointer<Logger>>(module, "Logger", py::module_local())
      .def_static("setLogLevel", &Logger::setLogLevel)
      .def_static("getLogLevel", &Logger::getLogLevel)
      .def_static("setLogFile", &Logger::setLogFile)
      .def_static("appendToLogFile", &Logger::appendToLogFile)
      .def_static("closeLogFile", &Logger::closeLogFile)
      .def_static("getInstance", &Logger::getInstance,
                  py::return_value_policy::reference)
      .def("addDebug", &Logger::addDebug)
      .def("addTiming", (Logger & (Logger::*)(const std::string &, double)) &
                            Logger::addTiming)
      .def("addTiming",
           (Logger & (Logger::*)(const std::string &, double, double)) &
               Logger::addTiming)
      .def("addInfo", &Logger::addInfo)
      .def("addWarning", &Logger::addWarning)
      .def("addError", &Logger::addError, py::arg("s"),
           py::arg("shouldAbort") = true)
      .def("print", [](Logger &instance) { instance.print(std::cout); });

  // Material enum
  auto matEnum =
      py::native_enum<Material>(module, "Material", "enum.IntEnum",
                                "Material types for domain and level sets");
#define ENUM_BIND(id, sym, cat, dens, cond, color)                             \
  matEnum.value(#sym, Material::sym);
  MATERIAL_LIST(ENUM_BIND)
#undef ENUM_BIND
  matEnum.finalize();

  // MaterialMap
  py::class_<MaterialMap, SmartPointer<MaterialMap>>(module, "MaterialMap")
      .def(py::init<>())
      .def("insertNextMaterial", &MaterialMap::insertNextMaterial,
           py::arg("material") = Material::Undefined)
      .def("getMaterialAtIdx", &MaterialMap::getMaterialAtIdx)
      .def("getMaterialMap", &MaterialMap::getMaterialMap)
      .def("size", &MaterialMap::size)
      .def_static("mapToMaterial", &MaterialMap::mapToMaterial<T>,
                  "Map a float to a material.")
      .def_static("isMaterial", &MaterialMap::isMaterial<T>)
      .def_static("toString",
                  py::overload_cast<const Material>(&MaterialMap::toString),
                  "Get the name of a material.");

  // Meta Data Enum
  py::native_enum<MetaDataLevel>(module, "MetaDataLevel", "enum.IntEnum")
      .value("NONE", MetaDataLevel::NONE)
      .value("GRID", MetaDataLevel::GRID)
      .value("PROCESS", MetaDataLevel::PROCESS)
      .value("FULL", MetaDataLevel::FULL)
      .finalize();

  // Render Mode Enum
  py::native_enum<RenderMode>(module, "RenderMode", "enum.IntEnum")
      .value("SURFACE", RenderMode::SURFACE)
      .value("INTERFACE", RenderMode::INTERFACE)
      .value("VOLUME", RenderMode::VOLUME)
      .finalize();

  // HoleShape Enum
  py::native_enum<HoleShape>(module, "HoleShape", "enum.IntEnum")
      .value("FULL", HoleShape::FULL)
      .value("HALF", HoleShape::HALF)
      .value("QUARTER", HoleShape::QUARTER)
      .finalize();

  /****************************************************************************
   *                               MODEL FRAMEWORK                            *
   ****************************************************************************/

  // Units
  // Length
  py::native_enum<decltype(units::Length::METER)>(module, "LengthUnit",
                                                  "enum.IntEnum")
      .value("METER", units::Length::METER)
      .value("CENTIMETER", units::Length::CENTIMETER)
      .value("MILLIMETER", units::Length::MILLIMETER)
      .value("MICROMETER", units::Length::MICROMETER)
      .value("NANOMETER", units::Length::NANOMETER)
      .value("ANGSTROM", units::Length::ANGSTROM)
      .value("UNDEFINED", units::Length::UNDEFINED)
      .finalize();

  py::class_<units::Length>(module, "Length")
      .def_static("setUnit", py::overload_cast<const std::string &>(
                                 &units::Length::setUnit))
      .def_static("getInstance", &units::Length::getInstance,
                  py::return_value_policy::reference)
      .def("convertMeter", &units::Length::convertMeter)
      .def("convertCentimeter", &units::Length::convertCentimeter)
      .def("convertMillimeter", &units::Length::convertMillimeter)
      .def("convertMicrometer", &units::Length::convertMicrometer)
      .def("convertNanometer", &units::Length::convertNanometer)
      .def("convertAngstrom", &units::Length::convertAngstrom)
      .def("toString", &units::Length::toString)
      .def("toShortString", &units::Length::toShortString);

  // Time
  py::native_enum<decltype(units::Time::MINUTE)>(module, "TimeUnit",
                                                 "enum.IntEnum")
      .value("MINUTE", units::Time::MINUTE)
      .value("SECOND", units::Time::SECOND)
      .value("MILLISECOND", units::Time::MILLISECOND)
      .value("UNDEFINED", units::Time::UNDEFINED)
      .finalize();

  py::class_<units::Time>(module, "Time")
      .def_static("setUnit",
                  py::overload_cast<const std::string &>(&units::Time::setUnit))
      .def_static("getInstance", &units::Time::getInstance,
                  py::return_value_policy::reference)
      .def("convertMinute", &units::Time::convertMinute)
      .def("convertSecond", &units::Time::convertSecond)
      .def("convertMillisecond", &units::Time::convertMillisecond)
      .def("toString", &units::Time::toString)
      .def("toShortString", &units::Time::toShortString);

  // ProcessParams
  py::class_<ProcessParams<T>, SmartPointer<ProcessParams<T>>>(module,
                                                               "ProcessParams")
      .def(py::init<>())
      .def("insertNextScalar", &ProcessParams<T>::insertNextScalar)
      .def("getScalarData",
           (T & (ProcessParams<T>::*)(int)) & ProcessParams<T>::getScalarData)
      .def("getScalarData", (const T &(ProcessParams<T>::*)(int) const) &
                                ProcessParams<T>::getScalarData)
      .def("getScalarData", (T & (ProcessParams<T>::*)(const std::string &)) &
                                ProcessParams<T>::getScalarData)
      .def("getScalarDataIndex", &ProcessParams<T>::getScalarDataIndex)
      .def("getScalarData", (std::vector<T> & (ProcessParams<T>::*)()) &
                                ProcessParams<T>::getScalarData)
      .def("getScalarData",
           (const std::vector<T> &(ProcessParams<T>::*)() const) &
               ProcessParams<T>::getScalarData)
      .def("getScalarDataLabel", &ProcessParams<T>::getScalarDataLabel);

  // Plasma Etching Parameters
  py::class_<PlasmaEtchingParameters<T>::MaskType>(
      module, "PlasmaEtchingParametersMask")
      .def(py::init<>())
      .def_readwrite("rho", &PlasmaEtchingParameters<T>::MaskType::rho)
      .def_readwrite("A_sp", &PlasmaEtchingParameters<T>::MaskType::A_sp)
      .def_readwrite("B_sp", &PlasmaEtchingParameters<T>::MaskType::B_sp)
      .def_readwrite("Eth_sp", &PlasmaEtchingParameters<T>::MaskType::Eth_sp);

  py::class_<PlasmaEtchingParameters<T>::PolymerType>(
      module, "PlasmaEtchingParametersPolymer")
      .def(py::init<>())
      .def_readwrite("rho", &PlasmaEtchingParameters<T>::PolymerType::rho)
      .def_readwrite("A_sp", &PlasmaEtchingParameters<T>::PolymerType::A_sp)
      .def_readwrite("B_sp", &PlasmaEtchingParameters<T>::PolymerType::B_sp)
      .def_readwrite("Eth_sp",
                     &PlasmaEtchingParameters<T>::PolymerType::Eth_sp);

  py::class_<PlasmaEtchingParameters<T>::MaterialType>(
      module, "PlasmaEtchingParametersSubstrate")
      .def(py::init<>())
      .def_readwrite("rho", &PlasmaEtchingParameters<T>::MaterialType::rho)
      .def_readwrite("k_sigma",
                     &PlasmaEtchingParameters<T>::MaterialType::k_sigma)
      .def_readwrite("beta_sigma",
                     &PlasmaEtchingParameters<T>::MaterialType::beta_sigma)
      .def_readwrite("Eth_sp",
                     &PlasmaEtchingParameters<T>::MaterialType::Eth_sp)
      .def_readwrite("A_sp", &PlasmaEtchingParameters<T>::MaterialType::A_sp)
      .def_readwrite("B_sp", &PlasmaEtchingParameters<T>::MaterialType::B_sp)
      //  .def_readwrite("theta_g_sp",
      //                 &PlasmaEtchingParameters<T>::MaterialType::theta_g_sp)
      .def_readwrite("Eth_ie",
                     &PlasmaEtchingParameters<T>::MaterialType::Eth_ie)
      .def_readwrite("A_ie", &PlasmaEtchingParameters<T>::MaterialType::A_ie)
      .def_readwrite("B_ie", &PlasmaEtchingParameters<T>::MaterialType::B_ie);
  //  .def_readwrite("theta_g_ie",
  //  &PlasmaEtchingParameters<T>::MaterialType::theta_g_ie);

  py::class_<PlasmaEtchingParameters<T>::PassivationType>(
      module, "PlasmaEtchingParametersPassivation")
      .def(py::init<>())
      .def_readwrite("Eth_ie",
                     &PlasmaEtchingParameters<T>::PassivationType::Eth_ie)
      .def_readwrite("A_ie",
                     &PlasmaEtchingParameters<T>::PassivationType::A_ie);

  py::class_<PlasmaEtchingParameters<T>::IonType>(module,
                                                  "PlasmaEtchingParametersIons")
      .def(py::init<>())
      .def_readwrite("meanEnergy",
                     &PlasmaEtchingParameters<T>::IonType::meanEnergy)
      .def_readwrite("sigmaEnergy",
                     &PlasmaEtchingParameters<T>::IonType::sigmaEnergy)
      .def_readwrite("exponent", &PlasmaEtchingParameters<T>::IonType::exponent)
      .def_readwrite("inflectAngle",
                     &PlasmaEtchingParameters<T>::IonType::inflectAngle)
      .def_readwrite("n_l", &PlasmaEtchingParameters<T>::IonType::n_l)
      .def_readwrite("minAngle", &PlasmaEtchingParameters<T>::IonType::minAngle)
      .def_readwrite("thetaRMin",
                     &PlasmaEtchingParameters<T>::IonType::thetaRMin)
      .def_readwrite("thetaRMax",
                     &PlasmaEtchingParameters<T>::IonType::thetaRMax);

  py::class_<PlasmaEtchingParameters<T>>(module, "PlasmaEtchingParameters")
      .def(py::init<>())
      .def_readwrite("ionFlux", &PlasmaEtchingParameters<T>::ionFlux)
      .def_readwrite("etchantFlux", &PlasmaEtchingParameters<T>::etchantFlux)
      .def_readwrite("passivationFlux",
                     &PlasmaEtchingParameters<T>::passivationFlux)
      .def_readwrite("etchStopDepth",
                     &PlasmaEtchingParameters<T>::etchStopDepth)
      .def_readwrite("beta_E", &PlasmaEtchingParameters<T>::beta_E)
      .def_readwrite("beta_P", &PlasmaEtchingParameters<T>::beta_P)
      .def_readwrite("Mask", &PlasmaEtchingParameters<T>::Mask)
      .def_readwrite("Substrate", &PlasmaEtchingParameters<T>::Substrate)
      .def_readwrite("Passivation", &PlasmaEtchingParameters<T>::Passivation)
      .def_readwrite("Ions", &PlasmaEtchingParameters<T>::Ions);

  // CF4O2 Parameters
  py::class_<CF4O2Parameters<T>::MaskType>(module, "CF4O2ParametersMask")
      .def(py::init<>())
      .def_readwrite("rho", &CF4O2Parameters<T>::MaskType::rho)
      .def_readwrite("A_sp", &CF4O2Parameters<T>::MaskType::A_sp)
      .def_readwrite("Eth_sp", &CF4O2Parameters<T>::MaskType::Eth_sp);

  py::class_<CF4O2Parameters<T>::SiType>(module, "CF4O2ParametersSi")
      .def(py::init<>())
      .def_readwrite("rho", &CF4O2Parameters<T>::SiType::rho)
      .def_readwrite("k_sigma", &CF4O2Parameters<T>::SiType::k_sigma)
      .def_readwrite("beta_sigma", &CF4O2Parameters<T>::SiType::beta_sigma)
      .def_readwrite("Eth_sp", &CF4O2Parameters<T>::SiType::Eth_sp)
      .def_readwrite("A_sp", &CF4O2Parameters<T>::SiType::A_sp)
      .def_readwrite("Eth_ie", &CF4O2Parameters<T>::SiType::Eth_ie)
      .def_readwrite("A_ie", &CF4O2Parameters<T>::SiType::A_ie);

  py::class_<CF4O2Parameters<T>::SiGeType>(module, "CF4O2ParametersSiGe")
      .def(py::init<>())
      .def_readwrite("x", &CF4O2Parameters<T>::SiGeType::x)
      .def_readwrite("rho", &CF4O2Parameters<T>::SiGeType::rho)
      .def_readwrite("k_sigma", &CF4O2Parameters<T>::SiGeType::k_sigma)
      .def_readwrite("beta_sigma", &CF4O2Parameters<T>::SiGeType::beta_sigma)
      .def_readwrite("Eth_sp", &CF4O2Parameters<T>::SiGeType::Eth_sp)
      .def_readwrite("A_sp", &CF4O2Parameters<T>::SiGeType::A_sp)
      .def_readwrite("Eth_ie", &CF4O2Parameters<T>::SiGeType::Eth_ie)
      .def_readwrite("A_ie", &CF4O2Parameters<T>::SiGeType::A_ie)
      .def("k_sigma_SiGe", &CF4O2Parameters<T>::SiGeType::k_sigma_SiGe);

  py::class_<CF4O2Parameters<T>::PassivationType>(module,
                                                  "CF4O2ParametersPassivation")
      .def(py::init<>())
      .def_readwrite("Eth_O_ie", &CF4O2Parameters<T>::PassivationType::Eth_O_ie)
      .def_readwrite("Eth_C_ie", &CF4O2Parameters<T>::PassivationType::Eth_C_ie)
      .def_readwrite("A_O_ie", &CF4O2Parameters<T>::PassivationType::A_O_ie)
      .def_readwrite("A_C_ie", &CF4O2Parameters<T>::PassivationType::A_C_ie);

  py::class_<CF4O2Parameters<T>::IonType>(module, "CF4O2ParametersIons")
      .def(py::init<>())
      .def_readwrite("meanEnergy", &CF4O2Parameters<T>::IonType::meanEnergy)
      .def_readwrite("sigmaEnergy", &CF4O2Parameters<T>::IonType::sigmaEnergy)
      .def_readwrite("exponent", &CF4O2Parameters<T>::IonType::exponent)
      .def_readwrite("inflectAngle", &CF4O2Parameters<T>::IonType::inflectAngle)
      .def_readwrite("n_l", &CF4O2Parameters<T>::IonType::n_l)
      .def_readwrite("minAngle", &CF4O2Parameters<T>::IonType::minAngle);

  py::class_<CF4O2Parameters<T>>(module, "CF4O2Parameters")
      .def(py::init<>())
      .def_readwrite("ionFlux", &CF4O2Parameters<T>::ionFlux)
      .def_readwrite("etchantFlux", &CF4O2Parameters<T>::etchantFlux)
      .def_readwrite("oxygenFlux", &CF4O2Parameters<T>::oxygenFlux)
      .def_readwrite("polymerFlux", &CF4O2Parameters<T>::polymerFlux)
      .def_readwrite("etchStopDepth", &CF4O2Parameters<T>::etchStopDepth)
      .def_readwrite("fluxIncludeSticking",
                     &CF4O2Parameters<T>::fluxIncludeSticking)
      .def_readwrite("gamma_F", &CF4O2Parameters<T>::gamma_F)
      .def_readwrite("gamma_F_oxidized", &CF4O2Parameters<T>::gamma_F_oxidized)
      .def_readwrite("gamma_O", &CF4O2Parameters<T>::gamma_O)
      .def_readwrite("gamma_O_passivated",
                     &CF4O2Parameters<T>::gamma_O_passivated)
      .def_readwrite("gamma_C", &CF4O2Parameters<T>::gamma_C)
      .def_readwrite("gamma_C_oxidized", &CF4O2Parameters<T>::gamma_C_oxidized)
      .def_readwrite("Mask", &CF4O2Parameters<T>::Mask)
      .def_readwrite("Si", &CF4O2Parameters<T>::Si)
      .def_readwrite("SiGe", &CF4O2Parameters<T>::SiGe)
      .def_readwrite("Passivation", &CF4O2Parameters<T>::Passivation)
      .def_readwrite("Ions", &CF4O2Parameters<T>::Ions);

  // Fluorocarbon Parameters
  py::class_<FluorocarbonParameters<T>::MaterialParameters>(
      module, "FluorocarbonMaterialParameters")
      .def(py::init<>())
      .def_readwrite("density",
                     &FluorocarbonParameters<T>::MaterialParameters::density)
      .def_readwrite("beta_p",
                     &FluorocarbonParameters<T>::MaterialParameters::beta_p)
      .def_readwrite("beta_e",
                     &FluorocarbonParameters<T>::MaterialParameters::beta_e)
      .def_readwrite("Eth_sp",
                     &FluorocarbonParameters<T>::MaterialParameters::Eth_sp)
      .def_readwrite("Eth_ie",
                     &FluorocarbonParameters<T>::MaterialParameters::Eth_ie)
      .def_readwrite("A_sp",
                     &FluorocarbonParameters<T>::MaterialParameters::A_sp)
      .def_readwrite("B_sp",
                     &FluorocarbonParameters<T>::MaterialParameters::B_sp)
      .def_readwrite("A_ie",
                     &FluorocarbonParameters<T>::MaterialParameters::A_ie)
      .def_readwrite("Eth_sp",
                     &FluorocarbonParameters<T>::MaterialParameters::Eth_sp)
      .def_readwrite("K", &FluorocarbonParameters<T>::MaterialParameters::K)
      .def_readwrite("E_a", &FluorocarbonParameters<T>::MaterialParameters::E_a)
      .def_readwrite("id", &FluorocarbonParameters<T>::MaterialParameters::id);

  py::class_<FluorocarbonParameters<T>::IonType>(module,
                                                 "FluorocarbonParametersIons")
      .def(py::init<>())
      .def_readwrite("meanEnergy",
                     &FluorocarbonParameters<T>::IonType::meanEnergy)
      .def_readwrite("sigmaEnergy",
                     &FluorocarbonParameters<T>::IonType::sigmaEnergy)
      .def_readwrite("exponent", &FluorocarbonParameters<T>::IonType::exponent)
      .def_readwrite("inflectAngle",
                     &FluorocarbonParameters<T>::IonType::inflectAngle)
      .def_readwrite("n_l", &FluorocarbonParameters<T>::IonType::n_l)
      .def_readwrite("minAngle", &FluorocarbonParameters<T>::IonType::minAngle);

  py::class_<FluorocarbonParameters<T>>(module, "FluorocarbonParameters")
      .def(py::init<>())
      .def("addMaterial", &FluorocarbonParameters<T>::addMaterial,
           py::arg("materialParameters"))
      .def("getMaterialParameters",
           &FluorocarbonParameters<T>::getMaterialParameters,
           py::arg("material"))
      .def_readwrite("ionFlux", &FluorocarbonParameters<T>::ionFlux)
      .def_readwrite("etchantFlux", &FluorocarbonParameters<T>::etchantFlux)
      .def_readwrite("polyFlux", &FluorocarbonParameters<T>::polyFlux)
      .def_readwrite("delta_p", &FluorocarbonParameters<T>::delta_p)
      .def_readwrite("etchStopDepth", &FluorocarbonParameters<T>::etchStopDepth)
      .def_readwrite("temperature", &FluorocarbonParameters<T>::temperature)
      .def_readwrite("k_ie", &FluorocarbonParameters<T>::k_ie)
      .def_readwrite("k_ev", &FluorocarbonParameters<T>::k_ev)
      .def_readwrite("Ions", &FluorocarbonParameters<T>::Ions);

  py::class_<IBEParameters<T>::cos4YieldType>(module, "IBEParametersCos4Yield")
      .def(py::init<>())
      .def_readwrite("a1", &IBEParameters<T>::cos4YieldType::a1)
      .def_readwrite("a2", &IBEParameters<T>::cos4YieldType::a2)
      .def_readwrite("a3", &IBEParameters<T>::cos4YieldType::a3)
      .def_readwrite("a4", &IBEParameters<T>::cos4YieldType::a4)
      .def_readwrite("isDefined", &IBEParameters<T>::cos4YieldType::isDefined)
      .def("aSum", &IBEParameters<T>::cos4YieldType::aSum);

  // Ion Beam Etching Parameters
  py::class_<IBEParameters<T>>(module, "IBEParameters")
      .def(py::init<>())
      .def_readwrite("planeWaferRate", &IBEParameters<T>::planeWaferRate)
      .def_readwrite("materialPlaneWaferRate",
                     &IBEParameters<T>::materialPlaneWaferRate)
      .def_readwrite("meanEnergy", &IBEParameters<T>::meanEnergy)
      .def_readwrite("sigmaEnergy", &IBEParameters<T>::sigmaEnergy)
      .def_readwrite("thresholdEnergy", &IBEParameters<T>::thresholdEnergy)
      .def_readwrite("n_l", &IBEParameters<T>::n_l)
      .def_readwrite("inflectAngle", &IBEParameters<T>::inflectAngle)
      .def_readwrite("minAngle", &IBEParameters<T>::minAngle)
      .def_readwrite("tiltAngle", &IBEParameters<T>::tiltAngle)
      .def_readwrite("exponent", &IBEParameters<T>::exponent)
      //   .def_readwrite("yieldFunction", &IBEParameters<T>::yieldFunction) //
      //   problem with GIL
      .def_readwrite("cos4Yield", &IBEParameters<T>::cos4Yield)
      .def_readwrite("thetaRMin", &IBEParameters<T>::thetaRMin)
      .def_readwrite("thetaRMax", &IBEParameters<T>::thetaRMax)
      .def_readwrite("redepositionThreshold",
                     &IBEParameters<T>::redepositionThreshold)
      .def_readwrite("redepositionRate", &IBEParameters<T>::redepositionRate)
      .def("toProcessMetaData", &IBEParameters<T>::toProcessMetaData,
           "Convert the IBE parameters to a metadata dict.");

  // Faraday Cage Etching
  py::class_<FaradayCageParameters<T>>(module, "FaradayCageParameters")
      .def(py::init<>())
      .def_readwrite("ibeParams", &FaradayCageParameters<T>::ibeParams)
      .def_readwrite("cageAngle", &FaradayCageParameters<T>::cageAngle);

  // Expose RateSet struct to Python
  py::class_<impl::RateSet<T>>(module, "RateSet")
      .def(py::init<const Vec3D<T> &, T, T, const std::vector<Material> &,
                    bool>(),
           py::arg("direction") = std::array<T, 3>{0., 0., 0.},
           py::arg("directionalVelocity") = 0.,
           py::arg("isotropicVelocity") = 0.,
           py::arg("maskMaterials") = std::vector<Material>{Material::Mask},
           py::arg("calculateVisibility") = true)
      .def_readwrite("direction", &impl::RateSet<T>::direction)
      .def_readwrite("directionalVelocity",
                     &impl::RateSet<T>::directionalVelocity)
      .def_readwrite("isotropicVelocity", &impl::RateSet<T>::isotropicVelocity)
      .def_readwrite("maskMaterials", &impl::RateSet<T>::maskMaterials)
      .def_readwrite("calculateVisibility",
                     &impl::RateSet<T>::calculateVisibility)
      .def("print", &impl::RateSet<T>::print);

  // ***************************************************************************
  //                                 PROCESS
  // ***************************************************************************

  // Normalization Enum
  py::native_enum<viennaray::NormalizationType>(module, "NormalizationType",
                                                "enum.IntEnum")
      .value("SOURCE", viennaray::NormalizationType::SOURCE)
      .value("MAX", viennaray::NormalizationType::MAX)
      .finalize();

  // Flux Engine Type Enum
  py::native_enum<FluxEngineType>(module, "FluxEngineType", "enum.IntEnum")
      .value("AUTO", FluxEngineType::AUTO)
      .value("CPU_DISK", FluxEngineType::CPU_DISK)
      .value("CPU_TRIANGLE", FluxEngineType::CPU_TRIANGLE)
      .value("GPU_DISK", FluxEngineType::GPU_DISK)
      .value("GPU_TRIANGLE", FluxEngineType::GPU_TRIANGLE)
      .value("GPU_LINE", FluxEngineType::GPU_LINE)
      .finalize();

  // RayTracingParameters
  py::class_<RayTracingParameters>(module, "RayTracingParameters")
      .def(py::init<>())
      .def_readwrite("normalizationType",
                     &RayTracingParameters::normalizationType)
      .def_readwrite("raysPerPoint", &RayTracingParameters::raysPerPoint)
      .def_readwrite("diskRadius", &RayTracingParameters::diskRadius)
      .def_readwrite("useRandomSeeds", &RayTracingParameters::useRandomSeeds)
      .def_readwrite("rngSeed", &RayTracingParameters::rngSeed)
      .def_readwrite("ignoreFluxBoundaries",
                     &RayTracingParameters::ignoreFluxBoundaries)
      .def_readwrite("smoothingNeighbors",
                     &RayTracingParameters::smoothingNeighbors)
      .def_readwrite("minNodeDistanceFactor",
                     &RayTracingParameters::minNodeDistanceFactor)
      .def_readwrite("maxReflections", &RayTracingParameters::maxReflections)
      .def_readwrite("maxBoundaryHits", &RayTracingParameters::maxBoundaryHits)
      .def("toMetaData", &RayTracingParameters::toMetaData,
           "Convert the ray tracing parameters to a metadata dict.")
      .def("toMetaDataString", &RayTracingParameters::toMetaDataString,
           "Convert the ray tracing parameters to a metadata string.");

  // AdvectionParameters
  py::class_<AdvectionParameters>(module, "AdvectionParameters")
      .def(py::init<>())
<<<<<<< HEAD
      .def_readwrite("integrationScheme",
                     &AdvectionParameters::integrationScheme)
      .def_readwrite("temporalScheme",
                     &AdvectionParameters::temporalScheme)
=======
      .def_readwrite("discretizationScheme",
                     &AdvectionParameters::discretizationScheme)
>>>>>>> 69665e5c
      .def_readwrite("timeStepRatio", &AdvectionParameters::timeStepRatio)
      .def_readwrite("dissipationAlpha", &AdvectionParameters::dissipationAlpha)
      .def_readwrite("checkDissipation", &AdvectionParameters::checkDissipation)
      .def_readwrite("velocityOutput", &AdvectionParameters::velocityOutput)
      .def_readwrite("ignoreVoids", &AdvectionParameters::ignoreVoids)
      .def_readwrite("adaptiveTimeStepping",
                     &AdvectionParameters::adaptiveTimeStepping)
      .def_readwrite("adaptiveTimeStepThreshold",
                     &AdvectionParameters::adaptiveTimeStepThreshold)
      .def("toMetaData", &AdvectionParameters::toMetaData,
           "Convert the advection parameters to a metadata dict.")
      .def("toMetaDataString", &AdvectionParameters::toMetaDataString,
           "Convert the advection parameters to a metadata string.");

  // CoverageParameters
  py::class_<CoverageParameters>(module, "CoverageParameters")
      .def(py::init<>())
      .def_readwrite("tolerance", &CoverageParameters::tolerance)
      .def_readwrite("maxIterations", &CoverageParameters::maxIterations)
      .def("toMetaData", &CoverageParameters::toMetaData,
           "Convert the coverage parameters to a metadata dict.")
      .def("toMetaDataString", &CoverageParameters::toMetaDataString,
           "Convert the coverage parameters to a metadata string.");

  // AtomicLayerProcessParameters
  py::class_<AtomicLayerProcessParameters>(module,
                                           "AtomicLayerProcessParameters")
      .def(py::init<>())
      .def_readwrite("numCycles", &AtomicLayerProcessParameters::numCycles)
      .def_readwrite("pulseTime", &AtomicLayerProcessParameters::pulseTime)
      .def_readwrite("coverageTimeStep",
                     &AtomicLayerProcessParameters::coverageTimeStep)
      .def_readwrite("purgePulseTime",
                     &AtomicLayerProcessParameters::purgePulseTime)
      .def("toMetaData", &AtomicLayerProcessParameters::toMetaData,
           "Convert the ALD process parameters to a metadata dict.")
      .def("toMetaDataString", &AtomicLayerProcessParameters::toMetaDataString,
           "Convert the ALD process parameters to a metadata string.");

  //   ***************************************************************************
  //                                  OTHER
  //   ***************************************************************************

  // Constants
  auto m_constants =
      module.def_submodule("constants", "Physical and material constants.");
  m_constants.attr("kB") = constants::kB;
  m_constants.attr("roomTemperature") = constants::roomTemperature;
  m_constants.attr("N_A") = constants::N_A;
  m_constants.attr("R") = constants::R;
  m_constants.def("torrToPascal", &constants::torrToPascal,
                  "Convert pressure from torr to pascal.");
  m_constants.def("celsiusToKelvin", &constants::celsiusToKelvin,
                  "Convert temperature from Celsius to Kelvin.");
  m_constants.def("gasMeanFreePath", &constants::gasMeanFreePath,
                  "Calculate the mean free path of a gas molecule.");
  m_constants.def("gasMeanThermalVelocity", &constants::gasMeanThermalVelocity,
                  "Calculate the mean thermal velocity of a gas molecule.");

  // Utility functions
  auto m_util = module.def_submodule("util", "Utility functions.");
<<<<<<< HEAD
  m_util.def("convertIntegrationScheme", &util::convertIntegrationScheme,
             "Convert a string to an integration scheme.");
  m_util.def("convertTemporalScheme", &util::convertTemporalScheme,
             "Convert a string to a time integration scheme.");
=======
  m_util.def("convertDiscretizationScheme", &util::convertDiscretizationScheme,
             "Convert a string to an discretization scheme.");
>>>>>>> 69665e5c

  //   ***************************************************************************
  //                                  MAIN API
  //   ***************************************************************************
  // Submodule for 2D
  auto m2 = module.def_submodule("d2", "2D bindings");
  m2.attr("__name__") = "viennaps.d2";
  m2.attr("__package__") = "viennaps";
  bindApi<2>(m2);

  // Submodule for 3D
  auto m3 = module.def_submodule("d3", "3D bindings");
  m3.attr("__name__") = "viennaps.d3";
  m3.attr("__package__") = "viennaps";
  bindApi<3>(m3);

  // Extrude domain (2D to 3D)
  py::class_<Extrude<T>>(module, "Extrude")
      .def(py::init())
      .def(py::init<SmartPointer<Domain<T, 2>> &, SmartPointer<Domain<T, 3>> &,
                    std::array<T, 2>, int, std::array<BoundaryType, 3>>(),
           py::arg("inputDomain"), py::arg("outputDomain"), py::arg("extent"),
           py::arg("extrusionAxis"), py::arg("boundaryConditions"))
      .def("setInputDomain", &Extrude<T>::setInputDomain,
           "Set the input domain to be extruded.")
      .def("setOutputDomain", &Extrude<T>::setOutputDomain,
           "Set the output domain. The 3D output domain will be overwritten by "
           "the extruded domain.")
      .def("setExtent", &Extrude<T>::setExtent,
           "Set the min and max extent in the extruded dimension.")
      .def("setExtrusionAxis", &Extrude<T>::setExtrusionAxis,
           "Set the axis along which to extrude (0, 1, or 2).")
      .def("setBoundaryConditions",
           py::overload_cast<std::array<BoundaryType, 3>>(
               &Extrude<T>::setBoundaryConditions),
           "Set the boundary conditions in the extruded domain.")
      .def("apply", &Extrude<T>::apply, "Run the extrusion.");

  // Slice domain (3D to 2D)
  py::class_<Slice<T>>(module, "Slice")
      .def(py::init())
      .def(py::init<SmartPointer<Domain<T, 3>> &, SmartPointer<Domain<T, 2>> &,
                    int, T>(),
           py::arg("inputDomain"), py::arg("outputDomain"),
           py::arg("sliceDimension"), py::arg("slicePosition"))
      .def("setInputDomain", &Slice<T>::setInputDomain,
           "Set the input domain to be sliced.")
      .def("setOutputDomain", &Slice<T>::setOutputDomain,
           "Set the output domain. The 2D output domain will be overwritten by "
           "the sliced domain.")
      .def("setSliceDimension", &Slice<T>::setSliceDimension,
           "Set the dimension along which to slice (0, 1).")
      .def("setSlicePosition", &Slice<T>::setSlicePosition,
           "Set the position along the slice dimension at which to slice.")
      .def("setReflectX", &Slice<T>::setReflectX,
           "Set whether to reflect the slice along the X axis.")
      .def("apply", &Slice<T>::apply, "Run the slicing.");

  // ***************************************************************************
  //                                 GPU SUPPORT
  // ***************************************************************************

#ifdef VIENNACORE_COMPILE_GPU
  auto m_gpu = module.def_submodule("gpu", "GPU support functions.");

  py::class_<std::filesystem::path>(m_gpu, "Path").def(py::init<std::string>());
  py::implicitly_convertible<std::string, std::filesystem::path>();

  py::class_<DeviceContext, std::shared_ptr<DeviceContext>>(m_gpu, "Context")
      .def(py::init())
      //  .def_readwrite("modulePath", &Context::modulePath)
      //  .def_readwrite("moduleNames", &Context::moduleNames)
      //  .def_readwrite("cuda", &Context::cuda, "Cuda context.")
      //  .def_readwrite("optix", &Context::optix, "Optix context.")
      //  .def_readwrite("deviceProps", &Context::deviceProps,
      //                 "Device properties.")
      //  .def("getModule", &Context::getModule)
      .def_static("createContext", &DeviceContext::createContext,
                  "Create a new context.",
                  py::arg("modulePath") = VIENNACORE_KERNELS_PATH,
                  py::arg("deviceID") = 0, py::arg("registerInGlobal") = true)
      .def_static("getContextFromRegistry",
                  &DeviceContext::getContextFromRegistry,
                  "Get a context from the global registry by device ID.",
                  py::arg("deviceID") = 0)
      .def_static(
          "hasContextInRegistry", &DeviceContext::hasContextInRegistry,
          "Check if a context exists in the global registry by device ID.",
          py::arg("deviceID") = 0)
      .def_static("getRegisteredDeviceIDs",
                  &DeviceContext::getRegisteredDeviceIDs,
                  "Get a list of all device IDs with registered contexts.")
      .def("create", &DeviceContext::create, "Create a new context.",
           py::arg("modulePath") = VIENNACORE_KERNELS_PATH,
           py::arg("deviceID") = 0)
      .def("destroy", &DeviceContext::destroy, "Destroy the context.")
      .def("addModule", &DeviceContext::addModule,
           "Add a module to the context.")
      .def("getModulePath", &DeviceContext::getModulePath,
           "Get the module path.")
      .def_readwrite("deviceID", &DeviceContext::deviceID, "Device ID.");
#endif
}<|MERGE_RESOLUTION|>--- conflicted
+++ resolved
@@ -463,15 +463,25 @@
   // AdvectionParameters
   py::class_<AdvectionParameters>(module, "AdvectionParameters")
       .def(py::init<>())
-<<<<<<< HEAD
-      .def_readwrite("integrationScheme",
-                     &AdvectionParameters::integrationScheme)
-      .def_readwrite("temporalScheme",
-                     &AdvectionParameters::temporalScheme)
-=======
-      .def_readwrite("discretizationScheme",
-                     &AdvectionParameters::discretizationScheme)
->>>>>>> 69665e5c
+      .def_readwrite("spatialScheme", &AdvectionParameters::spatialScheme)
+      // integrationScheme is depreciated
+      .def_property(
+          "integrationScheme",
+          [](AdvectionParameters &self) {
+            VIENNACORE_LOG_WARNING("The parameter 'integrationScheme' is "
+                                   "deprecated and will be removed in a future "
+                                   "release. Please use 'spatialScheme' "
+                                   "instead.");
+            return self.spatialScheme;
+          },
+          [](AdvectionParameters &self, viennals::SpatialSchemeEnum scheme) {
+            VIENNACORE_LOG_WARNING("The parameter 'integrationScheme' is "
+                                   "deprecated and will be removed in a future "
+                                   "release. Please use 'spatialScheme' "
+                                   "instead.");
+            self.spatialScheme = scheme;
+          })
+      .def_readwrite("temporalScheme", &AdvectionParameters::temporalScheme)
       .def_readwrite("timeStepRatio", &AdvectionParameters::timeStepRatio)
       .def_readwrite("dissipationAlpha", &AdvectionParameters::dissipationAlpha)
       .def_readwrite("checkDissipation", &AdvectionParameters::checkDissipation)
@@ -479,8 +489,8 @@
       .def_readwrite("ignoreVoids", &AdvectionParameters::ignoreVoids)
       .def_readwrite("adaptiveTimeStepping",
                      &AdvectionParameters::adaptiveTimeStepping)
-      .def_readwrite("adaptiveTimeStepThreshold",
-                     &AdvectionParameters::adaptiveTimeStepThreshold)
+      .def_readwrite("adaptiveTimeStepSubdivisions",
+                     &AdvectionParameters::adaptiveTimeStepSubdivisions)
       .def("toMetaData", &AdvectionParameters::toMetaData,
            "Convert the advection parameters to a metadata dict.")
       .def("toMetaDataString", &AdvectionParameters::toMetaDataString,
@@ -533,15 +543,12 @@
 
   // Utility functions
   auto m_util = module.def_submodule("util", "Utility functions.");
-<<<<<<< HEAD
-  m_util.def("convertIntegrationScheme", &util::convertIntegrationScheme,
-             "Convert a string to an integration scheme.");
+  m_util.def("convertSpatialScheme", &util::convertSpatialScheme,
+             "Convert a string to an discretization scheme.");
+  // convertIntegrationScheme is deprecated
+  m_util.attr("convertIntegrationScheme") = m_util.attr("convertSpatialScheme");
   m_util.def("convertTemporalScheme", &util::convertTemporalScheme,
              "Convert a string to a time integration scheme.");
-=======
-  m_util.def("convertDiscretizationScheme", &util::convertDiscretizationScheme,
-             "Convert a string to an discretization scheme.");
->>>>>>> 69665e5c
 
   //   ***************************************************************************
   //                                  MAIN API
