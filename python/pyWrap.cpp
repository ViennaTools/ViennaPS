#include "pyWrapDimension.hpp"

PYBIND11_MODULE(VIENNAPS_MODULE_NAME, module) {
  module.doc() =
      "ViennaPS is a header-only C++ process simulation library which "
      "includes surface and volume representations, a ray tracer, and physical "
      "models for the simulation of microelectronic fabrication processes. The "
      "main design goals are simplicity and efficiency, tailored towards "
      "scientific simulations.";

  // set version string of python module
  module.attr("__version__") = versionString();
  module.attr("version") = versionString();

  // wrap omp_set_num_threads to control number of threads
  module.def("setNumThreads", &omp_set_num_threads);

  module.def("gpuAvailable", &gpuAvailable,
             "Check if ViennaPS was compiled with GPU support.");

  // Logger
  py::class_<Logger, SmartPointer<Logger>>(module, "Logger", py::module_local())
      .def_static("setLogLevel", &Logger::setLogLevel)
      .def_static("getLogLevel", &Logger::getLogLevel)
      .def_static("setLogFile", &Logger::setLogFile)
      .def_static("appendToLogFile", &Logger::appendToLogFile)
      .def_static("closeLogFile", &Logger::closeLogFile)
      .def_static("getInstance", &Logger::getInstance,
                  py::return_value_policy::reference)
      .def("addDebug", &Logger::addDebug)
      .def("addTiming", (Logger & (Logger::*)(const std::string &, double)) &
                            Logger::addTiming)
      .def("addTiming",
           (Logger & (Logger::*)(const std::string &, double, double)) &
               Logger::addTiming)
      .def("addInfo", &Logger::addInfo)
      .def("addWarning", &Logger::addWarning)
      .def("addError", &Logger::addError, py::arg("s"),
           py::arg("shouldAbort") = true)
      .def("print", [](Logger &instance) { instance.print(std::cout); });

  // Material enum
  auto matEnum =
      py::native_enum<Material>(module, "Material", "enum.IntEnum",
                                "Material types for domain and level sets");
#define ENUM_BIND(id, sym, cat, dens, cond) matEnum.value(#sym, Material::sym);
  MATERIAL_LIST(ENUM_BIND)
#undef ENUM_BIND
  matEnum.finalize();

  // MaterialMap
  py::class_<MaterialMap, SmartPointer<MaterialMap>>(module, "MaterialMap")
      .def(py::init<>())
      .def("insertNextMaterial", &MaterialMap::insertNextMaterial,
           py::arg("material") = Material::Undefined)
      .def("getMaterialAtIdx", &MaterialMap::getMaterialAtIdx)
      .def("getMaterialMap", &MaterialMap::getMaterialMap)
      .def("size", &MaterialMap::size)
      .def_static("mapToMaterial", &MaterialMap::mapToMaterial<T>,
                  "Map a float to a material.")
      .def_static("isMaterial", &MaterialMap::isMaterial<T>)
      .def_static("toString",
                  py::overload_cast<const Material>(&MaterialMap::toString),
                  "Get the name of a material.");

  // Meta Data Enum
  py::native_enum<MetaDataLevel>(module, "MetaDataLevel", "enum.IntEnum")
      .value("NONE", MetaDataLevel::NONE)
      .value("GRID", MetaDataLevel::GRID)
      .value("PROCESS", MetaDataLevel::PROCESS)
      .value("FULL", MetaDataLevel::FULL)
      .finalize();

  // HoleShape Enum
  py::native_enum<HoleShape>(module, "HoleShape", "enum.IntEnum")
      .value("FULL", HoleShape::FULL)
      .value("HALF", HoleShape::HALF)
      .value("QUARTER", HoleShape::QUARTER)
      .finalize();

  /****************************************************************************
   *                               MODEL FRAMEWORK                            *
   ****************************************************************************/

  // Units
  // Length
  py::native_enum<decltype(units::Length::METER)>(module, "LengthUnit",
                                                  "enum.IntEnum")
      .value("METER", units::Length::METER)
      .value("CENTIMETER", units::Length::CENTIMETER)
      .value("MILLIMETER", units::Length::MILLIMETER)
      .value("MICROMETER", units::Length::MICROMETER)
      .value("NANOMETER", units::Length::NANOMETER)
      .value("ANGSTROM", units::Length::ANGSTROM)
      .value("UNDEFINED", units::Length::UNDEFINED)
      .finalize();

  py::class_<units::Length>(module, "Length")
      .def_static("setUnit", py::overload_cast<const std::string &>(
                                 &units::Length::setUnit))
      .def_static("getInstance", &units::Length::getInstance,
                  py::return_value_policy::reference)
      .def("convertMeter", &units::Length::convertMeter)
      .def("convertCentimeter", &units::Length::convertCentimeter)
      .def("convertMillimeter", &units::Length::convertMillimeter)
      .def("convertMicrometer", &units::Length::convertMicrometer)
      .def("convertNanometer", &units::Length::convertNanometer)
      .def("convertAngstrom", &units::Length::convertAngstrom)
      .def("toString", &units::Length::toString)
      .def("toShortString", &units::Length::toShortString);

  // Time
  py::native_enum<decltype(units::Time::MINUTE)>(module, "TimeUnit",
                                                 "enum.IntEnum")
      .value("MINUTE", units::Time::MINUTE)
      .value("SECOND", units::Time::SECOND)
      .value("MILLISECOND", units::Time::MILLISECOND)
      .value("UNDEFINED", units::Time::UNDEFINED)
      .finalize();

  py::class_<units::Time>(module, "Time")
      .def_static("setUnit",
                  py::overload_cast<const std::string &>(&units::Time::setUnit))
      .def_static("getInstance", &units::Time::getInstance,
                  py::return_value_policy::reference)
      .def("convertMinute", &units::Time::convertMinute)
      .def("convertSecond", &units::Time::convertSecond)
      .def("convertMillisecond", &units::Time::convertMillisecond)
      .def("toString", &units::Time::toString)
      .def("toShortString", &units::Time::toShortString);

  // ProcessParams
  py::class_<ProcessParams<T>, SmartPointer<ProcessParams<T>>>(module,
                                                               "ProcessParams")
      .def(py::init<>())
      .def("insertNextScalar", &ProcessParams<T>::insertNextScalar)
      .def("getScalarData",
           (T & (ProcessParams<T>::*)(int)) & ProcessParams<T>::getScalarData)
      .def("getScalarData", (const T &(ProcessParams<T>::*)(int) const) &
                                ProcessParams<T>::getScalarData)
      .def("getScalarData", (T & (ProcessParams<T>::*)(const std::string &)) &
                                ProcessParams<T>::getScalarData)
      .def("getScalarDataIndex", &ProcessParams<T>::getScalarDataIndex)
      .def("getScalarData", (std::vector<T> & (ProcessParams<T>::*)()) &
                                ProcessParams<T>::getScalarData)
      .def("getScalarData",
           (const std::vector<T> &(ProcessParams<T>::*)() const) &
               ProcessParams<T>::getScalarData)
      .def("getScalarDataLabel", &ProcessParams<T>::getScalarDataLabel);

  // Plasma Etching Parameters
  py::class_<PlasmaEtchingParameters<T>::MaskType>(
      module, "PlasmaEtchingParametersMask")
      .def(py::init<>())
      .def_readwrite("rho", &PlasmaEtchingParameters<T>::MaskType::rho)
      .def_readwrite("A_sp", &PlasmaEtchingParameters<T>::MaskType::A_sp)
      .def_readwrite("B_sp", &PlasmaEtchingParameters<T>::MaskType::B_sp)
      .def_readwrite("Eth_sp", &PlasmaEtchingParameters<T>::MaskType::Eth_sp);

  py::class_<PlasmaEtchingParameters<T>::PolymerType>(
      module, "PlasmaEtchingParametersPolymer")
      .def(py::init<>())
      .def_readwrite("rho", &PlasmaEtchingParameters<T>::PolymerType::rho)
      .def_readwrite("A_sp", &PlasmaEtchingParameters<T>::PolymerType::A_sp)
      .def_readwrite("B_sp", &PlasmaEtchingParameters<T>::PolymerType::B_sp)
      .def_readwrite("Eth_sp",
                     &PlasmaEtchingParameters<T>::PolymerType::Eth_sp);

  py::class_<PlasmaEtchingParameters<T>::MaterialType>(
      module, "PlasmaEtchingParametersSubstrate")
      .def(py::init<>())
      .def_readwrite("rho", &PlasmaEtchingParameters<T>::MaterialType::rho)
      .def_readwrite("k_sigma",
                     &PlasmaEtchingParameters<T>::MaterialType::k_sigma)
      .def_readwrite("beta_sigma",
                     &PlasmaEtchingParameters<T>::MaterialType::beta_sigma)
      .def_readwrite("Eth_sp",
                     &PlasmaEtchingParameters<T>::MaterialType::Eth_sp)
      .def_readwrite("A_sp", &PlasmaEtchingParameters<T>::MaterialType::A_sp)
      .def_readwrite("B_sp", &PlasmaEtchingParameters<T>::MaterialType::B_sp)
      //  .def_readwrite("theta_g_sp",
      //                 &PlasmaEtchingParameters<T>::MaterialType::theta_g_sp)
      .def_readwrite("Eth_ie",
                     &PlasmaEtchingParameters<T>::MaterialType::Eth_ie)
      .def_readwrite("A_ie", &PlasmaEtchingParameters<T>::MaterialType::A_ie)
      .def_readwrite("B_ie", &PlasmaEtchingParameters<T>::MaterialType::B_ie);
  //  .def_readwrite("theta_g_ie",
  //  &PlasmaEtchingParameters<T>::MaterialType::theta_g_ie);

  py::class_<PlasmaEtchingParameters<T>::PassivationType>(
      module, "PlasmaEtchingParametersPassivation")
      .def(py::init<>())
      .def_readwrite("Eth_ie",
                     &PlasmaEtchingParameters<T>::PassivationType::Eth_ie)
      .def_readwrite("A_ie",
                     &PlasmaEtchingParameters<T>::PassivationType::A_ie);

  py::class_<PlasmaEtchingParameters<T>::IonType>(module,
                                                  "PlasmaEtchingParametersIons")
      .def(py::init<>())
      .def_readwrite("meanEnergy",
                     &PlasmaEtchingParameters<T>::IonType::meanEnergy)
      .def_readwrite("sigmaEnergy",
                     &PlasmaEtchingParameters<T>::IonType::sigmaEnergy)
      .def_readwrite("exponent", &PlasmaEtchingParameters<T>::IonType::exponent)
      .def_readwrite("inflectAngle",
                     &PlasmaEtchingParameters<T>::IonType::inflectAngle)
      .def_readwrite("n_l", &PlasmaEtchingParameters<T>::IonType::n_l)
      .def_readwrite("minAngle", &PlasmaEtchingParameters<T>::IonType::minAngle)
      .def_readwrite("thetaRMin",
                     &PlasmaEtchingParameters<T>::IonType::thetaRMin)
      .def_readwrite("thetaRMax",
                     &PlasmaEtchingParameters<T>::IonType::thetaRMax);

  py::class_<PlasmaEtchingParameters<T>>(module, "PlasmaEtchingParameters")
      .def(py::init<>())
      .def_readwrite("ionFlux", &PlasmaEtchingParameters<T>::ionFlux)
      .def_readwrite("etchantFlux", &PlasmaEtchingParameters<T>::etchantFlux)
      .def_readwrite("passivationFlux",
                     &PlasmaEtchingParameters<T>::passivationFlux)
      .def_readwrite("etchStopDepth",
                     &PlasmaEtchingParameters<T>::etchStopDepth)
      .def_readwrite("beta_E", &PlasmaEtchingParameters<T>::beta_E)
      .def_readwrite("beta_P", &PlasmaEtchingParameters<T>::beta_P)
      .def_readwrite("Mask", &PlasmaEtchingParameters<T>::Mask)
      .def_readwrite("Substrate", &PlasmaEtchingParameters<T>::Substrate)
      .def_readwrite("Passivation", &PlasmaEtchingParameters<T>::Passivation)
      .def_readwrite("Ions", &PlasmaEtchingParameters<T>::Ions);

  // CF4O2 Parameters
  py::class_<CF4O2Parameters<T>::MaskType>(module, "CF4O2ParametersMask")
      .def(py::init<>())
      .def_readwrite("rho", &CF4O2Parameters<T>::MaskType::rho)
      .def_readwrite("A_sp", &CF4O2Parameters<T>::MaskType::A_sp)
      .def_readwrite("Eth_sp", &CF4O2Parameters<T>::MaskType::Eth_sp);

  py::class_<CF4O2Parameters<T>::SiType>(module, "CF4O2ParametersSi")
      .def(py::init<>())
      .def_readwrite("rho", &CF4O2Parameters<T>::SiType::rho)
      .def_readwrite("k_sigma", &CF4O2Parameters<T>::SiType::k_sigma)
      .def_readwrite("beta_sigma", &CF4O2Parameters<T>::SiType::beta_sigma)
      .def_readwrite("Eth_sp", &CF4O2Parameters<T>::SiType::Eth_sp)
      .def_readwrite("A_sp", &CF4O2Parameters<T>::SiType::A_sp)
      .def_readwrite("Eth_ie", &CF4O2Parameters<T>::SiType::Eth_ie)
      .def_readwrite("A_ie", &CF4O2Parameters<T>::SiType::A_ie);

  py::class_<CF4O2Parameters<T>::SiGeType>(module, "CF4O2ParametersSiGe")
      .def(py::init<>())
      .def_readwrite("x", &CF4O2Parameters<T>::SiGeType::x)
      .def_readwrite("rho", &CF4O2Parameters<T>::SiGeType::rho)
      .def_readwrite("k_sigma", &CF4O2Parameters<T>::SiGeType::k_sigma)
      .def_readwrite("beta_sigma", &CF4O2Parameters<T>::SiGeType::beta_sigma)
      .def_readwrite("Eth_sp", &CF4O2Parameters<T>::SiGeType::Eth_sp)
      .def_readwrite("A_sp", &CF4O2Parameters<T>::SiGeType::A_sp)
      .def_readwrite("Eth_ie", &CF4O2Parameters<T>::SiGeType::Eth_ie)
      .def_readwrite("A_ie", &CF4O2Parameters<T>::SiGeType::A_ie)
      .def("k_sigma_SiGe", &CF4O2Parameters<T>::SiGeType::k_sigma_SiGe);

  py::class_<CF4O2Parameters<T>::PassivationType>(module,
                                                  "CF4O2ParametersPassivation")
      .def(py::init<>())
      .def_readwrite("Eth_O_ie", &CF4O2Parameters<T>::PassivationType::Eth_O_ie)
      .def_readwrite("Eth_C_ie", &CF4O2Parameters<T>::PassivationType::Eth_C_ie)
      .def_readwrite("A_O_ie", &CF4O2Parameters<T>::PassivationType::A_O_ie)
      .def_readwrite("A_C_ie", &CF4O2Parameters<T>::PassivationType::A_C_ie);

  py::class_<CF4O2Parameters<T>::IonType>(module, "CF4O2ParametersIons")
      .def(py::init<>())
      .def_readwrite("meanEnergy", &CF4O2Parameters<T>::IonType::meanEnergy)
      .def_readwrite("sigmaEnergy", &CF4O2Parameters<T>::IonType::sigmaEnergy)
      .def_readwrite("exponent", &CF4O2Parameters<T>::IonType::exponent)
      .def_readwrite("inflectAngle", &CF4O2Parameters<T>::IonType::inflectAngle)
      .def_readwrite("n_l", &CF4O2Parameters<T>::IonType::n_l)
      .def_readwrite("minAngle", &CF4O2Parameters<T>::IonType::minAngle);

  py::class_<CF4O2Parameters<T>>(module, "CF4O2Parameters")
      .def(py::init<>())
      .def_readwrite("ionFlux", &CF4O2Parameters<T>::ionFlux)
      .def_readwrite("etchantFlux", &CF4O2Parameters<T>::etchantFlux)
      .def_readwrite("oxygenFlux", &CF4O2Parameters<T>::oxygenFlux)
      .def_readwrite("polymerFlux", &CF4O2Parameters<T>::polymerFlux)
      .def_readwrite("etchStopDepth", &CF4O2Parameters<T>::etchStopDepth)
      .def_readwrite("fluxIncludeSticking",
                     &CF4O2Parameters<T>::fluxIncludeSticking)
      .def_readwrite("gamma_F", &CF4O2Parameters<T>::gamma_F)
      .def_readwrite("gamma_F_oxidized", &CF4O2Parameters<T>::gamma_F_oxidized)
      .def_readwrite("gamma_O", &CF4O2Parameters<T>::gamma_O)
      .def_readwrite("gamma_O_passivated",
                     &CF4O2Parameters<T>::gamma_O_passivated)
      .def_readwrite("gamma_C", &CF4O2Parameters<T>::gamma_C)
      .def_readwrite("gamma_C_oxidized", &CF4O2Parameters<T>::gamma_C_oxidized)
      .def_readwrite("Mask", &CF4O2Parameters<T>::Mask)
      .def_readwrite("Si", &CF4O2Parameters<T>::Si)
      .def_readwrite("SiGe", &CF4O2Parameters<T>::SiGe)
      .def_readwrite("Passivation", &CF4O2Parameters<T>::Passivation)
      .def_readwrite("Ions", &CF4O2Parameters<T>::Ions);

  // Fluorocarbon Parameters
  py::class_<FluorocarbonParameters<T>::MaterialParameters>(
      module, "FluorocarbonMaterialParameters")
      .def(py::init<>())
      .def_readwrite("density",
                     &FluorocarbonParameters<T>::MaterialParameters::density)
      .def_readwrite("beta_p",
                     &FluorocarbonParameters<T>::MaterialParameters::beta_p)
      .def_readwrite("beta_e",
                     &FluorocarbonParameters<T>::MaterialParameters::beta_e)
      .def_readwrite("Eth_sp",
                     &FluorocarbonParameters<T>::MaterialParameters::Eth_sp)
      .def_readwrite("Eth_ie",
                     &FluorocarbonParameters<T>::MaterialParameters::Eth_ie)
      .def_readwrite("A_sp",
                     &FluorocarbonParameters<T>::MaterialParameters::A_sp)
      .def_readwrite("B_sp",
                     &FluorocarbonParameters<T>::MaterialParameters::B_sp)
      .def_readwrite("A_ie",
                     &FluorocarbonParameters<T>::MaterialParameters::A_ie)
      .def_readwrite("Eth_sp",
                     &FluorocarbonParameters<T>::MaterialParameters::Eth_sp)
      .def_readwrite("K", &FluorocarbonParameters<T>::MaterialParameters::K)
      .def_readwrite("E_a", &FluorocarbonParameters<T>::MaterialParameters::E_a)
      .def_readwrite("id", &FluorocarbonParameters<T>::MaterialParameters::id);

  py::class_<FluorocarbonParameters<T>::IonType>(module,
                                                 "FluorocarbonParametersIons")
      .def(py::init<>())
      .def_readwrite("meanEnergy",
                     &FluorocarbonParameters<T>::IonType::meanEnergy)
      .def_readwrite("sigmaEnergy",
                     &FluorocarbonParameters<T>::IonType::sigmaEnergy)
      .def_readwrite("exponent", &FluorocarbonParameters<T>::IonType::exponent)
      .def_readwrite("inflectAngle",
                     &FluorocarbonParameters<T>::IonType::inflectAngle)
      .def_readwrite("n_l", &FluorocarbonParameters<T>::IonType::n_l)
      .def_readwrite("minAngle", &FluorocarbonParameters<T>::IonType::minAngle);

  py::class_<FluorocarbonParameters<T>>(module, "FluorocarbonParameters")
      .def(py::init<>())
      .def("addMaterial", &FluorocarbonParameters<T>::addMaterial,
           py::arg("materialParameters"))
      .def("getMaterialParameters",
           &FluorocarbonParameters<T>::getMaterialParameters,
           py::arg("material"))
      .def_readwrite("ionFlux", &FluorocarbonParameters<T>::ionFlux)
      .def_readwrite("etchantFlux", &FluorocarbonParameters<T>::etchantFlux)
      .def_readwrite("polyFlux", &FluorocarbonParameters<T>::polyFlux)
      .def_readwrite("delta_p", &FluorocarbonParameters<T>::delta_p)
      .def_readwrite("etchStopDepth", &FluorocarbonParameters<T>::etchStopDepth)
      .def_readwrite("temperature", &FluorocarbonParameters<T>::temperature)
      .def_readwrite("k_ie", &FluorocarbonParameters<T>::k_ie)
      .def_readwrite("k_ev", &FluorocarbonParameters<T>::k_ev)
      .def_readwrite("Ions", &FluorocarbonParameters<T>::Ions);

  py::class_<IBEParameters<T>::cos4YieldType>(module, "IBEParametersCos4Yield")
      .def(py::init<>())
      .def_readwrite("a1", &IBEParameters<T>::cos4YieldType::a1)
      .def_readwrite("a2", &IBEParameters<T>::cos4YieldType::a2)
      .def_readwrite("a3", &IBEParameters<T>::cos4YieldType::a3)
      .def_readwrite("a4", &IBEParameters<T>::cos4YieldType::a4)
      .def_readwrite("isDefined", &IBEParameters<T>::cos4YieldType::isDefined)
      .def("aSum", &IBEParameters<T>::cos4YieldType::aSum);

  // Ion Beam Etching Parameters
  py::class_<IBEParameters<T>>(module, "IBEParameters")
      .def(py::init<>())
      .def_readwrite("planeWaferRate", &IBEParameters<T>::planeWaferRate)
      .def_readwrite("materialPlaneWaferRate",
                     &IBEParameters<T>::materialPlaneWaferRate)
      .def_readwrite("meanEnergy", &IBEParameters<T>::meanEnergy)
      .def_readwrite("sigmaEnergy", &IBEParameters<T>::sigmaEnergy)
      .def_readwrite("thresholdEnergy", &IBEParameters<T>::thresholdEnergy)
      .def_readwrite("n_l", &IBEParameters<T>::n_l)
      .def_readwrite("inflectAngle", &IBEParameters<T>::inflectAngle)
      .def_readwrite("minAngle", &IBEParameters<T>::minAngle)
      .def_readwrite("tiltAngle", &IBEParameters<T>::tiltAngle)
      .def_readwrite("exponent", &IBEParameters<T>::exponent)
      //   .def_readwrite("yieldFunction", &IBEParameters<T>::yieldFunction) //
      //   problem with GIL
      .def_readwrite("cos4Yield", &IBEParameters<T>::cos4Yield)
      .def_readwrite("thetaRMin", &IBEParameters<T>::thetaRMin)
      .def_readwrite("thetaRMax", &IBEParameters<T>::thetaRMax)
      .def_readwrite("redepositionThreshold",
                     &IBEParameters<T>::redepositionThreshold)
      .def_readwrite("redepositionRate", &IBEParameters<T>::redepositionRate)
      .def("toProcessMetaData", &IBEParameters<T>::toProcessMetaData,
           "Convert the IBE parameters to a metadata dict.");

  // Faraday Cage Etching
  py::class_<FaradayCageParameters<T>>(module, "FaradayCageParameters")
      .def(py::init<>())
      .def_readwrite("ibeParams", &FaradayCageParameters<T>::ibeParams)
      .def_readwrite("cageAngle", &FaradayCageParameters<T>::cageAngle);

  // Expose RateSet struct to Python
  py::class_<impl::RateSet<T>>(module, "RateSet")
      .def(py::init<const Vec3D<T> &, T, T, const std::vector<Material> &,
                    bool>(),
           py::arg("direction") = std::array<T, 3>{0., 0., 0.},
           py::arg("directionalVelocity") = 0.,
           py::arg("isotropicVelocity") = 0.,
           py::arg("maskMaterials") = std::vector<Material>{Material::Mask},
           py::arg("calculateVisibility") = true)
      .def_readwrite("direction", &impl::RateSet<T>::direction)
      .def_readwrite("directionalVelocity",
                     &impl::RateSet<T>::directionalVelocity)
      .def_readwrite("isotropicVelocity", &impl::RateSet<T>::isotropicVelocity)
      .def_readwrite("maskMaterials", &impl::RateSet<T>::maskMaterials)
      .def_readwrite("calculateVisibility",
                     &impl::RateSet<T>::calculateVisibility)
      .def("print", &impl::RateSet<T>::print);

  // ***************************************************************************
  //                                 PROCESS
  // ***************************************************************************

  // Normalization Enum
  py::native_enum<viennaray::NormalizationType>(module, "NormalizationType",
                                                "enum.IntEnum")
      .value("SOURCE", viennaray::NormalizationType::SOURCE)
      .value("MAX", viennaray::NormalizationType::MAX)
      .finalize();

  // Flux Engine Type Enum
  py::native_enum<FluxEngineType>(module, "FluxEngineType", "enum.IntEnum")
      .value("AUTO", FluxEngineType::AUTO)
      .value("CPU_DISK", FluxEngineType::CPU_DISK)
      .value("CPU_TRIANGLE", FluxEngineType::CPU_TRIANGLE)
      .value("GPU_DISK", FluxEngineType::GPU_DISK)
      .value("GPU_TRIANGLE", FluxEngineType::GPU_TRIANGLE)
      .value("GPU_LINE", FluxEngineType::GPU_LINE)
      .finalize();

  // RayTracingParameters
  py::class_<RayTracingParameters>(module, "RayTracingParameters")
      .def(py::init<>())
      .def_readwrite("normalizationType",
                     &RayTracingParameters::normalizationType)
      .def_readwrite("raysPerPoint", &RayTracingParameters::raysPerPoint)
      .def_readwrite("diskRadius", &RayTracingParameters::diskRadius)
      .def_readwrite("useRandomSeeds", &RayTracingParameters::useRandomSeeds)
      .def_readwrite("rngSeed", &RayTracingParameters::rngSeed)
      .def_readwrite("ignoreFluxBoundaries",
                     &RayTracingParameters::ignoreFluxBoundaries)
      .def_readwrite("smoothingNeighbors",
                     &RayTracingParameters::smoothingNeighbors)
      .def_readwrite("minNodeDistanceFactor",
                     &RayTracingParameters::minNodeDistanceFactor)
      .def_readwrite("maxReflections", &RayTracingParameters::maxReflections)
      .def_readwrite("maxBoundaryHits", &RayTracingParameters::maxBoundaryHits)
      .def("toMetaData", &RayTracingParameters::toMetaData,
           "Convert the ray tracing parameters to a metadata dict.")
      .def("toMetaDataString", &RayTracingParameters::toMetaDataString,
           "Convert the ray tracing parameters to a metadata string.");

  // AdvectionParameters
  py::class_<AdvectionParameters>(module, "AdvectionParameters")
      .def(py::init<>())
      .def_readwrite("integrationScheme",
                     &AdvectionParameters::integrationScheme)
      .def_readwrite("timeStepRatio", &AdvectionParameters::timeStepRatio)
      .def_readwrite("dissipationAlpha", &AdvectionParameters::dissipationAlpha)
      .def_readwrite("checkDissipation", &AdvectionParameters::checkDissipation)
      .def_readwrite("velocityOutput", &AdvectionParameters::velocityOutput)
      .def_readwrite("ignoreVoids", &AdvectionParameters::ignoreVoids)
      .def_readwrite("adaptiveTimeStepping",
                     &AdvectionParameters::adaptiveTimeStepping)
<<<<<<< HEAD
=======
      .def_readwrite("adaptiveTimeStepThreshold",
                     &AdvectionParameters::adaptiveTimeStepThreshold)
>>>>>>> b5d705bb
      .def("toMetaData", &AdvectionParameters::toMetaData,
           "Convert the advection parameters to a metadata dict.")
      .def("toMetaDataString", &AdvectionParameters::toMetaDataString,
           "Convert the advection parameters to a metadata string.");

  // CoverageParameters
  py::class_<CoverageParameters>(module, "CoverageParameters")
      .def(py::init<>())
      .def_readwrite("tolerance", &CoverageParameters::tolerance)
      .def_readwrite("maxIterations", &CoverageParameters::maxIterations)
      .def("toMetaData", &CoverageParameters::toMetaData,
           "Convert the coverage parameters to a metadata dict.")
      .def("toMetaDataString", &CoverageParameters::toMetaDataString,
           "Convert the coverage parameters to a metadata string.");

  // AtomicLayerProcessParameters
  py::class_<AtomicLayerProcessParameters>(module,
                                           "AtomicLayerProcessParameters")
      .def(py::init<>())
      .def_readwrite("numCycles", &AtomicLayerProcessParameters::numCycles)
      .def_readwrite("pulseTime", &AtomicLayerProcessParameters::pulseTime)
      .def_readwrite("coverageTimeStep",
                     &AtomicLayerProcessParameters::coverageTimeStep)
      .def_readwrite("purgePulseTime",
                     &AtomicLayerProcessParameters::purgePulseTime)
      .def("toMetaData", &AtomicLayerProcessParameters::toMetaData,
           "Convert the ALD process parameters to a metadata dict.")
      .def("toMetaDataString", &AtomicLayerProcessParameters::toMetaDataString,
           "Convert the ALD process parameters to a metadata string.");

  //   ***************************************************************************
  //                                  OTHER
  //   ***************************************************************************

  // Constants
  auto m_constants =
      module.def_submodule("constants", "Physical and material constants.");
  m_constants.attr("kB") = constants::kB;
  m_constants.attr("roomTemperature") = constants::roomTemperature;
  m_constants.attr("N_A") = constants::N_A;
  m_constants.attr("R") = constants::R;
  m_constants.def("torrToPascal", &constants::torrToPascal,
                  "Convert pressure from torr to pascal.");
  m_constants.def("celsiusToKelvin", &constants::celsiusToKelvin,
                  "Convert temperature from Celsius to Kelvin.");
  m_constants.def("gasMeanFreePath", &constants::gasMeanFreePath,
                  "Calculate the mean free path of a gas molecule.");
  m_constants.def("gasMeanThermalVelocity", &constants::gasMeanThermalVelocity,
                  "Calculate the mean thermal velocity of a gas molecule.");

  // Utility functions
  auto m_util = module.def_submodule("util", "Utility functions.");
  m_util.def("convertIntegrationScheme", &util::convertIntegrationScheme,
             "Convert a string to an integration scheme.");

  //   ***************************************************************************
  //                                  MAIN API
  //   ***************************************************************************
  // Submodule for 2D
  auto m2 = module.def_submodule("d2", "2D bindings");
  m2.attr("__name__") = "viennaps.d2";
  m2.attr("__package__") = "viennaps";
  bindApi<2>(m2);

  // Submodule for 3D
  auto m3 = module.def_submodule("d3", "3D bindings");
  m3.attr("__name__") = "viennaps.d3";
  m3.attr("__package__") = "viennaps";
  bindApi<3>(m3);

  // Extrude domain (2D to 3D)
  py::class_<Extrude<T>>(module, "Extrude")
      .def(py::init())
      .def(py::init<SmartPointer<Domain<T, 2>> &, SmartPointer<Domain<T, 3>> &,
                    std::array<T, 2>, int, std::array<BoundaryType, 3>>(),
           py::arg("inputDomain"), py::arg("outputDomain"), py::arg("extent"),
           py::arg("extrusionAxis"), py::arg("boundaryConditions"))
      .def("setInputDomain", &Extrude<T>::setInputDomain,
           "Set the input domain to be extruded.")
      .def("setOutputDomain", &Extrude<T>::setOutputDomain,
           "Set the output domain. The 3D output domain will be overwritten by "
           "the extruded domain.")
      .def("setExtent", &Extrude<T>::setExtent,
           "Set the min and max extent in the extruded dimension.")
      .def("setExtrusionAxis", &Extrude<T>::setExtrusionAxis,
           "Set the axis along which to extrude (0, 1, or 2).")
      .def("setBoundaryConditions",
           py::overload_cast<std::array<BoundaryType, 3>>(
               &Extrude<T>::setBoundaryConditions),
           "Set the boundary conditions in the extruded domain.")
      .def("apply", &Extrude<T>::apply, "Run the extrusion.");

  // Slice domain (3D to 2D)
  py::class_<Slice<T>>(module, "Slice")
      .def(py::init())
      .def(py::init<SmartPointer<Domain<T, 3>> &, SmartPointer<Domain<T, 2>> &,
                    int, T>(),
           py::arg("inputDomain"), py::arg("outputDomain"),
           py::arg("sliceDimension"), py::arg("slicePosition"))
      .def("setInputDomain", &Slice<T>::setInputDomain,
           "Set the input domain to be sliced.")
      .def("setOutputDomain", &Slice<T>::setOutputDomain,
           "Set the output domain. The 2D output domain will be overwritten by "
           "the sliced domain.")
      .def("setSliceDimension", &Slice<T>::setSliceDimension,
           "Set the dimension along which to slice (0, 1).")
      .def("setSlicePosition", &Slice<T>::setSlicePosition,
           "Set the position along the slice dimension at which to slice.")
      .def("setReflectX", &Slice<T>::setReflectX,
           "Set whether to reflect the slice along the X axis.")
      .def("apply", &Slice<T>::apply, "Run the slicing.");

  // ***************************************************************************
  //                                 GPU SUPPORT
  // ***************************************************************************

#ifdef VIENNACORE_COMPILE_GPU
  auto m_gpu = module.def_submodule("gpu", "GPU support functions.");

  py::class_<std::filesystem::path>(m_gpu, "Path").def(py::init<std::string>());
  py::implicitly_convertible<std::string, std::filesystem::path>();

  py::class_<DeviceContext, std::shared_ptr<DeviceContext>>(m_gpu, "Context")
      .def(py::init())
      //  .def_readwrite("modulePath", &Context::modulePath)
      //  .def_readwrite("moduleNames", &Context::moduleNames)
      //  .def_readwrite("cuda", &Context::cuda, "Cuda context.")
      //  .def_readwrite("optix", &Context::optix, "Optix context.")
      //  .def_readwrite("deviceProps", &Context::deviceProps,
      //                 "Device properties.")
      //  .def("getModule", &Context::getModule)
      .def_static("createContext", &DeviceContext::createContext,
                  "Create a new context.",
                  py::arg("modulePath") = VIENNACORE_KERNELS_PATH,
                  py::arg("deviceID") = 0, py::arg("registerInGlobal") = true)
      .def_static("getContextFromRegistry",
                  &DeviceContext::getContextFromRegistry,
                  "Get a context from the global registry by device ID.",
                  py::arg("deviceID") = 0)
      .def_static(
          "hasContextInRegistry", &DeviceContext::hasContextInRegistry,
          "Check if a context exists in the global registry by device ID.",
          py::arg("deviceID") = 0)
      .def_static("getRegisteredDeviceIDs",
                  &DeviceContext::getRegisteredDeviceIDs,
                  "Get a list of all device IDs with registered contexts.")
      .def("create", &DeviceContext::create, "Create a new context.",
           py::arg("modulePath") = VIENNACORE_KERNELS_PATH,
           py::arg("deviceID") = 0)
      .def("destroy", &DeviceContext::destroy, "Destroy the context.")
      .def("addModule", &DeviceContext::addModule,
           "Add a module to the context.")
      .def("getModulePath", &DeviceContext::getModulePath,
           "Get the module path.")
      .def_readwrite("deviceID", &DeviceContext::deviceID, "Device ID.");
#endif
}<|MERGE_RESOLUTION|>--- conflicted
+++ resolved
@@ -464,11 +464,8 @@
       .def_readwrite("ignoreVoids", &AdvectionParameters::ignoreVoids)
       .def_readwrite("adaptiveTimeStepping",
                      &AdvectionParameters::adaptiveTimeStepping)
-<<<<<<< HEAD
-=======
       .def_readwrite("adaptiveTimeStepThreshold",
                      &AdvectionParameters::adaptiveTimeStepThreshold)
->>>>>>> b5d705bb
       .def("toMetaData", &AdvectionParameters::toMetaData,
            "Convert the advection parameters to a metadata dict.")
       .def("toMetaDataString", &AdvectionParameters::toMetaDataString,
