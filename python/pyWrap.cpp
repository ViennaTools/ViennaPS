--- conflicted
+++ resolved
@@ -635,10 +635,6 @@
       module, "MultiParticleProcess", processModel)
       .def(pybind11::init())
       .def("addNeutralParticle",
-<<<<<<< HEAD
-           &MultiParticleProcess<T, D>::addNeutralParticle,
-           pybind11::arg("stickingProbability"))
-=======
            pybind11::overload_cast<T, std::string>(
                &MultiParticleProcess<T, D>::addNeutralParticle),
            pybind11::arg("stickingProbability"),
@@ -650,19 +646,14 @@
            pybind11::arg("materialSticking"),
            pybind11::arg("defaultStickingProbability") = 1.,
            pybind11::arg("label") = "neutralFlux")
->>>>>>> daa155d8
       .def("addIonParticle", &MultiParticleProcess<T, D>::addIonParticle,
            pybind11::arg("sourcePower"), pybind11::arg("thetaRMin") = 0.,
            pybind11::arg("thetaRMax") = 90., pybind11::arg("minAngle") = 0.,
            pybind11::arg("B_sp") = -1., pybind11::arg("meanEnergy") = 0.,
            pybind11::arg("sigmaEnergy") = 0.,
            pybind11::arg("thresholdEnergy") = 0.,
-<<<<<<< HEAD
-           pybind11::arg("inflectAngle") = 0., pybind11::arg("n") = 1)
-=======
            pybind11::arg("inflectAngle") = 0., pybind11::arg("n") = 1,
            pybind11::arg("label") = "ionFlux")
->>>>>>> daa155d8
       .def("setRateFunction", &MultiParticleProcess<T, D>::setRateFunction);
 
   // TEOS Deposition
@@ -984,16 +975,10 @@
       .def(pybind11::init<const Vec3D<T> &, T, T, const Material, bool>(),
            pybind11::arg("direction"), pybind11::arg("directionalVelocity"),
            pybind11::arg("isotropicVelocity") = 0.,
-<<<<<<< HEAD
-           pybind11::arg("maskMaterial") = Material::None)
-      .def(pybind11::init<const std::array<T, 3> &, const T, const T,
-                          const std::vector<Material>>(),
-=======
            pybind11::arg("maskMaterial") = Material::Mask,
            pybind11::arg("calculateVisibility") = true)
       .def(pybind11::init<const Vec3D<T> &, T, T, const std::vector<Material> &,
                           bool>(),
->>>>>>> daa155d8
            pybind11::arg("direction"), pybind11::arg("directionalVelocity"),
            pybind11::arg("isotropicVelocity") = 0.,
            pybind11::arg("maskMaterial") =
@@ -1121,12 +1106,6 @@
       .def("apply", &MakeTrench<T, D>::apply, "Create a trench geometry.");
 
   // Hole
-<<<<<<< HEAD
-  pybind11::class_<MakeHole<T, D>>(module, "MakeHole")
-      .def(pybind11::init<DomainType, const T, const T, const T, const T,
-                          const T, const T, const T, const bool, const bool,
-                          const Material>(),
-=======
   pybind11::enum_<HoleShape>(module, "HoleShape")
       .value("Full", HoleShape::Full)
       .value("Half", HoleShape::Half)
@@ -1136,7 +1115,6 @@
       .def(pybind11::init<DomainType, const T, const T, const T, const T,
                           const T, const T, const T, const bool, const bool,
                           const Material, HoleShape>(),
->>>>>>> daa155d8
            pybind11::arg("domain"), pybind11::arg("gridDelta"),
            pybind11::arg("xExtent"), pybind11::arg("yExtent"),
            pybind11::arg("holeRadius"), pybind11::arg("holeDepth"),
@@ -1148,23 +1126,6 @@
            pybind11::arg("holeShape") = HoleShape::Full) // New argument
       .def("apply", &MakeHole<T, D>::apply, "Create a hole geometry.");
 
-<<<<<<< HEAD
-=======
-  //  pybind11::class_<MakeHole<T, D>>(module, "MakeHole")
-  //      .def(pybind11::init<DomainType, const T, const T, const T, const T,
-  //                          const T, const T, const T, const bool, const bool,
-  //                          const Material>(),
-  //           pybind11::arg("domain"), pybind11::arg("gridDelta"),
-  //           pybind11::arg("xExtent"), pybind11::arg("yExtent"),
-  //           pybind11::arg("holeRadius"), pybind11::arg("holeDepth"),
-  //           pybind11::arg("taperingAngle") = 0.,
-  //           pybind11::arg("baseHeight") = 0.,
-  //           pybind11::arg("periodicBoundary") = false,
-  //           pybind11::arg("makeMask") = false,
-  //           pybind11::arg("material") = Material::None)
-  //      .def("apply", &MakeHole<T, D>::apply, "Create a hole geometry.");
-
->>>>>>> daa155d8
   // Fin
   pybind11::class_<MakeFin<T, D>>(module, "MakeFin")
       .def(pybind11::init<DomainType, const T, const T, const T, const T,
@@ -1282,15 +1243,12 @@
            "Set the integration scheme for solving the level-set equation. "
            "Possible integration schemes are specified in "
            "viennals::IntegrationSchemeEnum.")
-<<<<<<< HEAD
-=======
       .def("enableAdvectionVelocityOutput",
            &Process<T, D>::enableAdvectionVelocityOutput,
            "Enable the output of the advection velocity field on the ls-mesh.")
       .def("disableAdvectionVelocityOutput",
            &Process<T, D>::disableAdvectionVelocityOutput,
            "Disable the output of the advection velocity field on the ls-mesh.")
->>>>>>> daa155d8
       .def("setTimeStepRatio", &Process<T, D>::setTimeStepRatio,
            "Set the CFL condition to use during advection. The CFL condition "
            "sets the maximum distance a surface can be moved during one "
