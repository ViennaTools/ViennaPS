/*
  This file is used to generate the python module of ViennaPS.
  It uses pybind11 to create the modules.
*/

#define PYBIND11_DETAILED_ERROR_MESSAGES
#define VIENNAPS_PYTHON_BUILD

// correct module name macro
#define TOKENPASTE_INTERNAL(x, y, z) x##y##z
#define TOKENPASTE(x, y, z) TOKENPASTE_INTERNAL(x, y, z)
#define STRINGIZE2(s) #s
#define STRINGIZE(s) STRINGIZE2(s)
#define VIENNAPS_MODULE_VERSION STRINGIZE(VIENNAPS_VERSION)

#include <optional>
#include <vector>

#include <pybind11/iostream.h>
#include <pybind11/numpy.h>
#include <pybind11/pybind11.h>
#include <pybind11/stl.h>
#include <pybind11/stl_bind.h>

// all header files which define API functions
#include <psAtomicLayerProcess.hpp>
#include <psConstants.hpp>
#include <psDomain.hpp>
#include <psExtrude.hpp>
#include <psGDSGeometry.hpp>
#include <psGDSReader.hpp>
#include <psPlanarize.hpp>
#include <psProcess.hpp>

// geometries
#include <geometries/psMakeFin.hpp>
#include <geometries/psMakeHole.hpp>
#include <geometries/psMakePlane.hpp>
#include <geometries/psMakeStack.hpp>
#include <geometries/psMakeTrench.hpp>

// model framework
#include <psAdvectionCallback.hpp>
#include <psProcessModel.hpp>
#include <psProcessParams.hpp>
#include <psSurfaceModel.hpp>
#include <psVelocityField.hpp>

// models
#include <models/psAnisotropicProcess.hpp>
#include <models/psDirectionalEtching.hpp>
#include <models/psFluorocarbonEtching.hpp>
#include <models/psGeometricDistributionModels.hpp>
#include <models/psIsotropicProcess.hpp>
#include <models/psOxideRegrowth.hpp>
#include <models/psSF6O2Etching.hpp>
#include <models/psSingleParticleALD.hpp>
#include <models/psSingleParticleProcess.hpp>
#include <models/psTEOSDeposition.hpp>

// visualization
#include <psToDiskMesh.hpp>
<<<<<<< HEAD
#include <psToSurfaceMesh.hpp>
#include <psWriteVisualizationMesh.hpp>

// CellSet
#include <cellSet/csAtomicLayerProcess.hpp>
#include <cellSet/csDenseCellSet.hpp>
#include <cellSet/csSegmentCells.hpp>

// Compact
#include <compact/psKDTree.hpp>
=======
>>>>>>> 7c5e88a3

// other
#include <psUtils.hpp>
#include <rayParticle.hpp>
#include <rayReflection.hpp>
#include <rayUtil.hpp>
#include <vcLogger.hpp>

using namespace viennaps;

// always use double for python export
typedef double T;
// get dimension from cmake define
constexpr int D = VIENNAPS_PYTHON_DIMENSION;
typedef SmartPointer<Domain<T, D>> DomainType;

PYBIND11_DECLARE_HOLDER_TYPE(Types, SmartPointer<Types>)

// NOTES:
// PYBIND11_MAKE_OPAQUE(std::vector<T, std::allocator<T>>) can not be used
// constructors with custom enum need lambda to work: seems to be an issue
// with implicit move constructor

// define trampoline classes for interface functions
// ALSO NEED TO ADD TRAMPOLINE CLASSES FOR CLASSES
// WHICH HOLD REFERENCES TO INTERFACE(ABSTRACT) CLASSES
// class PypsSurfaceModel : public SurfaceModel<T> {
//   using SurfaceModel<T>::coverages;
//   using SurfaceModel<T>::processParams;
//   using SurfaceModel<T>::getCoverages;
//   using SurfaceModel<T>::getProcessParameters;
//   typedef std::vector<T> vect_type;
// public:
//   void initializeCoverages(unsigned numGeometryPoints) override {
//     PYBIND11_OVERRIDE(void, SurfaceModel<T>, initializeCoverages,
//                       numGeometryPoints);
//   }
//   void initializeProcessParameters() override {
//     PYBIND11_OVERRIDE(void, SurfaceModel<T>, initializeProcessParameters,
//     );
//   }
//   SmartPointer<std::vector<T>>
//   calculateVelocities(SmartPointer<psPointData<T>> rates,
//                       const std::vector<std::array<T, 3>> &coordinates,
//                       const std::vector<T> &materialIds) override {
//     PYBIND11_OVERRIDE(SmartPointer<std::vector<T>>, SurfaceModel<T>,
//                       calculateVelocities, rates, coordinates, materialIds);
//   }
//   void updateCoverages(SmartPointer<psPointData<T>> rates,
//                        const std::vector<T> &materialIds) override {
//     PYBIND11_OVERRIDE(void, SurfaceModel<T>, updateCoverages, rates,
//                       materialIds);
//   }
// };

// AdvectionCallback
class PyAdvectionCallback : public AdvectionCallback<T, D> {
protected:
  using ClassName = AdvectionCallback<T, D>;

public:
  using ClassName::domain;

  bool applyPreAdvect(const T processTime) override {
    PYBIND11_OVERRIDE(bool, ClassName, applyPreAdvect, processTime);
  }

  bool applyPostAdvect(const T advectionTime) override {
    PYBIND11_OVERRIDE(bool, ClassName, applyPostAdvect, advectionTime);
  }
};

// Particle Class
template <int D>
class psParticle : public viennaray::Particle<psParticle<D>, T> {
  using ClassName = viennaray::Particle<psParticle<D>, T>;

public:
  void surfaceCollision(T rayWeight, const Vec3D<T> &rayDir,
                        const Vec3D<T> &geomNormal, const unsigned int primID,
                        const int materialID,
                        viennaray::TracingData<T> &localData,
                        const viennaray::TracingData<T> *globalData,
                        RNG &Rng) override final {
    PYBIND11_OVERRIDE(void, ClassName, surfaceCollision, rayWeight, rayDir,
                      geomNormal, primID, materialID, localData, globalData,
                      Rng);
  }

  std::pair<T, Vec3D<T>> surfaceReflection(
      T rayWeight, const Vec3D<T> &rayDir, const Vec3D<T> &geomNormal,
      const unsigned int primID, const int materialID,
      const viennaray::TracingData<T> *globalData, RNG &Rng) override final {
    using Pair = std::pair<T, Vec3D<T>>;
    PYBIND11_OVERRIDE(Pair, ClassName, surfaceReflection, rayWeight, rayDir,
                      geomNormal, primID, materialID, globalData, Rng);
  }

  void initNew(RNG &RNG) override final {
    PYBIND11_OVERRIDE(void, ClassName, initNew, RNG);
  }

  T getSourceDistributionPower() const override final {
    PYBIND11_OVERRIDE(T, ClassName, getSourceDistributionPower);
  }

  std::vector<std::string> getLocalDataLabels() const override final {
    PYBIND11_OVERRIDE(std::vector<std::string>, ClassName, getLocalDataLabels);
  }
};

// Default particle classes
// template <int D>
// class psDiffuseParticle : public rayParticle<psDiffuseParticle<D>, T> {
//   using ClassName = rayParticle<psDiffuseParticle<D>, T>;
// public:
//   psDiffuseParticle(const T pStickingProbability, const T pCosineExponent,
//                     const std::string &pDataLabel)
//       : stickingProbability(pStickingProbability),
//         cosineExponent(pCosineExponent), dataLabel(pDataLabel) {}
//   void surfaceCollision(T rayWeight, const Vec3D<T> &rayDir,
//                         const Vec3D<T> &geomNormal,
//                         const unsigned int primID, const int materialID,
//                         viennaray::TracingData<T> &localData,
//                         const viennaray::TracingData<T> *globalData,
//                         RNG &Rng) override final {
//     localData.getVectorData(0)[primID] += rayWeight;
//   }
//   std::pair<T, Vec3D<T>>
//   surfaceReflection(T rayWeight, const Vec3D<T> &rayDir,
//                     const Vec3D<T> &geomNormal, const unsigned int
//                     primID, const int materialID, const
//                     viennaray::TracingData<T> *globalData, RNG &Rng)
//                     override final {
//     auto direction = rayReflectionDiffuse<T, D>(geomNormal, Rng);
//     return {stickingProbability, direction};
//   }
//   void initNew(RNG &RNG) override final {}
//   T getSourceDistributionPower() const override final { return
//   cosineExponent; }
//   std::vector<std::string> getLocalDataLabels() const override final {
//     return {dataLabel};
//   }
// private:
//   const T stickingProbability = 1.;
//   const T cosineExponent = 1.;
//   const std::string dataLabel = "flux";
// };
// class psSpecularParticle : public rayParticle<psSpecularParticle, T> {
//   using ClassName = rayParticle<psSpecularParticle, T>;
// public:
//   psSpecularParticle(const T pStickingProbability, const T pCosineExponent,
//                      const std::string &pDataLabel)
//       : stickingProbability(pStickingProbability),
//         cosineExponent(pCosineExponent), dataLabel(pDataLabel) {}
//   void surfaceCollision(T rayWeight, const Vec3D<T> &rayDir,
//                         const Vec3D<T> &geomNormal,
//                         const unsigned int primID, const int materialID,
//                         viennaray::TracingData<T> &localData,
//                         const viennaray::TracingData<T> *globalData,
//                         RNG &Rng) override final {
//     localData.getVectorData(0)[primID] += rayWeight;
//   }
//   std::pair<T, Vec3D<T>>
//   surfaceReflection(T rayWeight, const Vec3D<T> &rayDir,
//                     const Vec3D<T> &geomNormal, const unsigned int
//                     primID, const int materialID, const
//                     viennaray::TracingData<T> *globalData, RNG &Rng)
//                     override final {
//     auto direction = rayReflectionSpecular<T>(rayDir, geomNormal);
//     return {stickingProbability, direction};
//   }
//   void initNew(RNG &RNG) override final {}
//   T getSourceDistributionPower() const override final { return
//   cosineExponent; }
//   std::vector<std::string> getLocalDataLabels() const override final {
//     return {dataLabel};
//   }
// private:
//   const T stickingProbability = 1.;
//   const T cosineExponent = 1.;
//   const std::string dataLabel = "flux";
// };
// VelocityField
// class PyVelocityField : public VelocityField<T> {
//   using VelocityField<T>::psVelocityField;
// public:
//   T getScalarVelocity(const std::array<T, 3> &coordinate, int material,
//                       const std::array<T, 3> &normalVector,
//                       unsigned long pointId) override {
//     PYBIND11_OVERRIDE(T, VelocityField<T>, getScalarVelocity, coordinate,
//                       material, normalVector, pointId);
//   }
//   // if we declare a typedef for std::array<T,3>, we will no longer get this
//   // error: the compiler doesn't understand why std::array gets 2 template
//   // arguments
//   // add template argument as the preprocessor becomes confused with the
//   comma
//   // in std::array<T, 3>
//   typedef std::array<T, 3> arrayType;
//   std::array<T, 3> getVectorVelocity(const std::array<T, 3> &coordinate,
//                                      int material,
//                                      const std::array<T, 3> &normalVector,
//                                      unsigned long pointId) override {
//     PYBIND11_OVERRIDE(
//         arrayType, // add template argument here, as the preprocessor becomes
//                    // confused with the comma in std::array<T, 3>
//         VelocityField<T>, getVectorVelocity, coordinate, material,
//         normalVector, pointId);
//   }
//   T getDissipationAlpha(int direction, int material,
//                         const std::array<T, 3> &centralDifferences) override
//                         {
//     PYBIND11_OVERRIDE(T, VelocityField<T>, getDissipationAlpha, direction,
//                       material, centralDifferences);
//   }
//   void setVelocities(SmartPointer<std::vector<T>> passedVelocities)
//   override {
//     PYBIND11_OVERRIDE(void, VelocityField<T>, setVelocities,
//                       passedVelocities);
//   }
//   int getTranslationFieldOptions() const override {
//     PYBIND11_OVERRIDE(int, VelocityField<T>, getTranslationFieldOptions, );
//   }
// };
// a function to declare GeometricDistributionModel of type DistType
// template <typename NumericType, int D, typename DistType>
// void declare_GeometricDistributionModel(pybind11::module &m,
//                                         const std::string &typestr) {
//   using Class = psGeometricDistributionModel<NumericType, D, DistType>;
//   pybind11::class_<Class, SmartPointer<Class>>(m, typestr.c_str())
//       .def(pybind11::init<SmartPointer<DistType>>(), pybind11::arg("dist"))
//       .def(pybind11::init<SmartPointer<DistType>,
//                           SmartPointer<viennals::Domain<NumericType, D>>>(),
//            pybind11::arg("dist"), pybind11::arg("mask"))
//       .def("apply", &Class::apply);
// }

PYBIND11_MODULE(VIENNAPS_MODULE_NAME, module) {
  module.doc() =
      "ViennaPS is a header-only C++ process simulation library which "
      "includes surface and volume representations, a ray tracer, and physical "
      "models for the simulation of microelectronic fabrication processes. The "
      "main design goals are simplicity and efficiency, tailored towards "
      "scientific simulations.";

  // set version string of python module
  module.attr("__version__") = VIENNAPS_MODULE_VERSION;

  // set dimension
  module.attr("D") = D;

  // wrap omp_set_num_threads to control number of threads
  module.def("setNumThreads", &omp_set_num_threads);

  // Logger
  pybind11::enum_<LogLevel>(module, "LogLevel", pybind11::module_local())
      .value("ERROR", LogLevel::ERROR)
      .value("WARNING", LogLevel::WARNING)
      .value("INFO", LogLevel::INFO)
      .value("TIMING", LogLevel::TIMING)
      .value("INTERMEDIATE", LogLevel::INTERMEDIATE)
      .value("DEBUG", LogLevel::DEBUG)
      .export_values();

  pybind11::class_<Logger, SmartPointer<Logger>>(module, "Logger",
                                                 pybind11::module_local())
      .def_static("setLogLevel", &Logger::setLogLevel)
      .def_static("getLogLevel", &Logger::getLogLevel)
      .def_static("getInstance", &Logger::getInstance,
                  pybind11::return_value_policy::reference)
      .def("addDebug", &Logger::addDebug)
      .def("addTiming",
           (Logger & (Logger::*)(std::string, double)) & Logger::addTiming)
      .def("addTiming", (Logger & (Logger::*)(std::string, double, double)) &
                            Logger::addTiming)
      .def("addInfo", &Logger::addInfo)
      .def("addWarning", &Logger::addWarning)
      .def("addError", &Logger::addError, pybind11::arg("s"),
           pybind11::arg("shouldAbort") = true)
      .def("print", [](Logger &instance) { instance.print(std::cout); });

  /****************************************************************************
   *                               MODEL FRAMEWORK                            *
   ****************************************************************************/

  // ProcessModel
  pybind11::class_<ProcessModel<T, D>, SmartPointer<ProcessModel<T, D>>>
      processModel(module, "ProcessModel", pybind11::module_local());

  // constructors
  processModel
      .def(pybind11::init<>())
      // methods
      .def("setProcessName", &ProcessModel<T, D>::setProcessName)
      .def("getProcessName", &ProcessModel<T, D>::getProcessName)
      .def("getSurfaceModel", &ProcessModel<T, D>::getSurfaceModel)
      .def("getAdvectionCallback", &ProcessModel<T, D>::getAdvectionCallback)
      .def("getGeometricModel", &ProcessModel<T, D>::getGeometricModel)
      .def("getVelocityField", &ProcessModel<T, D>::getVelocityField)
      .def("getParticleLogSize", &ProcessModel<T, D>::getParticleLogSize)
      .def("getParticleTypes",
           [](ProcessModel<T, D> &pm) {
             // Get smart pointer to vector of unique_ptr from the process
             // model
             auto &unique_ptrs = pm.getParticleTypes();

             // Create vector to hold shared_ptr
             std::vector<std::shared_ptr<viennaray::AbstractParticle<T>>>
                 shared_ptrs;

             // Loop over unique_ptrs and create shared_ptrs from them
             for (auto &uptr : unique_ptrs) {
               shared_ptrs.push_back(
                   std::shared_ptr<viennaray::AbstractParticle<T>>(
                       uptr.release()));
             }

             // Return the new vector of shared_ptr
             return shared_ptrs;
           })
      .def("setSurfaceModel",
           [](ProcessModel<T, D> &pm, SmartPointer<SurfaceModel<T>> &sm) {
             pm.setSurfaceModel(sm);
           })
      .def("setAdvectionCallback",
           [](ProcessModel<T, D> &pm,
              SmartPointer<AdvectionCallback<T, D>> &ac) {
             pm.setAdvectionCallback(ac);
           })
      .def("insertNextParticleType",
           [](ProcessModel<T, D> &pm,
              SmartPointer<psParticle<D>> &passedParticle) {
             if (passedParticle) {
               auto particle =
                   std::make_unique<psParticle<D>>(*passedParticle.get());
               pm.insertNextParticleType(particle);
             }
           })
      // IMPORTANT: here it may be needed to write this function for any
      // type of passed Particle
      .def("setGeometricModel",
           [](ProcessModel<T, D> &pm, SmartPointer<GeometricModel<T, D>> &gm) {
             pm.setGeometricModel(gm);
           })
      .def("setVelocityField",
           [](ProcessModel<T, D> &pm, SmartPointer<VelocityField<T>> &vf) {
             pm.setVelocityField(vf);
           })
      .def("setPrimaryDirection", &ProcessModel<T, D>::setPrimaryDirection)
      .def("getPrimaryDirection", &ProcessModel<T, D>::getPrimaryDirection);

  // AdvectionCallback
  pybind11::class_<AdvectionCallback<T, D>,
                   SmartPointer<AdvectionCallback<T, D>>, PyAdvectionCallback>(
      module, "AdvectionCallback")
      // constructors
      .def(pybind11::init<>())
      // methods
      .def("applyPreAdvect", &AdvectionCallback<T, D>::applyPreAdvect)
      .def("applyPostAdvect", &AdvectionCallback<T, D>::applyPostAdvect)
      .def_readwrite("domain", &PyAdvectionCallback::domain);

  // ProcessParams
  pybind11::class_<ProcessParams<T>, SmartPointer<ProcessParams<T>>>(
      module, "ProcessParams")
      .def(pybind11::init<>())
      .def("insertNextScalar", &ProcessParams<T>::insertNextScalar)
      .def("getScalarData",
           (T & (ProcessParams<T>::*)(int)) & ProcessParams<T>::getScalarData)
      .def("getScalarData", (const T &(ProcessParams<T>::*)(int) const) &
                                ProcessParams<T>::getScalarData)
      .def("getScalarData", (T & (ProcessParams<T>::*)(std::string)) &
                                ProcessParams<T>::getScalarData)
      .def("getScalarDataIndex", &ProcessParams<T>::getScalarDataIndex)
      .def("getScalarData", (std::vector<T> & (ProcessParams<T>::*)()) &
                                ProcessParams<T>::getScalarData)
      .def("getScalarData",
           (const std::vector<T> &(ProcessParams<T>::*)() const) &
               ProcessParams<T>::getScalarData)
      .def("getScalarDataLabel", &ProcessParams<T>::getScalarDataLabel);

  // SurfaceModel
  //   pybind11::class_<SurfaceModel<T>, SmartPointer<SurfaceModel<T>>,
  //                    PypsSurfaceModel>(module, "SurfaceModel")
  //       .def(pybind11::init<>())
  //       .def("initializeCoverages", &SurfaceModel<T>::initializeCoverages)
  //       .def("initializeProcessParameters",
  //            &SurfaceModel<T>::initializeProcessParameters)
  //       .def("getCoverages", &SurfaceModel<T>::getCoverages)
  //       .def("getProcessParameters",
  //       &SurfaceModel<T>::getProcessParameters) .def("calculateVelocities",
  //       &SurfaceModel<T>::calculateVelocities) .def("updateCoverages",
  //       &SurfaceModel<T>::updateCoverages);
  // VelocityField
  //   pybind11::class_<VelocityField<T>, SmartPointer<VelocityField<T>>,
  //                    PyVelocityField>
  //       velocityField(module, "VelocityField");
  //   // constructors
  //   velocityField
  //       .def(pybind11::init<>())
  //       // methods
  //       .def("getScalarVelocity", &VelocityField<T>::getScalarVelocity)
  //       .def("getVectorVelocity", &VelocityField<T>::getVectorVelocity)
  //       .def("getDissipationAlpha", &VelocityField<T>::getDissipationAlpha)
  //       .def("getTranslationFieldOptions",
  //            &VelocityField<T>::getTranslationFieldOptions)
  //       .def("setVelocities", &VelocityField<T>::setVelocities);
  //   pybind11::class_<psDefaultVelocityField<T>,
  //                    SmartPointer<psDefaultVelocityField<T>>>(
  //       module, "DefaultVelocityField", velocityField)
  //       // constructors
  //       .def(pybind11::init<>())
  //       // methods
  //       .def("getScalarVelocity",
  //       &psDefaultVelocityField<T>::getScalarVelocity)
  //       .def("getVectorVelocity",
  //       &psDefaultVelocityField<T>::getVectorVelocity)
  //       .def("getDissipationAlpha",
  //            &psDefaultVelocityField<T>::getDissipationAlpha)
  //       .def("getTranslationFieldOptions",
  //            &psDefaultVelocityField<T>::getTranslationFieldOptions)
  //       .def("setVelocities", &psDefaultVelocityField<T>::setVelocities);

  // Shim to instantiate the particle class
  pybind11::class_<psParticle<D>, SmartPointer<psParticle<D>>> particle(
      module, "Particle");
  particle.def("surfaceCollision", &psParticle<D>::surfaceCollision)
      .def("surfaceReflection", &psParticle<D>::surfaceReflection)
      .def("initNew", &psParticle<D>::initNew)
      .def("getLocalDataLabels", &psParticle<D>::getLocalDataLabels)
      .def("getSourceDistributionPower",
           &psParticle<D>::getSourceDistributionPower);

  // predefined particles
  //   pybind11::class_<psDiffuseParticle<D>,
  //   SmartPointer<psDiffuseParticle<D>>>(
  //       module, "DiffuseParticle", particle)
  //       .def(pybind11::init(
  //                &SmartPointer<psDiffuseParticle<D>>::New<const T, const T,
  //                                                           const std::string
  //                                                           &>),
  //            pybind11::arg("stickingProbability") = 1.0,
  //            pybind11::arg("cosineExponent") = 1.,
  //            pybind11::arg("dataLabel") = "flux")
  //       .def("surfaceCollision", &psDiffuseParticle<D>::surfaceCollision)
  //       .def("surfaceReflection", &psDiffuseParticle<D>::surfaceReflection)
  //       .def("initNew", &psDiffuseParticle<D>::initNew)
  //       .def("getLocalDataLabels", &psDiffuseParticle<D>::getLocalDataLabels)
  //       .def("getSourceDistributionPower",
  //            &psDiffuseParticle<D>::getSourceDistributionPower);
  //   pybind11::class_<psSpecularParticle, SmartPointer<psSpecularParticle>>(
  //       module, "SpecularParticle", particle)
  //       .def(pybind11::init(
  //                &SmartPointer<psSpecularParticle>::New<const T, const T,
  //                                                         const std::string
  //                                                         &>),
  //            pybind11::arg("stickingProbability") = 1.0,
  //            pybind11::arg("cosineExponent") = 1.,
  //            pybind11::arg("dataLabel") = "flux")
  //       .def("surfaceCollision", &psSpecularParticle::surfaceCollision)
  //       .def("surfaceReflection", &psSpecularParticle::surfaceReflection)
  //       .def("initNew", &psSpecularParticle::initNew)
  //       .def("getLocalDataLabels", &psSpecularParticle::getLocalDataLabels)
  //       .def("getSourceDistributionPower",
  //            &psSpecularParticle::getSourceDistributionPower);

  // ***************************************************************************
  //                                  MODELS
  // ***************************************************************************

  // Enum Material
  pybind11::enum_<Material>(module, "Material")
      .value("Undefined", Material::None) // 1
      .value("Mask", Material::Mask)
      .value("Si", Material::Si)
      .value("SiO2", Material::SiO2)
      .value("Si3N4", Material::Si3N4) // 5
      .value("SiN", Material::SiN)
      .value("SiON", Material::SiON)
      .value("SiC", Material::SiC)
      .value("SiGe", Material::SiGe)
      .value("PolySi", Material::PolySi) // 10
      .value("GaN", Material::GaN)
      .value("W", Material::W)
      .value("Al2O3", Material::Al2O3)
      .value("TiN", Material::TiN)
      .value("Cu", Material::Cu) // 15
      .value("Polymer", Material::Polymer)
      .value("Dielectric", Material::Dielectric)
      .value("Metal", Material::Metal)
      .value("Air", Material::Air)
      .value("GAS", Material::GAS) // 20
      .export_values();

  // Single Particle Process
  pybind11::class_<SingleParticleProcess<T, D>,
                   SmartPointer<SingleParticleProcess<T, D>>>(
      module, "SingleParticleProcess", processModel)
      .def(pybind11::init([](const T rate, const T sticking, const T power,
                             const Material mask) {
             return SmartPointer<SingleParticleProcess<T, D>>::New(
                 rate, sticking, power, mask);
           }),
           pybind11::arg("rate") = 1.,
           pybind11::arg("stickingProbability") = 1.,
           pybind11::arg("sourceExponent") = 1.,
           pybind11::arg("maskMaterial") = Material::None)
      .def(pybind11::init([](const T rate, const T sticking, const T power,
                             const std::vector<Material> mask) {
             return SmartPointer<SingleParticleProcess<T, D>>::New(
                 rate, sticking, power, mask);
           }),
           pybind11::arg("rate"), pybind11::arg("stickingProbability"),
           pybind11::arg("sourceExponent"), pybind11::arg("maskMaterials"));

  // TEOS Deposition
  pybind11::class_<TEOSDeposition<T, D>, SmartPointer<TEOSDeposition<T, D>>>(
      module, "TEOSDeposition", processModel)
      .def(pybind11::init(
               &SmartPointer<TEOSDeposition<T, D>>::New<
                   const T /*st1*/, const T /*rate1*/, const T /*order1*/,
                   const T /*st2*/, const T /*rate2*/, const T /*order2*/>),
           pybind11::arg("stickingProbabilityP1"), pybind11::arg("rateP1"),
           pybind11::arg("orderP1"),
           pybind11::arg("stickingProbabilityP2") = 0.,
           pybind11::arg("rateP2") = 0., pybind11::arg("orderP2") = 0.);

  // SF6O2 Parameters
  pybind11::class_<SF6O2Parameters<T>::MaskType>(module, "SF6O2ParametersMask")
      .def(pybind11::init<>())
      .def_readwrite("rho", &SF6O2Parameters<T>::MaskType::rho)
      .def_readwrite("beta_F", &SF6O2Parameters<T>::MaskType::beta_F)
      .def_readwrite("beta_O", &SF6O2Parameters<T>::MaskType::beta_O)
      .def_readwrite("A_sp", &SF6O2Parameters<T>::MaskType::A_sp)
      .def_readwrite("B_sp", &SF6O2Parameters<T>::MaskType::B_sp)
      .def_readwrite("Eth_sp", &SF6O2Parameters<T>::MaskType::Eth_sp);

  pybind11::class_<SF6O2Parameters<T>::SiType>(module, "SF6O2ParametersSi")
      .def(pybind11::init<>())
      .def_readwrite("rho", &SF6O2Parameters<T>::SiType::rho)
      .def_readwrite("k_sigma", &SF6O2Parameters<T>::SiType::k_sigma)
      .def_readwrite("beta_sigma", &SF6O2Parameters<T>::SiType::beta_sigma)
      .def_readwrite("A_sp", &SF6O2Parameters<T>::SiType::A_sp)
      .def_readwrite("B_sp", &SF6O2Parameters<T>::SiType::B_sp)
      .def_readwrite("Eth_ie", &SF6O2Parameters<T>::SiType::Eth_ie)
      .def_readwrite("Eth_sp", &SF6O2Parameters<T>::SiType::Eth_sp)
      .def_readwrite("A_ie", &SF6O2Parameters<T>::SiType::A_ie);

  pybind11::class_<SF6O2Parameters<T>::PassivationType>(
      module, "SF6O2ParametersPassivation")
      .def(pybind11::init<>())
      .def_readwrite("Eth_ie", &SF6O2Parameters<T>::PassivationType::Eth_ie)
      .def_readwrite("A_ie", &SF6O2Parameters<T>::PassivationType::A_ie);

  pybind11::class_<SF6O2Parameters<T>::IonType>(module, "SF6O2ParametersIons")
      .def(pybind11::init<>())
      .def_readwrite("meanEnergy", &SF6O2Parameters<T>::IonType::meanEnergy)
      .def_readwrite("sigmaEnergy", &SF6O2Parameters<T>::IonType::sigmaEnergy)
      .def_readwrite("exponent", &SF6O2Parameters<T>::IonType::exponent)
      .def_readwrite("inflectAngle", &SF6O2Parameters<T>::IonType::inflectAngle)
      .def_readwrite("n_l", &SF6O2Parameters<T>::IonType::n_l)
      .def_readwrite("minAngle", &SF6O2Parameters<T>::IonType::minAngle);

  pybind11::class_<SF6O2Parameters<T>>(module, "SF6O2Parameters")
      .def(pybind11::init<>())
      .def_readwrite("ionFlux", &SF6O2Parameters<T>::ionFlux)
      .def_readwrite("etchantFlux", &SF6O2Parameters<T>::etchantFlux)
      .def_readwrite("oxygenFlux", &SF6O2Parameters<T>::oxygenFlux)
      .def_readwrite("etchStopDepth", &SF6O2Parameters<T>::etchStopDepth)
      .def_readwrite("beta_F", &SF6O2Parameters<T>::beta_F)
      .def_readwrite("beta_O", &SF6O2Parameters<T>::beta_O)
      .def_readwrite("Mask", &SF6O2Parameters<T>::Mask)
      .def_readwrite("Si", &SF6O2Parameters<T>::Si)
      .def_readwrite("Polymer", &SF6O2Parameters<T>::Passivation)
      .def_readwrite("Ions", &SF6O2Parameters<T>::Ions);

  // SF6O2 Etching
  pybind11::class_<SF6O2Etching<T, D>, SmartPointer<SF6O2Etching<T, D>>>(
      module, "SF6O2Etching", processModel)
      .def(pybind11::init<>())
      .def(pybind11::init(
               &SmartPointer<SF6O2Etching<T, D>>::New<
                   const double /*ionFlux*/, const double /*etchantFlux*/,
                   const double /*oxygenFlux*/, const T /*meanIonEnergy*/,
                   const T /*sigmaIonEnergy*/, const T /*ionExponent*/,
                   const T /*oxySputterYield*/, const T /*etchStopDepth*/>),
           pybind11::arg("ionFlux"), pybind11::arg("etchantFlux"),
           pybind11::arg("oxygenFlux"), pybind11::arg("meanIonEnergy") = 100.,
           pybind11::arg("sigmaIonEnergy") = 10.,
           pybind11::arg("ionExponent") = 100.,
           pybind11::arg("oxySputterYield") = 3.,
           pybind11::arg("etchStopDepth") = std::numeric_limits<T>::lowest())
      .def(pybind11::init(&SmartPointer<SF6O2Etching<T, D>>::New<
                          const SF6O2Parameters<T> &>),
           pybind11::arg("parameters"))
      .def("setParameters", &SF6O2Etching<T, D>::setParameters)
      .def("getParameters", &SF6O2Etching<T, D>::getParameters,
           pybind11::return_value_policy::reference);

  // Fluorocarbon Parameters
  pybind11::class_<FluorocarbonParameters<T>::MaskType>(
      module, "FluorocarbonParametersMask")
      .def(pybind11::init<>())
      .def_readwrite("rho", &FluorocarbonParameters<T>::MaskType::rho)
      .def_readwrite("beta_p", &FluorocarbonParameters<T>::MaskType::beta_p)
      .def_readwrite("beta_e", &FluorocarbonParameters<T>::MaskType::beta_e)
      .def_readwrite("A_sp", &FluorocarbonParameters<T>::MaskType::A_sp)
      .def_readwrite("B_sp", &FluorocarbonParameters<T>::MaskType::B_sp)
      .def_readwrite("Eth_sp", &FluorocarbonParameters<T>::MaskType::Eth_sp);

  pybind11::class_<FluorocarbonParameters<T>::SiO2Type>(
      module, "FluorocarbonParametersSiO2")
      .def(pybind11::init<>())
      .def_readwrite("rho", &FluorocarbonParameters<T>::SiO2Type::rho)
      .def_readwrite("E_a", &FluorocarbonParameters<T>::SiO2Type::E_a)
      .def_readwrite("K", &FluorocarbonParameters<T>::SiO2Type::K)
      .def_readwrite("A_sp", &FluorocarbonParameters<T>::SiO2Type::A_sp)
      .def_readwrite("B_sp", &FluorocarbonParameters<T>::SiO2Type::B_sp)
      .def_readwrite("Eth_ie", &FluorocarbonParameters<T>::SiO2Type::Eth_ie)
      .def_readwrite("Eth_sp", &FluorocarbonParameters<T>::SiO2Type::Eth_sp)
      .def_readwrite("A_ie", &FluorocarbonParameters<T>::SiO2Type::A_ie);

  pybind11::class_<FluorocarbonParameters<T>::Si3N4Type>(
      module, "FluorocarbonParametersSi3N4")
      .def(pybind11::init<>())
      .def_readwrite("rho", &FluorocarbonParameters<T>::Si3N4Type::rho)
      .def_readwrite("E_a", &FluorocarbonParameters<T>::Si3N4Type::E_a)
      .def_readwrite("K", &FluorocarbonParameters<T>::Si3N4Type::K)
      .def_readwrite("A_sp", &FluorocarbonParameters<T>::Si3N4Type::A_sp)
      .def_readwrite("B_sp", &FluorocarbonParameters<T>::Si3N4Type::B_sp)
      .def_readwrite("Eth_ie", &FluorocarbonParameters<T>::Si3N4Type::Eth_ie)
      .def_readwrite("Eth_sp", &FluorocarbonParameters<T>::Si3N4Type::Eth_sp)
      .def_readwrite("A_ie", &FluorocarbonParameters<T>::Si3N4Type::A_ie);

  pybind11::class_<FluorocarbonParameters<T>::SiType>(
      module, "FluorocarbonParametersSi")
      .def(pybind11::init<>())
      .def_readwrite("rho", &FluorocarbonParameters<T>::SiType::rho)
      .def_readwrite("E_a", &FluorocarbonParameters<T>::SiType::E_a)
      .def_readwrite("K", &FluorocarbonParameters<T>::SiType::K)
      .def_readwrite("A_sp", &FluorocarbonParameters<T>::SiType::A_sp)
      .def_readwrite("B_sp", &FluorocarbonParameters<T>::SiType::B_sp)
      .def_readwrite("Eth_ie", &FluorocarbonParameters<T>::SiType::Eth_ie)
      .def_readwrite("Eth_sp", &FluorocarbonParameters<T>::SiType::Eth_sp)
      .def_readwrite("A_ie", &FluorocarbonParameters<T>::SiType::A_ie);

  pybind11::class_<FluorocarbonParameters<T>::PolymerType>(
      module, "FluorocarbonParametersPolymer")
      .def(pybind11::init<>())
      .def_readwrite("rho", &FluorocarbonParameters<T>::PolymerType::rho)
      .def_readwrite("Eth_ie", &FluorocarbonParameters<T>::PolymerType::Eth_ie)
      .def_readwrite("A_ie", &FluorocarbonParameters<T>::PolymerType::A_ie);

  pybind11::class_<FluorocarbonParameters<T>::IonType>(
      module, "FluorocarbonParametersIons")
      .def(pybind11::init<>())
      .def_readwrite("meanEnergy",
                     &FluorocarbonParameters<T>::IonType::meanEnergy)
      .def_readwrite("sigmaEnergy",
                     &FluorocarbonParameters<T>::IonType::sigmaEnergy)
      .def_readwrite("exponent", &FluorocarbonParameters<T>::IonType::exponent)
      .def_readwrite("inflectAngle",
                     &FluorocarbonParameters<T>::IonType::inflectAngle)
      .def_readwrite("n_l", &FluorocarbonParameters<T>::IonType::n_l)
      .def_readwrite("minAngle", &FluorocarbonParameters<T>::IonType::minAngle);

  pybind11::class_<FluorocarbonParameters<T>>(module, "FluorocarbonParameters")
      .def(pybind11::init<>())
      .def_readwrite("ionFlux", &FluorocarbonParameters<T>::ionFlux)
      .def_readwrite("etchantFlux", &FluorocarbonParameters<T>::etchantFlux)
      .def_readwrite("polyFlux", &FluorocarbonParameters<T>::polyFlux)
      .def_readwrite("delta_p", &FluorocarbonParameters<T>::delta_p)
      .def_readwrite("etchStopDepth", &FluorocarbonParameters<T>::etchStopDepth)
      .def_readwrite("Mask", &FluorocarbonParameters<T>::Mask)
      .def_readwrite("SiO2", &FluorocarbonParameters<T>::SiO2)
      .def_readwrite("Si3N4", &FluorocarbonParameters<T>::Si3N4)
      .def_readwrite("Si", &FluorocarbonParameters<T>::Si)
      .def_readwrite("Polymer", &FluorocarbonParameters<T>::Polymer)
      .def_readwrite("Ions", &FluorocarbonParameters<T>::Ions);

  // Fluorocarbon Etching
  pybind11::class_<FluorocarbonEtching<T, D>,
                   SmartPointer<FluorocarbonEtching<T, D>>>(
      module, "FluorocarbonEtching", processModel)
      .def(pybind11::init<>())
      .def(
          pybind11::init(&SmartPointer<FluorocarbonEtching<T, D>>::New<
                         const double /*ionFlux*/, const double /*etchantFlux*/,
                         const double /*polyFlux*/, T /*meanEnergy*/,
                         const T /*sigmaEnergy*/, const T /*ionExponent*/,
                         const T /*deltaP*/, const T /*etchStopDepth*/>),
          pybind11::arg("ionFlux"), pybind11::arg("etchantFlux"),
          pybind11::arg("polyFlux"), pybind11::arg("meanIonEnergy") = 100.,
          pybind11::arg("sigmaIonEnergy") = 10.,
          pybind11::arg("ionExponent") = 100., pybind11::arg("deltaP") = 0.,
          pybind11::arg("etchStopDepth") = std::numeric_limits<T>::lowest())
      .def(pybind11::init(&SmartPointer<FluorocarbonEtching<T, D>>::New<
                          const FluorocarbonParameters<T> &>),
           pybind11::arg("parameters"))
      .def("setParameters", &FluorocarbonEtching<T, D>::setParameters)
      .def("getParameters", &FluorocarbonEtching<T, D>::getParameters,
           pybind11::return_value_policy::reference);

  // Isotropic Process
  pybind11::class_<IsotropicProcess<T, D>,
                   SmartPointer<IsotropicProcess<T, D>>>(
      module, "IsotropicProcess", processModel)
      .def(pybind11::init([](const T rate, const Material mask) {
             return SmartPointer<IsotropicProcess<T, D>>::New(rate, mask);
           }),
           pybind11::arg("rate") = 1.,
           pybind11::arg("maskMaterial") = Material::Mask)
      .def(pybind11::init([](const T rate, const std::vector<Material> mask) {
             return SmartPointer<IsotropicProcess<T, D>>::New(rate, mask);
           }),
           pybind11::arg("rate"), pybind11::arg("maskMaterial"));

  // Directional Etching
  pybind11::class_<DirectionalEtching<T, D>,
                   SmartPointer<DirectionalEtching<T, D>>>(
      module, "DirectionalEtching", processModel)
      .def(pybind11::init<const std::array<T, 3> &, const T, const T,
                          const Material>(),
           pybind11::arg("direction"),
           pybind11::arg("directionalVelocity") = 1.,
           pybind11::arg("isotropicVelocity") = 0.,
           pybind11::arg("maskMaterial") = Material::Mask)
      .def(pybind11::init<const std::array<T, 3> &, const T, const T,
                          const std::vector<Material>>(),
           pybind11::arg("direction"), pybind11::arg("directionalVelocity"),
           pybind11::arg("isotropicVelocity"), pybind11::arg("maskMaterial"));

  // Sphere Distribution
  pybind11::class_<SphereDistribution<T, D>,
                   SmartPointer<SphereDistribution<T, D>>>(
      module, "SphereDistribution", processModel)
      .def(pybind11::init([](const T radius, const T gridDelta,
                             SmartPointer<viennals::Domain<T, D>> mask) {
             return SmartPointer<SphereDistribution<T, D>>::New(
                 radius, gridDelta, mask);
           }),
           pybind11::arg("radius"), pybind11::arg("gridDelta"),
           pybind11::arg("mask"))
      .def(pybind11::init([](const T radius, const T gridDelta) {
             return SmartPointer<SphereDistribution<T, D>>::New(
                 radius, gridDelta, nullptr);
           }),
           pybind11::arg("radius"), pybind11::arg("gridDelta"));

  // Box Distribution
  pybind11::class_<BoxDistribution<T, D>, SmartPointer<BoxDistribution<T, D>>>(
      module, "BoxDistribution", processModel)
      .def(
          pybind11::init([](const std::array<T, 3> &halfAxes, const T gridDelta,
                            SmartPointer<viennals::Domain<T, D>> mask) {
            return SmartPointer<BoxDistribution<T, D>>::New(halfAxes, gridDelta,
                                                            mask);
          }),
          pybind11::arg("halfAxes"), pybind11::arg("gridDelta"),
          pybind11::arg("mask"))
      .def(pybind11::init(
               [](const std::array<T, 3> &halfAxes, const T gridDelta) {
                 return SmartPointer<BoxDistribution<T, D>>::New(
                     halfAxes, gridDelta, nullptr);
               }),
           pybind11::arg("halfAxes"), pybind11::arg("gridDelta"));

  // Oxide Regrowth
  pybind11::class_<OxideRegrowth<T, D>, SmartPointer<OxideRegrowth<T, D>>>(
      module, "OxideRegrowth", processModel)
      .def(
          pybind11::init(&SmartPointer<OxideRegrowth<T, D>>::New<
                         const T, const T, const T, const T, const T, const T,
                         const T, const T, const T, const T, const T, const T>),
          pybind11::arg("nitrideEtchRate"), pybind11::arg("oxideEtchRate"),
          pybind11::arg("redepositionRate"),
          pybind11::arg("redepositionThreshold"),
          pybind11::arg("redepositionTimeInt"),
          pybind11::arg("diffusionCoefficient"), pybind11::arg("sinkStrength"),
          pybind11::arg("scallopVelocity"), pybind11::arg("centerVelocity"),
          pybind11::arg("topHeight"), pybind11::arg("centerWidth"),
          pybind11::arg("stabilityFactor"));

  // Anisotropic Process
  pybind11::class_<AnisotropicProcess<T, D>,
                   SmartPointer<AnisotropicProcess<T, D>>>(
      module, "AnisotropicProcess", processModel)
      .def(pybind11::init(&SmartPointer<AnisotropicProcess<T, D>>::New<
                          const std::vector<std::pair<Material, T>>>),
           pybind11::arg("materials"))
      .def(pybind11::init(&SmartPointer<AnisotropicProcess<T, D>>::New<
                          const std::array<T, 3> &, const std::array<T, 3> &,
                          const T, const T, const T, const T,
                          const std::vector<std::pair<Material, T>>>),
           pybind11::arg("direction100"), pybind11::arg("direction010"),
           pybind11::arg("rate100"), pybind11::arg("rate110"),
           pybind11::arg("rate111"), pybind11::arg("rate311"),
           pybind11::arg("materials"));

<<<<<<< HEAD
  // Atomic Layer Process
  pybind11::class_<csAtomicLayerProcess<T, D>,
                   psSmartPointer<csAtomicLayerProcess<T, D>>>(
      module, "csAtomicLayerProcess")
      .def(pybind11::init<DomainType, const bool>(), pybind11::arg("domain"),
           pybind11::arg("etch") = false)
      .def("setFirstPrecursor",
           pybind11::overload_cast<std::string, T, T, T, T, T>(
               &csAtomicLayerProcess<T, D>::setFirstPrecursor))
      .def("setFirstPrecursor",
           pybind11::overload_cast<
               const csAtomicLayerProcess<T, D>::Precursor &>(
               &csAtomicLayerProcess<T, D>::setFirstPrecursor))
      .def("setSecondPrecursor",
           pybind11::overload_cast<std::string, T, T, T, T, T>(
               &csAtomicLayerProcess<T, D>::setSecondPrecursor))
      .def("setSecondPrecursor",
           pybind11::overload_cast<
               const csAtomicLayerProcess<T, D>::Precursor &>(
               &csAtomicLayerProcess<T, D>::setSecondPrecursor))
      .def("setPurgeParameters",
           &csAtomicLayerProcess<T, D>::setPurgeParameters)
      .def("setReactionOrder", &csAtomicLayerProcess<T, D>::setReactionOrder)
      .def("setMaxLambda", &csAtomicLayerProcess<T, D>::setMaxLambda)
      .def("setStabilityFactor",
           &csAtomicLayerProcess<T, D>::setStabilityFactor)
      .def("setMaxTimeStep", &csAtomicLayerProcess<T, D>::setMaxTimeStep)
      .def("setPrintInterval", &csAtomicLayerProcess<T, D>::setPrintInterval)
      .def("apply", &csAtomicLayerProcess<T, D>::apply);

  pybind11::class_<csAtomicLayerProcess<T, D>::Precursor>(module, "Precursor")
      .def(pybind11::init<>())
      .def_readwrite("name", &csAtomicLayerProcess<T, D>::Precursor::name)
      .def_readwrite(
          "meanThermalVelocity",
          &csAtomicLayerProcess<T, D>::Precursor::meanThermalVelocity)
      .def_readwrite("adsorptionRate",
                     &csAtomicLayerProcess<T, D>::Precursor::adsorptionRate)
      .def_readwrite("desorptionRate",
                     &csAtomicLayerProcess<T, D>::Precursor::desorptionRate)
      .def_readwrite("duration",
                     &csAtomicLayerProcess<T, D>::Precursor::duration)
      .def_readwrite("inFlux", &csAtomicLayerProcess<T, D>::Precursor::inFlux);
=======
  // Single Particle ALD
  pybind11::class_<SingleParticleALD<T, D>,
                   SmartPointer<SingleParticleALD<T, D>>>(
      module, "SingleParticleALD", processModel)
      .def(pybind11::init(&SmartPointer<SingleParticleALD<T, D>>::New<
                          const T, const T, const T, const T, const T, const T,
                          const T, const T, const T>),
           pybind11::arg("stickingProbability"), pybind11::arg("numCycles"),
           pybind11::arg("growthPerCycle"), pybind11::arg("totalCycles"),
           pybind11::arg("coverageTimeStep"), pybind11::arg("evFlux"),
           pybind11::arg("inFlux"), pybind11::arg("s0"),
           pybind11::arg("gasMFP"));
>>>>>>> 7c5e88a3

  // ***************************************************************************
  //                               GEOMETRIES
  // ***************************************************************************

  // MakePlane
  pybind11::class_<MakePlane<T, D>, SmartPointer<MakePlane<T, D>>>(module,
                                                                   "MakePlane")
      .def(pybind11::init([](DomainType Domain, const T GridDelta,
                             const T XExtent, const T YExtent, const T Height,
                             const bool Periodic, const Material Material) {
             return SmartPointer<MakePlane<T, D>>::New(Domain, GridDelta,
                                                       XExtent, YExtent, Height,
                                                       Periodic, Material);
           }),
           pybind11::arg("domain"), pybind11::arg("gridDelta"),
           pybind11::arg("xExtent"), pybind11::arg("yExtent"),
           pybind11::arg("height") = 0.,
           pybind11::arg("periodicBoundary") = false,
           pybind11::arg("material") = Material::None)
      .def(pybind11::init(
               [](DomainType Domain, T Height, const Material Material) {
                 return SmartPointer<MakePlane<T, D>>::New(Domain, Height,
                                                           Material);
               }),
           pybind11::arg("domain"), pybind11::arg("height") = 0.,
           pybind11::arg("material") = Material::None)
      .def("apply", &MakePlane<T, D>::apply,
           "Create a plane geometry or add plane to existing geometry.");

  // MakeTrench
  pybind11::class_<MakeTrench<T, D>, SmartPointer<MakeTrench<T, D>>>(
      module, "MakeTrench")
      .def(pybind11::init([](DomainType Domain, const T GridDelta,
                             const T XExtent, const T YExtent,
                             const T TrenchWidth, const T TrenchDepth,
                             const T TaperingAngle, const T BaseHeight,
                             const bool PeriodicBoundary, const bool MakeMask,
                             const Material Material) {
             return SmartPointer<MakeTrench<T, D>>::New(
                 Domain, GridDelta, XExtent, YExtent, TrenchWidth, TrenchDepth,
                 TaperingAngle, BaseHeight, PeriodicBoundary, MakeMask,
                 Material);
           }),
           pybind11::arg("domain"), pybind11::arg("gridDelta"),
           pybind11::arg("xExtent"), pybind11::arg("yExtent"),
           pybind11::arg("trenchWidth"), pybind11::arg("trenchDepth"),
           pybind11::arg("taperingAngle") = 0.,
           pybind11::arg("baseHeight") = 0.,
           pybind11::arg("periodicBoundary") = false,
           pybind11::arg("makeMask") = false,
           pybind11::arg("material") = Material::None)
      .def("apply", &MakeTrench<T, D>::apply, "Create a trench geometry.");

  // MakeHole
  pybind11::class_<MakeHole<T, D>, SmartPointer<MakeHole<T, D>>>(module,
                                                                 "MakeHole")
      .def(pybind11::init([](DomainType domain, const T GridDelta,
                             const T xExtent, const T yExtent,
                             const T HoleRadius, const T HoleDepth,
                             const T TaperingAngle, const T BaseHeight,
                             const bool PeriodicBoundary, const bool MakeMask,
                             const Material material) {
             return SmartPointer<MakeHole<T, D>>::New(
                 domain, GridDelta, xExtent, yExtent, HoleRadius, HoleDepth,
                 TaperingAngle, BaseHeight, PeriodicBoundary, MakeMask,
                 material);
           }),
           pybind11::arg("domain"), pybind11::arg("gridDelta"),
           pybind11::arg("xExtent"), pybind11::arg("yExtent"),
           pybind11::arg("holeRadius"), pybind11::arg("holeDepth"),
           pybind11::arg("taperingAngle") = 0.,
           pybind11::arg("baseHeight") = 0.,
           pybind11::arg("periodicBoundary") = false,
           pybind11::arg("makeMask") = false,
           pybind11::arg("material") = Material::None)
      .def("apply", &MakeHole<T, D>::apply, "Create a hole geometry.");

  // MakeFin
  pybind11::class_<MakeFin<T, D>, SmartPointer<MakeFin<T, D>>>(module,
                                                               "MakeFin")
      .def(pybind11::init([](DomainType domain, const T gridDelta,
                             const T xExtent, const T yExtent, const T finWidth,
                             const T finHeight, const T taperAngle,
                             const T baseHeight, const bool periodicBoundary,
                             const bool makeMask, const Material material) {
             return SmartPointer<MakeFin<T, D>>::New(
                 domain, gridDelta, xExtent, yExtent, finWidth, finHeight,
                 taperAngle, baseHeight, periodicBoundary, makeMask, material);
           }),
           pybind11::arg("domain"), pybind11::arg("gridDelta"),
           pybind11::arg("xExtent"), pybind11::arg("yExtent"),
           pybind11::arg("finWidth"), pybind11::arg("finHeight"),
           pybind11::arg("taperAngle") = 0., pybind11::arg("baseHeight") = 0.,
           pybind11::arg("periodicBoundary") = false,
           pybind11::arg("makeMask") = false,
           pybind11::arg("material") = Material::None)
      .def("apply", &MakeFin<T, D>::apply, "Create a fin geometry.");

  // MakeStack
  pybind11::class_<MakeStack<T, D>, SmartPointer<MakeStack<T, D>>>(module,
                                                                   "MakeStack")
      .def(pybind11::init(&SmartPointer<MakeStack<T, D>>::New<
                          DomainType &, const T /*gridDelta*/,
                          const T
                          /*xExtent*/,
                          const T /*yExtent*/,
                          const int
                          /*numLayers*/,
                          const T /*layerHeight*/,
                          const T
                          /*substrateHeight*/,
                          const T /*holeRadius*/,
                          const T
                          /*trenchWidth*/,
                          const T /*maskHeight*/, const bool
                          /*PeriodicBoundary*/>),
           pybind11::arg("domain"), pybind11::arg("gridDelta"),
           pybind11::arg("xExtent"), pybind11::arg("yExtent"),
           pybind11::arg("numLayers"), pybind11::arg("layerHeight"),
           pybind11::arg("substrateHeight"), pybind11::arg("holeRadius"),
           pybind11::arg("trenchWidth"), pybind11::arg("maskHeight"),
           pybind11::arg("periodicBoundary") = false)
      .def("apply", &MakeStack<T, D>::apply,
           "Create a stack of alternating SiO2 and Si3N4 layers.")
      .def("getTopLayer", &MakeStack<T, D>::getTopLayer,
           "Returns the number of layers included in the stack")
      .def("getHeight", &MakeStack<T, D>::getHeight,
           "Returns the total height of the stack.");

  // ***************************************************************************
  //                                 PROCESS
  // ***************************************************************************

  // rayTraceDirection Enum
  pybind11::enum_<viennaray::TraceDirection>(module, "rayTraceDirection")
      .value("POS_X", viennaray::TraceDirection::POS_X)
      .value("POS_Y", viennaray::TraceDirection::POS_Y)
      .value("POS_Z", viennaray::TraceDirection::POS_Z)
      .value("NEG_X", viennaray::TraceDirection::NEG_X)
      .value("NEG_Y", viennaray::TraceDirection::NEG_Y)
      .value("NEG_Z", viennaray::TraceDirection::NEG_Z)
      .export_values();

  // AtomicLayerProcess
  pybind11::class_<AtomicLayerProcess<T, D>>(module, "AtomicLayerProcess")
      // constructors
      .def(pybind11::init())
      .def(pybind11::init<DomainType>(), pybind11::arg("domain"))
      .def(pybind11::init<DomainType, SmartPointer<ProcessModel<T, D>>>(),
           pybind11::arg("domain"), pybind11::arg("model"))
      // methods
      .def("apply", &AtomicLayerProcess<T, D>::apply, "Run the process.")
      .def("setDomain", &AtomicLayerProcess<T, D>::setDomain,
           "Set the process domain.")
      .def("setProcessModel", &AtomicLayerProcess<T, D>::setProcessModel,
           "Set the process model. This has to be a pre-configured process "
           "model.")
      .def("setPulseTime", &AtomicLayerProcess<T, D>::setPulseTime,
           "Set the pulse time.")
      .def("setSourceDirection", &AtomicLayerProcess<T, D>::setSourceDirection,
           "Set source direction of the process.")
      .def("setNumberOfRaysPerPoint",
           &AtomicLayerProcess<T, D>::setNumberOfRaysPerPoint,
           "Set the number of rays to traced for each particle in the process. "
           "The number is per point in the process geometry.")
      .def("setDesorptionRates", &AtomicLayerProcess<T, D>::setDesorptionRates,
           "Set the desorption rate for each surface point.")
      .def("setCoverageTimeStep",
           &AtomicLayerProcess<T, D>::setCoverageTimeStep,
           "Set the time step for the coverage calculation.")
      .def("setIntegrationScheme",
           &AtomicLayerProcess<T, D>::setIntegrationScheme,
           "Set the integration scheme for solving the level-set equation. "
           "Possible integration schemes are specified in "
           "lsIntegrationSchemeEnum.")
      .def("setNumCycles", &AtomicLayerProcess<T, D>::setNumCycles,
           "Set the number of cycles for the process.")
      .def("enableRandomSeeds", &AtomicLayerProcess<T, D>::enableRandomSeeds,
           "Enable random seeds for the ray tracer. This will make the process "
           "results non-deterministic.")
      .def(
          "disableRandomSeeds", &AtomicLayerProcess<T, D>::disableRandomSeeds,
          "Disable random seeds for the ray tracer. This will make the process "
          "results deterministic.");

  // Process
  pybind11::class_<Process<T, D>>(module, "Process")
      // constructors
      .def(pybind11::init())
      .def(pybind11::init<DomainType>(), pybind11::arg("domain"))
      .def(pybind11::init<DomainType, SmartPointer<ProcessModel<T, D>>, T>(),
           pybind11::arg("domain"), pybind11::arg("model"),
           pybind11::arg("duration"))
      // methods
      .def("apply", &Process<T, D>::apply, "Run the process.")
      .def("calculateFlux", &Process<T, D>::calculateFlux,
           "Perform a single-pass flux calculation.")
      .def("setDomain", &Process<T, D>::setDomain, "Set the process domain.")
      .def("setProcessModel", &Process<T, D>::setProcessModel,
           "Set the process model. This has to be a pre-configured process "
           "model.")
      .def("setProcessDuration", &Process<T, D>::setProcessDuration,
           "Set the process duration.")
      .def("setSourceDirection", &Process<T, D>::setSourceDirection,
           "Set source direction of the process.")
      .def("setNumberOfRaysPerPoint", &Process<T, D>::setNumberOfRaysPerPoint,
           "Set the number of rays to traced for each particle in the process. "
           "The number is per point in the process geometry.")
      .def("setMaxCoverageInitIterations",
           &Process<T, D>::setMaxCoverageInitIterations,
           "Set the number of iterations to initialize the coverages.")
      .def("setPrintTimeInterval", &Process<T, D>::setPrintTimeInterval,
           "Sets the minimum time between printing intermediate results during "
           "the process. If this is set to a non-positive value, no "
           "intermediate results are printed.")
      .def("setIntegrationScheme", &Process<T, D>::setIntegrationScheme,
           "Set the integration scheme for solving the level-set equation. "
           "Possible integration schemes are specified in "
           "lsIntegrationSchemeEnum.")
      .def("setTimeStepRatio", &Process<T, D>::setTimeStepRatio,
           "Set the CFL condition to use during advection. The CFL condition "
           "sets the maximum distance a surface can be moved during one "
           "advection step. It MUST be below 0.5 to guarantee numerical "
           "stability. Defaults to 0.4999.")
      .def("enableFluxSmoothing", &Process<T, D>::enableFluxSmoothing,
           "Enable flux smoothing. The flux at each surface point, calculated "
           "by the ray tracer, is averaged over the surface point neighbors.")
      .def("disableFluxSmoothing", &Process<T, D>::disableFluxSmoothing,
           "Disable flux smoothing")
<<<<<<< HEAD
      .def("enableRandomSeeds", &psProcess<T, D>::enableRandomSeeds,
           "Enable random seeds for the ray tracer. This will make the process "
           "results non-deterministic.")
      .def(
          "disableRandomSeeds", &psProcess<T, D>::disableRandomSeeds,
          "Disable random seeds for the ray tracer. This will make the process "
          "results deterministic.")
      .def("getProcessDuration", &psProcess<T, D>::getProcessDuration,
=======
      .def("enableRandomSeeds", &Process<T, D>::enableRandomSeeds,
           "Enable random seeds for the ray tracer. This will make the process "
           "results non-deterministic.")
      .def(
          "disableRandomSeeds", &Process<T, D>::disableRandomSeeds,
          "Disable random seeds for the ray tracer. This will make the process "
          "results deterministic.")
      .def("getProcessDuration", &Process<T, D>::getProcessDuration,
>>>>>>> 7c5e88a3
           "Returns the duration of the recently run process. This duration "
           "can sometimes slightly vary from the set process duration, due to "
           "the maximum time step according to the CFL condition.");

  // Domain
  pybind11::class_<Domain<T, D>, DomainType>(module, "Domain")
      // constructors
      .def(pybind11::init(&DomainType::New<>))
      // methods
      .def("deepCopy", &Domain<T, D>::deepCopy)
      .def("insertNextLevelSet", &Domain<T, D>::insertNextLevelSet,
           pybind11::arg("levelset"), pybind11::arg("wrapLowerLevelSet") = true,
           "Insert a level set to domain.")
      .def("insertNextLevelSetAsMaterial",
           &Domain<T, D>::insertNextLevelSetAsMaterial,
           pybind11::arg("levelSet"), pybind11::arg("material"),
           pybind11::arg("wrapLowerLevelSet") = true,
           "Insert a level set to domain as a material.")
      .def("duplicateTopLevelSet", &Domain<T, D>::duplicateTopLevelSet)
      .def("removeTopLevelSet", &Domain<T, D>::removeTopLevelSet)
      .def("applyBooleanOperation", &Domain<T, D>::applyBooleanOperation)
      .def("setMaterialMap", &Domain<T, D>::setMaterialMap)
      .def("getMaterialMap", &Domain<T, D>::getMaterialMap)
      .def("generateCellSet", &Domain<T, D>::generateCellSet,
           "Generate the cell set.")
      .def("getLevelSets", &Domain<T, D>::getLevelSets)
      .def("getCellSet", &Domain<T, D>::getCellSet, "Get the cell set.")
      .def("getGrid", &Domain<T, D>::getGrid, "Get the grid")
      .def("print", &Domain<T, D>::print)
      .def("saveLevelSetMesh", &Domain<T, D>::saveLevelSetMesh,
           pybind11::arg("filename"), pybind11::arg("width") = 1,
           "Save the level set grids of layers in the domain.")
      .def("saveSurfaceMesh", &Domain<T, D>::saveSurfaceMesh,
           pybind11::arg("filename"), pybind11::arg("addMaterialIds") = false,
           "Save the surface of the domain.")
      .def("saveVolumeMesh", &Domain<T, D>::saveVolumeMesh,
           pybind11::arg("filename"),
           "Save the volume representation of the domain.")
      .def("saveLevelSets", &Domain<T, D>::saveLevelSets)
      .def("clear", &Domain<T, D>::clear);

  // MaterialMap
  pybind11::class_<MaterialMap, SmartPointer<MaterialMap>>(module,
                                                           "MaterialMap")
      .def(pybind11::init<>())
      .def("insertNextMaterial", &MaterialMap::insertNextMaterial,
           pybind11::arg("material") = Material::None)
      .def("getMaterialAtIdx", &MaterialMap::getMaterialAtIdx)
      .def("getMaterialMap", &MaterialMap::getMaterialMap)
      .def("size", &MaterialMap::size)
      .def_static("mapToMaterial", &MaterialMap::mapToMaterial<T>,
                  "Map a float to a material.")
      .def_static("isMaterial", &MaterialMap::isMaterial<T>);

  // ***************************************************************************
  //                                   VISUALIZATION
  //  ***************************************************************************

  // visualization classes are not bound with smart pointer holder types
  // since they should not be passed to other classes
  pybind11::class_<ToDiskMesh<T, D>>(module, "ToDiskMesh")
      .def(pybind11::init<DomainType, SmartPointer<viennals::Mesh<T>>>(),
           pybind11::arg("domain"), pybind11::arg("mesh"))
      .def(pybind11::init())
      .def("setDomain", &ToDiskMesh<T, D>::setDomain,
           "Set the domain in the mesh converter.")
      .def("setMesh", &ToDiskMesh<T, D>::setMesh,
           "Set the mesh in the mesh converter");
  // static assertion failed: Holder classes are only supported for
  //  custom types
  // .def("setTranslator", &ToDiskMesh<T, D>::setTranslator,
  //      "Set the translator in the mesh converter. It used to convert "
  //      "level-set point IDs to mesh point IDs.")
  // .def("getTranslator", &ToDiskMesh<T, D>::getTranslator,
  //      "Retrieve the translator from the mesh converter.");

  //   ***************************************************************************
  //                                  OTHER
  //   ***************************************************************************

<<<<<<< HEAD
  // psPlanarize
  pybind11::class_<psPlanarize<T, D>, psSmartPointer<psPlanarize<T, D>>>(
      module, "Planarize")
      .def(pybind11::init(&psSmartPointer<psPlanarize<T, D>>::New<>))
=======
  // Constants
  auto m_constants =
      module.def_submodule("constants", "Physical and material constants.");
  m_constants.attr("kB") = constants::kB;
  m_constants.attr("roomTemperature") = constants::roomTemperature;
  m_constants.attr("N_A") = constants::N_A;
  m_constants.attr("R") = constants::R;
  m_constants.def("torrToPascal", &constants::torrToPascal,
                  "Convert pressure from torr to pascal.");
  m_constants.def("celsiusToKelvin", &constants::celsiusToKelvin,
                  "Convert temperature from Celsius to Kelvin.");
  m_constants.def("gasMeanFreePath", &constants::gasMeanFreePath,
                  "Calculate the mean free path of a gas molecule.");
  m_constants.def("gasMeanThermalVelocity", &constants::gasMeanThermalVelocity,
                  "Calculate the mean thermal velocity of a gas molecule.");

  // Planarize
  pybind11::class_<Planarize<T, D>, SmartPointer<Planarize<T, D>>>(module,
                                                                   "Planarize")
      .def(pybind11::init(&SmartPointer<Planarize<T, D>>::New<>))
>>>>>>> 7c5e88a3
      .def(pybind11::init(
               &SmartPointer<Planarize<T, D>>::New<DomainType &, const T>),
           pybind11::arg("geometry"), pybind11::arg("cutoffHeight") = 0.)
<<<<<<< HEAD
      .def("setDomain", &psPlanarize<T, D>::setDomain,
           "Set the domain in the planarization.")
      .def("setCutoffPosition", &psPlanarize<T, D>::setCutoffPosition,
           "Set the cutoff height for the planarization.")
      .def("apply", &psPlanarize<T, D>::apply, "Apply the planarization.");

  // psMeanFreePath
  pybind11::class_<psMeanFreePath<T, D>, psSmartPointer<psMeanFreePath<T, D>>>(
      module, "MeanFreePath")
      .def(pybind11::init<>())
      .def("setDomain", &psMeanFreePath<T, D>::setDomain)
      .def("setBulkLambda", &psMeanFreePath<T, D>::setBulkLambda)
      .def("setMaterial", &psMeanFreePath<T, D>::setMaterial)
      .def("setNumRaysPerCell", &psMeanFreePath<T, D>::setNumRaysPerCell)
      .def("setReflectionLimit", &psMeanFreePath<T, D>::setReflectionLimit)
      .def("setRngSeed", &psMeanFreePath<T, D>::setRngSeed)
      .def("disableSmoothing", &psMeanFreePath<T, D>::disableSmoothing)
      .def("enableSmoothing", &psMeanFreePath<T, D>::enableSmoothing)
      .def("apply", &psMeanFreePath<T, D>::apply);
=======
      .def("setDomain", &Planarize<T, D>::setDomain,
           "Set the domain in the planarization.")
      .def("setCutoffPosition", &Planarize<T, D>::setCutoffPosition,
           "Set the cutoff height for the planarization.")
      .def("apply", &Planarize<T, D>::apply, "Apply the planarization.");
>>>>>>> 7c5e88a3

#if VIENNAPS_PYTHON_DIMENSION > 2
  // GDS file parsing
  pybind11::class_<GDSGeometry<T, D>, SmartPointer<GDSGeometry<T, D>>>(
      module, "GDSGeometry")
      // constructors
      .def(pybind11::init(&SmartPointer<GDSGeometry<T, D>>::New<>))
      .def(pybind11::init(&SmartPointer<GDSGeometry<T, D>>::New<const T>),
           pybind11::arg("gridDelta"))
      // methods
      .def("setGridDelta", &GDSGeometry<T, D>::setGridDelta,
           "Set the grid spacing.")
      .def(
          "setBoundaryConditions",
          [](GDSGeometry<T, D> &gds,
             std::vector<typename viennals::Domain<T, D>::BoundaryType> &bcs) {
            if (bcs.size() == D)
              gds.setBoundaryConditions(bcs.data());
          },
          "Set the boundary conditions")
      .def("setBoundaryPadding", &GDSGeometry<T, D>::setBoundaryPadding,
           "Set padding between the largest point of the geometry and the "
           "boundary of the domain.")
      .def("print", &GDSGeometry<T, D>::print, "Print the geometry contents.")
      .def("layerToLevelSet", &GDSGeometry<T, D>::layerToLevelSet,
           "Convert a layer of the GDS geometry to a level set domain.")
      .def(
          "getBounds",
          [](GDSGeometry<T, D> &gds) -> std::array<double, 6> {
            auto b = gds.getBounds();
            std::array<double, 6> bounds;
            for (unsigned i = 0; i < 6; ++i)
              bounds[i] = b[i];
            return bounds;
          },
          "Get the bounds of the geometry.");

  pybind11::class_<GDSReader<T, D>, SmartPointer<GDSReader<T, D>>>(module,
                                                                   "GDSReader")
      // constructors
      .def(pybind11::init(&SmartPointer<GDSReader<T, D>>::New<>))
      .def(pybind11::init(
          &SmartPointer<GDSReader<T, D>>::New<SmartPointer<GDSGeometry<T, D>> &,
                                              std::string>))
      // methods
      .def("setGeometry", &GDSReader<T, D>::setGeometry,
           "Set the domain to be parsed in.")
      .def("setFileName", &GDSReader<T, D>::setFileName,
           "Set name of the GDS file.")
      .def("apply", &GDSReader<T, D>::apply, "Parse the GDS file.");
#else
  // wrap a 3D domain in 2D mode to be used with psExtrude
  // Domain
  pybind11::class_<Domain<T, 3>, SmartPointer<Domain<T, 3>>>(module, "Domain3D")
      // constructors
      .def(pybind11::init(&SmartPointer<Domain<T, 3>>::New<>))
      // methods
      .def("deepCopy", &Domain<T, 3>::deepCopy)
      .def("insertNextLevelSet", &Domain<T, 3>::insertNextLevelSet,
           pybind11::arg("levelSet"), pybind11::arg("wrapLowerLevelSet") = true,
           "Insert a level set to domain.")
      .def("insertNextLevelSetAsMaterial",
           &Domain<T, 3>::insertNextLevelSetAsMaterial,
           pybind11::arg("levelSet"), pybind11::arg("material"),
           pybind11::arg("wrapLowerLevelSet") = true,
           "Insert a level set to domain as a material.")
      .def("duplicateTopLevelSet", &Domain<T, 3>::duplicateTopLevelSet)
      .def("applyBooleanOperation", &Domain<T, 3>::applyBooleanOperation)
      .def("removeTopLevelSet", &Domain<T, 3>::removeTopLevelSet)
      .def("setMaterialMap", &Domain<T, 3>::setMaterialMap)
      .def("getMaterialMap", &Domain<T, 3>::getMaterialMap)
      .def("generateCellSet", &Domain<T, 3>::generateCellSet,
           pybind11::arg("position"), pybind11::arg("coverMaterial"),
           pybind11::arg("isAboveSurface"), "Generate the cell set.")
      .def("getLevelSets", &Domain<T, 3>::getLevelSets)
      .def("getCellSet", &Domain<T, 3>::getCellSet, "Get the cell set.")
      .def("getGrid", &Domain<T, 3>::getGrid, "Get the grid")
      .def("print", &Domain<T, 3>::print)
      .def("saveLevelSetMesh", &Domain<T, 3>::saveLevelSetMesh,
           pybind11::arg("filename"), pybind11::arg("width") = 1,
           "Save the level set grids of layers in the domain.")
      .def("saveSurfaceMesh", &Domain<T, 3>::saveSurfaceMesh,
           pybind11::arg("filename"), pybind11::arg("addMaterialIds") = true,
           "Save the surface of the domain.")
      .def("saveVolumeMesh", &Domain<T, 3>::saveVolumeMesh,
           pybind11::arg("filename"),
           "Save the volume representation of the domain.")
      .def("saveLevelSets", &Domain<T, 3>::saveLevelSets)
      .def("clear", &Domain<T, 3>::clear);

  pybind11::class_<Extrude<T>>(module, "Extrude")
      .def(pybind11::init())
      .def(pybind11::init<SmartPointer<Domain<T, 2>> &,
                          SmartPointer<Domain<T, 3>> &, std::array<T, 2>,
                          const int,
                          std::array<viennals::BoundaryConditionEnum<3>, 3>>(),
           pybind11::arg("inputDomain"), pybind11::arg("outputDomain"),
           pybind11::arg("extent"), pybind11::arg("extrudeDimension"),
           pybind11::arg("boundaryConditions"))
      .def("setInputDomain", &Extrude<T>::setInputDomain,
           "Set the input domain to be extruded.")
      .def("setOutputDomain", &Extrude<T>::setOutputDomain,
           "Set the output domain. The 3D output domain will be overwritten by "
           "the extruded domain.")
      .def("setExtent", &Extrude<T>::setExtent,
           "Set the min and max extent in the extruded dimension.")
      .def("setExtrudeDimension", &Extrude<T>::setExtrudeDimension,
           "Set which index of the added dimension (x: 0, y: 1, z: 2).")
      .def("setBoundaryConditions",
           pybind11::overload_cast<
               std::array<viennals::BoundaryConditionEnum<3>, 3>>(
               &Extrude<T>::setBoundaryConditions),
           "Set the boundary conditions in the extruded domain.")
      .def("apply", &Extrude<T>::apply, "Run the extrusion.");
#endif

  //   // rayReflection.hpp
  //   module.def("rayReflectionSpecular", &rayReflectionSpecular<T>,
  //              "Specular reflection,");
  //   module.def("rayReflectionDiffuse", &rayReflectionDiffuse<T, D>,
  //              "Diffuse reflection.");
  //   module.def("rayReflectionConedCosine", &rayReflectionConedCosine<T, D>,
  //              "Coned cosine reflection.");
}<|MERGE_RESOLUTION|>--- conflicted
+++ resolved
@@ -60,19 +60,6 @@
 
 // visualization
 #include <psToDiskMesh.hpp>
-<<<<<<< HEAD
-#include <psToSurfaceMesh.hpp>
-#include <psWriteVisualizationMesh.hpp>
-
-// CellSet
-#include <cellSet/csAtomicLayerProcess.hpp>
-#include <cellSet/csDenseCellSet.hpp>
-#include <cellSet/csSegmentCells.hpp>
-
-// Compact
-#include <compact/psKDTree.hpp>
-=======
->>>>>>> 7c5e88a3
 
 // other
 #include <psUtils.hpp>
@@ -873,51 +860,6 @@
            pybind11::arg("rate111"), pybind11::arg("rate311"),
            pybind11::arg("materials"));
 
-<<<<<<< HEAD
-  // Atomic Layer Process
-  pybind11::class_<csAtomicLayerProcess<T, D>,
-                   psSmartPointer<csAtomicLayerProcess<T, D>>>(
-      module, "csAtomicLayerProcess")
-      .def(pybind11::init<DomainType, const bool>(), pybind11::arg("domain"),
-           pybind11::arg("etch") = false)
-      .def("setFirstPrecursor",
-           pybind11::overload_cast<std::string, T, T, T, T, T>(
-               &csAtomicLayerProcess<T, D>::setFirstPrecursor))
-      .def("setFirstPrecursor",
-           pybind11::overload_cast<
-               const csAtomicLayerProcess<T, D>::Precursor &>(
-               &csAtomicLayerProcess<T, D>::setFirstPrecursor))
-      .def("setSecondPrecursor",
-           pybind11::overload_cast<std::string, T, T, T, T, T>(
-               &csAtomicLayerProcess<T, D>::setSecondPrecursor))
-      .def("setSecondPrecursor",
-           pybind11::overload_cast<
-               const csAtomicLayerProcess<T, D>::Precursor &>(
-               &csAtomicLayerProcess<T, D>::setSecondPrecursor))
-      .def("setPurgeParameters",
-           &csAtomicLayerProcess<T, D>::setPurgeParameters)
-      .def("setReactionOrder", &csAtomicLayerProcess<T, D>::setReactionOrder)
-      .def("setMaxLambda", &csAtomicLayerProcess<T, D>::setMaxLambda)
-      .def("setStabilityFactor",
-           &csAtomicLayerProcess<T, D>::setStabilityFactor)
-      .def("setMaxTimeStep", &csAtomicLayerProcess<T, D>::setMaxTimeStep)
-      .def("setPrintInterval", &csAtomicLayerProcess<T, D>::setPrintInterval)
-      .def("apply", &csAtomicLayerProcess<T, D>::apply);
-
-  pybind11::class_<csAtomicLayerProcess<T, D>::Precursor>(module, "Precursor")
-      .def(pybind11::init<>())
-      .def_readwrite("name", &csAtomicLayerProcess<T, D>::Precursor::name)
-      .def_readwrite(
-          "meanThermalVelocity",
-          &csAtomicLayerProcess<T, D>::Precursor::meanThermalVelocity)
-      .def_readwrite("adsorptionRate",
-                     &csAtomicLayerProcess<T, D>::Precursor::adsorptionRate)
-      .def_readwrite("desorptionRate",
-                     &csAtomicLayerProcess<T, D>::Precursor::desorptionRate)
-      .def_readwrite("duration",
-                     &csAtomicLayerProcess<T, D>::Precursor::duration)
-      .def_readwrite("inFlux", &csAtomicLayerProcess<T, D>::Precursor::inFlux);
-=======
   // Single Particle ALD
   pybind11::class_<SingleParticleALD<T, D>,
                    SmartPointer<SingleParticleALD<T, D>>>(
@@ -930,7 +872,6 @@
            pybind11::arg("coverageTimeStep"), pybind11::arg("evFlux"),
            pybind11::arg("inFlux"), pybind11::arg("s0"),
            pybind11::arg("gasMFP"));
->>>>>>> 7c5e88a3
 
   // ***************************************************************************
   //                               GEOMETRIES
@@ -1161,16 +1102,6 @@
            "by the ray tracer, is averaged over the surface point neighbors.")
       .def("disableFluxSmoothing", &Process<T, D>::disableFluxSmoothing,
            "Disable flux smoothing")
-<<<<<<< HEAD
-      .def("enableRandomSeeds", &psProcess<T, D>::enableRandomSeeds,
-           "Enable random seeds for the ray tracer. This will make the process "
-           "results non-deterministic.")
-      .def(
-          "disableRandomSeeds", &psProcess<T, D>::disableRandomSeeds,
-          "Disable random seeds for the ray tracer. This will make the process "
-          "results deterministic.")
-      .def("getProcessDuration", &psProcess<T, D>::getProcessDuration,
-=======
       .def("enableRandomSeeds", &Process<T, D>::enableRandomSeeds,
            "Enable random seeds for the ray tracer. This will make the process "
            "results non-deterministic.")
@@ -1179,7 +1110,6 @@
           "Disable random seeds for the ray tracer. This will make the process "
           "results deterministic.")
       .def("getProcessDuration", &Process<T, D>::getProcessDuration,
->>>>>>> 7c5e88a3
            "Returns the duration of the recently run process. This duration "
            "can sometimes slightly vary from the set process duration, due to "
            "the maximum time step according to the CFL condition.");
@@ -1260,12 +1190,6 @@
   //                                  OTHER
   //   ***************************************************************************
 
-<<<<<<< HEAD
-  // psPlanarize
-  pybind11::class_<psPlanarize<T, D>, psSmartPointer<psPlanarize<T, D>>>(
-      module, "Planarize")
-      .def(pybind11::init(&psSmartPointer<psPlanarize<T, D>>::New<>))
-=======
   // Constants
   auto m_constants =
       module.def_submodule("constants", "Physical and material constants.");
@@ -1286,37 +1210,14 @@
   pybind11::class_<Planarize<T, D>, SmartPointer<Planarize<T, D>>>(module,
                                                                    "Planarize")
       .def(pybind11::init(&SmartPointer<Planarize<T, D>>::New<>))
->>>>>>> 7c5e88a3
       .def(pybind11::init(
                &SmartPointer<Planarize<T, D>>::New<DomainType &, const T>),
            pybind11::arg("geometry"), pybind11::arg("cutoffHeight") = 0.)
-<<<<<<< HEAD
-      .def("setDomain", &psPlanarize<T, D>::setDomain,
-           "Set the domain in the planarization.")
-      .def("setCutoffPosition", &psPlanarize<T, D>::setCutoffPosition,
-           "Set the cutoff height for the planarization.")
-      .def("apply", &psPlanarize<T, D>::apply, "Apply the planarization.");
-
-  // psMeanFreePath
-  pybind11::class_<psMeanFreePath<T, D>, psSmartPointer<psMeanFreePath<T, D>>>(
-      module, "MeanFreePath")
-      .def(pybind11::init<>())
-      .def("setDomain", &psMeanFreePath<T, D>::setDomain)
-      .def("setBulkLambda", &psMeanFreePath<T, D>::setBulkLambda)
-      .def("setMaterial", &psMeanFreePath<T, D>::setMaterial)
-      .def("setNumRaysPerCell", &psMeanFreePath<T, D>::setNumRaysPerCell)
-      .def("setReflectionLimit", &psMeanFreePath<T, D>::setReflectionLimit)
-      .def("setRngSeed", &psMeanFreePath<T, D>::setRngSeed)
-      .def("disableSmoothing", &psMeanFreePath<T, D>::disableSmoothing)
-      .def("enableSmoothing", &psMeanFreePath<T, D>::enableSmoothing)
-      .def("apply", &psMeanFreePath<T, D>::apply);
-=======
       .def("setDomain", &Planarize<T, D>::setDomain,
            "Set the domain in the planarization.")
       .def("setCutoffPosition", &Planarize<T, D>::setCutoffPosition,
            "Set the cutoff height for the planarization.")
       .def("apply", &Planarize<T, D>::apply, "Apply the planarization.");
->>>>>>> 7c5e88a3
 
 #if VIENNAPS_PYTHON_DIMENSION > 2
   // GDS file parsing
