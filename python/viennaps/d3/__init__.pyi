--- conflicted
+++ resolved
@@ -1,6 +1,7 @@
 """
 3D bindings
 """
+
 from __future__ import annotations
 import collections.abc
 import enum
@@ -9,572 +10,1003 @@
 import viennals.d3
 import viennaps._core
 from . import gpu
-__all__: list[str] = ['AdvectionCallback', 'BoxDistribution', 'CF4O2Etching', 'CSVFileProcess', 'DenseCellSet', 'DirectionalProcess', 'Domain', 'DomainSetup', 'FaradayCageEtching', 'FluorocarbonEtching', 'GDSGeometry', 'GDSReader', 'GeometricTrenchDeposition', 'GeometryFactory', 'HBrO2Etching', 'Interpolation', 'IonBeamEtching', 'IsotropicProcess', 'MakeFin', 'MakeHole', 'MakePlane', 'MakeStack', 'MakeTrench', 'MultiParticleProcess', 'OxideRegrowth', 'Planarize', 'Process', 'ProcessModel', 'ProcessModelBase', 'RateGrid', 'Reader', 'SF6C4F8Etching', 'SF6O2Etching', 'SelectiveEpitaxy', 'SingleParticleALD', 'SingleParticleProcess', 'SphereDistribution', 'StencilLocalLaxFriedrichsScalar', 'TEOSDeposition', 'TEOSPECVD', 'ToDiskMesh', 'WetEtching', 'Writer', 'gpu']
+
+__all__: list[str] = [
+    "AdvectionCallback",
+    "BoxDistribution",
+    "CF4O2Etching",
+    "CSVFileProcess",
+    "DenseCellSet",
+    "DirectionalProcess",
+    "Domain",
+    "DomainSetup",
+    "FaradayCageEtching",
+    "FluorocarbonEtching",
+    "GDSGeometry",
+    "GDSReader",
+    "GeometricTrenchDeposition",
+    "GeometryFactory",
+    "HBrO2Etching",
+    "Interpolation",
+    "IonBeamEtching",
+    "IsotropicProcess",
+    "MakeFin",
+    "MakeHole",
+    "MakePlane",
+    "MakeStack",
+    "MakeTrench",
+    "MultiParticleProcess",
+    "OxideRegrowth",
+    "Planarize",
+    "Process",
+    "ProcessModel",
+    "ProcessModelBase",
+    "RateGrid",
+    "Reader",
+    "SF6C4F8Etching",
+    "SF6O2Etching",
+    "SelectiveEpitaxy",
+    "SingleParticleALD",
+    "SingleParticleProcess",
+    "SphereDistribution",
+    "StencilLocalLaxFriedrichsScalar",
+    "TEOSDeposition",
+    "TEOSPECVD",
+    "ToDiskMesh",
+    "WetEtching",
+    "Writer",
+    "gpu",
+]
+
 class AdvectionCallback:
     domain: Domain
-    def __init__(self) -> None:
-        ...
-    def applyPostAdvect(self, arg0: typing.SupportsFloat) -> bool:
-        ...
-    def applyPreAdvect(self, arg0: typing.SupportsFloat) -> bool:
-        ...
+    def __init__(self) -> None: ...
+    def applyPostAdvect(self, arg0: typing.SupportsFloat) -> bool: ...
+    def applyPreAdvect(self, arg0: typing.SupportsFloat) -> bool: ...
+
 class BoxDistribution(ProcessModel):
     @typing.overload
-    def __init__(self, halfAxes: typing.Annotated[collections.abc.Sequence[typing.SupportsFloat], "FixedSize(3)"], mask: viennals.d3.Domain) -> None:
-        ...
-    @typing.overload
-    def __init__(self, halfAxes: typing.Annotated[collections.abc.Sequence[typing.SupportsFloat], "FixedSize(3)"]) -> None:
-        ...
+    def __init__(
+        self,
+        halfAxes: typing.Annotated[
+            collections.abc.Sequence[typing.SupportsFloat], "FixedSize(3)"
+        ],
+        mask: viennals.d3.Domain,
+    ) -> None: ...
+    @typing.overload
+    def __init__(
+        self,
+        halfAxes: typing.Annotated[
+            collections.abc.Sequence[typing.SupportsFloat], "FixedSize(3)"
+        ],
+    ) -> None: ...
+
 class CF4O2Etching(ProcessModel):
     @typing.overload
-    def __init__(self) -> None:
-        ...
-    @typing.overload
-    def __init__(self, ionFlux: typing.SupportsFloat, etchantFlux: typing.SupportsFloat, oxygenFlux: typing.SupportsFloat, polymerFlux: typing.SupportsFloat, meanIonEnergy: typing.SupportsFloat = 100.0, sigmaIonEnergy: typing.SupportsFloat = 10.0, ionExponent: typing.SupportsFloat = 100.0, oxySputterYield: typing.SupportsFloat = 3.0, polySputterYield: typing.SupportsFloat = 3.0, etchStopDepth: typing.SupportsFloat = -1.7976931348623157e+308) -> None:
-        ...
-    @typing.overload
-    def __init__(self, parameters: viennaps._core.CF4O2Parameters) -> None:
-        ...
-    def getParameters(self) -> viennaps._core.CF4O2Parameters:
-        ...
-    def setParameters(self, arg0: viennaps._core.CF4O2Parameters) -> None:
-        ...
+    def __init__(self) -> None: ...
+    @typing.overload
+    def __init__(
+        self,
+        ionFlux: typing.SupportsFloat,
+        etchantFlux: typing.SupportsFloat,
+        oxygenFlux: typing.SupportsFloat,
+        polymerFlux: typing.SupportsFloat,
+        meanIonEnergy: typing.SupportsFloat = 100.0,
+        sigmaIonEnergy: typing.SupportsFloat = 10.0,
+        ionExponent: typing.SupportsFloat = 100.0,
+        oxySputterYield: typing.SupportsFloat = 3.0,
+        polySputterYield: typing.SupportsFloat = 3.0,
+        etchStopDepth: typing.SupportsFloat = -1.7976931348623157e308,
+    ) -> None: ...
+    @typing.overload
+    def __init__(self, parameters: viennaps._core.CF4O2Parameters) -> None: ...
+    def getParameters(self) -> viennaps._core.CF4O2Parameters: ...
+    def setParameters(self, arg0: viennaps._core.CF4O2Parameters) -> None: ...
+
 class CSVFileProcess(ProcessModel):
-    def __init__(self, ratesFile: str, direction: typing.Annotated[collections.abc.Sequence[typing.SupportsFloat], "FixedSize(3)"], offset: typing.Annotated[collections.abc.Sequence[typing.SupportsFloat], "FixedSize(2)"], isotropicComponent: typing.SupportsFloat = 0.0, directionalComponent: typing.SupportsFloat = 1.0, maskMaterials: collections.abc.Sequence[viennaps._core.Material] = ..., calculateVisibility: bool = True) -> None:
-        ...
-    def setCustomInterpolator(self, function: collections.abc.Callable) -> None:
-        ...
-    def setIDWNeighbors(self, k: typing.SupportsInt = 4) -> None:
-        ...
-    @typing.overload
-    def setInterpolationMode(self, mode: Interpolation) -> None:
-        ...
-    @typing.overload
-    def setInterpolationMode(self, mode: str) -> None:
-        ...
-    def setOffset(self, offset: typing.Annotated[collections.abc.Sequence[typing.SupportsFloat], "FixedSize(2)"]) -> None:
-        ...
+    def __init__(
+        self,
+        ratesFile: str,
+        direction: typing.Annotated[
+            collections.abc.Sequence[typing.SupportsFloat], "FixedSize(3)"
+        ],
+        offset: typing.Annotated[
+            collections.abc.Sequence[typing.SupportsFloat], "FixedSize(2)"
+        ],
+        isotropicComponent: typing.SupportsFloat = 0.0,
+        directionalComponent: typing.SupportsFloat = 1.0,
+        maskMaterials: collections.abc.Sequence[viennaps._core.Material] = ...,
+        calculateVisibility: bool = True,
+    ) -> None: ...
+    def setCustomInterpolator(self, function: collections.abc.Callable) -> None: ...
+    def setIDWNeighbors(self, k: typing.SupportsInt = 4) -> None: ...
+    @typing.overload
+    def setInterpolationMode(self, mode: Interpolation) -> None: ...
+    @typing.overload
+    def setInterpolationMode(self, mode: str) -> None: ...
+    def setOffset(
+        self,
+        offset: typing.Annotated[
+            collections.abc.Sequence[typing.SupportsFloat], "FixedSize(2)"
+        ],
+    ) -> None: ...
+
 class DenseCellSet:
-    def __init__(self) -> None:
-        ...
-    @typing.overload
-    def addFillingFraction(self, arg0: typing.SupportsInt, arg1: typing.SupportsFloat) -> bool:
+    def __init__(self) -> None: ...
+    @typing.overload
+    def addFillingFraction(
+        self, arg0: typing.SupportsInt, arg1: typing.SupportsFloat
+    ) -> bool:
         """
         Add to the filling fraction at given cell index.
         """
-    @typing.overload
-    def addFillingFraction(self, arg0: typing.Annotated[collections.abc.Sequence[typing.SupportsFloat], "FixedSize(3)"], arg1: typing.SupportsFloat) -> bool:
+
+    @typing.overload
+    def addFillingFraction(
+        self,
+        arg0: typing.Annotated[
+            collections.abc.Sequence[typing.SupportsFloat], "FixedSize(3)"
+        ],
+        arg1: typing.SupportsFloat,
+    ) -> bool:
         """
         Add to the filling fraction for cell which contains given point.
         """
-    def addFillingFractionInMaterial(self, arg0: typing.Annotated[collections.abc.Sequence[typing.SupportsFloat], "FixedSize(3)"], arg1: typing.SupportsFloat, arg2: typing.SupportsInt) -> bool:
+
+    def addFillingFractionInMaterial(
+        self,
+        arg0: typing.Annotated[
+            collections.abc.Sequence[typing.SupportsFloat], "FixedSize(3)"
+        ],
+        arg1: typing.SupportsFloat,
+        arg2: typing.SupportsInt,
+    ) -> bool:
         """
         Add to the filling fraction for cell which contains given point only if the cell has the specified material ID.
         """
+
     def addScalarData(self, arg0: str, arg1: typing.SupportsFloat) -> None:
         """
         Add a scalar value to be stored and modified in each cell.
         """
+
     def buildNeighborhood(self, forceRebuild: bool = False) -> None:
         """
         Generate fast neighbor access for each cell.
         """
+
     def clear(self) -> None:
         """
         Clear the filling fractions.
         """
-    def fromLevelSets(self, levelSets: collections.abc.Sequence[viennals.d3.Domain], materialMap: viennals._core.MaterialMap = None, depth: typing.SupportsFloat = 0.0) -> None:
-        ...
-    def getAverageFillingFraction(self, arg0: typing.Annotated[collections.abc.Sequence[typing.SupportsFloat], "FixedSize(3)"], arg1: typing.SupportsFloat) -> float:
+
+    def fromLevelSets(
+        self,
+        levelSets: collections.abc.Sequence[viennals.d3.Domain],
+        materialMap: viennals._core.MaterialMap = None,
+        depth: typing.SupportsFloat = 0.0,
+    ) -> None: ...
+    def getAverageFillingFraction(
+        self,
+        arg0: typing.Annotated[
+            collections.abc.Sequence[typing.SupportsFloat], "FixedSize(3)"
+        ],
+        arg1: typing.SupportsFloat,
+    ) -> float:
         """
         Get the average filling at a point in some radius.
         """
-    def getBoundingBox(self) -> typing.Annotated[list[typing.Annotated[list[float], "FixedSize(3)"]], "FixedSize(2)"]:
-        ...
-    def getCellCenter(self, arg0: typing.SupportsInt) -> typing.Annotated[list[float], "FixedSize(3)"]:
+
+    def getBoundingBox(
+        self,
+    ) -> typing.Annotated[
+        list[typing.Annotated[list[float], "FixedSize(3)"]], "FixedSize(2)"
+    ]: ...
+    def getCellCenter(
+        self, arg0: typing.SupportsInt
+    ) -> typing.Annotated[list[float], "FixedSize(3)"]:
         """
         Get the center of a cell with given index
         """
+
     def getCellGrid(self) -> viennals._core.Mesh:
         """
         Get the underlying mesh of the cell set.
         """
+
     def getDepth(self) -> float:
         """
         Get the depth of the cell set.
         """
-    def getElement(self, arg0: typing.SupportsInt) -> typing.Annotated[list[int], "FixedSize(8)"]:
+
+    def getElement(
+        self, arg0: typing.SupportsInt
+    ) -> typing.Annotated[list[int], "FixedSize(8)"]:
         """
         Get the element at the given index.
         """
+
     def getElements(self) -> list[typing.Annotated[list[int], "FixedSize(8)"]]:
         """
         Get elements (cells). The indicies in the elements correspond to the corner nodes.
         """
-    def getFillingFraction(self, arg0: typing.Annotated[collections.abc.Sequence[typing.SupportsFloat], "FixedSize(3)"]) -> float:
+
+    def getFillingFraction(
+        self,
+        arg0: typing.Annotated[
+            collections.abc.Sequence[typing.SupportsFloat], "FixedSize(3)"
+        ],
+    ) -> float:
         """
         Get the filling fraction of the cell containing the point.
         """
+
     def getFillingFractions(self) -> list[float]:
         """
         Get the filling fractions of all cells.
         """
+
     def getGridDelta(self) -> float:
         """
         Get the cell size.
         """
-    def getIndex(self, arg0: typing.Annotated[collections.abc.Sequence[typing.SupportsFloat], "FixedSize(3)"]) -> int:
+
+    def getIndex(
+        self,
+        arg0: typing.Annotated[
+            collections.abc.Sequence[typing.SupportsFloat], "FixedSize(3)"
+        ],
+    ) -> int:
         """
         Get the index of the cell containing the given point.
         """
-    def getNeighbors(self, arg0: typing.SupportsInt) -> typing.Annotated[list[int], "FixedSize(6)"]:
+
+    def getNeighbors(
+        self, arg0: typing.SupportsInt
+    ) -> typing.Annotated[list[int], "FixedSize(6)"]:
         """
         Get the neighbor indices for a cell.
         """
-    def getNode(self, arg0: typing.SupportsInt) -> typing.Annotated[list[float], "FixedSize(3)"]:
+
+    def getNode(
+        self, arg0: typing.SupportsInt
+    ) -> typing.Annotated[list[float], "FixedSize(3)"]:
         """
         Get the node at the given index.
         """
+
     def getNodes(self) -> list[typing.Annotated[list[float], "FixedSize(3)"]]:
         """
         Get the nodes of the cell set which correspond to the corner points of the cells.
         """
+
     def getNumberOfCells(self) -> int:
         """
         Get the number of cells.
         """
+
     def getScalarData(self, arg0: str) -> list[float]:
         """
         Get the data stored at each cell. WARNING: This function only returns a copy of the data
         """
+
     def getScalarDataLabels(self) -> list[str]:
         """
         Get the labels of the scalar data stored in the cell set.
         """
+
     def getSurface(self) -> viennals.d3.Domain:
         """
         Get the surface level-set.
         """
+
     def readCellSetData(self, arg0: str) -> None:
         """
         Read cell set data from text.
         """
+
     def setCellSetPosition(self, arg0: bool) -> None:
         """
         Set whether the cell set should be created below (false) or above (true) the surface.
         """
+
     def setCoverMaterial(self, arg0: typing.SupportsInt) -> None:
         """
         Set the material of the cells which are above or below the surface.
         """
-    @typing.overload
-    def setFillingFraction(self, arg0: typing.SupportsInt, arg1: typing.SupportsFloat) -> bool:
+
+    @typing.overload
+    def setFillingFraction(
+        self, arg0: typing.SupportsInt, arg1: typing.SupportsFloat
+    ) -> bool:
         """
         Sets the filling fraction at given cell index.
         """
-    @typing.overload
-    def setFillingFraction(self, arg0: typing.Annotated[collections.abc.Sequence[typing.SupportsFloat], "FixedSize(3)"], arg1: typing.SupportsFloat) -> bool:
+
+    @typing.overload
+    def setFillingFraction(
+        self,
+        arg0: typing.Annotated[
+            collections.abc.Sequence[typing.SupportsFloat], "FixedSize(3)"
+        ],
+        arg1: typing.SupportsFloat,
+    ) -> bool:
         """
         Sets the filling fraction for cell which contains given point.
         """
-    def setPeriodicBoundary(self, arg0: typing.Annotated[collections.abc.Sequence[bool], "FixedSize(3)"]) -> None:
+
+    def setPeriodicBoundary(
+        self, arg0: typing.Annotated[collections.abc.Sequence[bool], "FixedSize(3)"]
+    ) -> None:
         """
         Enable periodic boundary conditions in specified dimensions.
         """
+
     def updateMaterials(self) -> None:
         """
         Update the material IDs of the cell set. This function should be called if the level sets, the cell set is made out of, have changed. This does not work if the surface of the volume has changed. In this case, call the function 'updateSurface' first.
         """
+
     def updateSurface(self) -> None:
         """
         Updates the surface of the cell set. The new surface should be below the old surface as this function can only remove cells from the cell set.
         """
+
     def writeCellSetData(self, arg0: str) -> None:
         """
         Save cell set data in simple text format.
         """
+
     def writeVTU(self, arg0: str) -> None:
         """
         Write the cell set as .vtu file
         """
+
 class DirectionalProcess(ProcessModel):
     @typing.overload
-    def __init__(self, direction: typing.Annotated[collections.abc.Sequence[typing.SupportsFloat], "FixedSize(3)"], directionalVelocity: typing.SupportsFloat, isotropicVelocity: typing.SupportsFloat = 0.0, maskMaterial: viennaps._core.Material = ..., calculateVisibility: bool = True) -> None:
-        ...
-    @typing.overload
-    def __init__(self, direction: typing.Annotated[collections.abc.Sequence[typing.SupportsFloat], "FixedSize(3)"], directionalVelocity: typing.SupportsFloat, isotropicVelocity: typing.SupportsFloat, maskMaterial: collections.abc.Sequence[viennaps._core.Material], calculateVisibility: bool = True) -> None:
-        ...
-    @typing.overload
-    def __init__(self, rateSets: collections.abc.Sequence[viennaps._core.RateSet]) -> None:
-        ...
-    @typing.overload
-    def __init__(self, rateSet: viennaps._core.RateSet) -> None:
-        ...
+    def __init__(
+        self,
+        direction: typing.Annotated[
+            collections.abc.Sequence[typing.SupportsFloat], "FixedSize(3)"
+        ],
+        directionalVelocity: typing.SupportsFloat,
+        isotropicVelocity: typing.SupportsFloat = 0.0,
+        maskMaterial: viennaps._core.Material = ...,
+        calculateVisibility: bool = True,
+    ) -> None: ...
+    @typing.overload
+    def __init__(
+        self,
+        direction: typing.Annotated[
+            collections.abc.Sequence[typing.SupportsFloat], "FixedSize(3)"
+        ],
+        directionalVelocity: typing.SupportsFloat,
+        isotropicVelocity: typing.SupportsFloat,
+        maskMaterial: collections.abc.Sequence[viennaps._core.Material],
+        calculateVisibility: bool = True,
+    ) -> None: ...
+    @typing.overload
+    def __init__(
+        self, rateSets: collections.abc.Sequence[viennaps._core.RateSet]
+    ) -> None: ...
+    @typing.overload
+    def __init__(self, rateSet: viennaps._core.RateSet) -> None: ...
+
 class Domain:
     @typing.overload
-    def __init__(self) -> None:
-        ...
+    def __init__(self) -> None: ...
     @typing.overload
     def __init__(self, domain: Domain) -> None:
         """
         Deep copy constructor.
         """
-    @typing.overload
-    def __init__(self, gridDelta: typing.SupportsFloat, xExtent: typing.SupportsFloat, yExtent: typing.SupportsFloat, boundary: viennals._core.BoundaryConditionEnum = ...) -> None:
-        ...
-    @typing.overload
-    def __init__(self, gridDelta: typing.SupportsFloat, xExtent: typing.SupportsFloat, boundary: viennals._core.BoundaryConditionEnum = ...) -> None:
-        ...
-    @typing.overload
-    def __init__(self, bounds: typing.Annotated[collections.abc.Sequence[typing.SupportsFloat], "FixedSize(6)"], boundaryConditions: typing.Annotated[collections.abc.Sequence[viennals._core.BoundaryConditionEnum], "FixedSize(3)"], gridDelta: typing.SupportsFloat = 1.0) -> None:
-        ...
-    @typing.overload
-    def __init__(self, setup: DomainSetup) -> None:
-        ...
+
+    @typing.overload
+    def __init__(
+        self,
+        gridDelta: typing.SupportsFloat,
+        xExtent: typing.SupportsFloat,
+        yExtent: typing.SupportsFloat,
+        boundary: viennals._core.BoundaryConditionEnum = ...,
+    ) -> None: ...
+    @typing.overload
+    def __init__(
+        self,
+        gridDelta: typing.SupportsFloat,
+        xExtent: typing.SupportsFloat,
+        boundary: viennals._core.BoundaryConditionEnum = ...,
+    ) -> None: ...
+    @typing.overload
+    def __init__(
+        self,
+        bounds: typing.Annotated[
+            collections.abc.Sequence[typing.SupportsFloat], "FixedSize(6)"
+        ],
+        boundaryConditions: typing.Annotated[
+            collections.abc.Sequence[viennals._core.BoundaryConditionEnum],
+            "FixedSize(3)",
+        ],
+        gridDelta: typing.SupportsFloat = 1.0,
+    ) -> None: ...
+    @typing.overload
+    def __init__(self, setup: DomainSetup) -> None: ...
     @typing.overload
     def addMetaData(self, arg0: str, arg1: typing.SupportsFloat) -> None:
         """
         Add a single metadata entry to the domain.
         """
-    @typing.overload
-    def addMetaData(self, arg0: str, arg1: collections.abc.Sequence[typing.SupportsFloat]) -> None:
+
+    @typing.overload
+    def addMetaData(
+        self, arg0: str, arg1: collections.abc.Sequence[typing.SupportsFloat]
+    ) -> None:
         """
         Add a single metadata entry to the domain.
         """
-    @typing.overload
-    def addMetaData(self, arg0: collections.abc.Mapping[str, collections.abc.Sequence[typing.SupportsFloat]]) -> None:
+
+    @typing.overload
+    def addMetaData(
+        self,
+        arg0: collections.abc.Mapping[
+            str, collections.abc.Sequence[typing.SupportsFloat]
+        ],
+    ) -> None:
         """
         Add metadata to the domain.
         """
-    def applyBooleanOperation(self, levelSet: viennals.d3.Domain, operation: viennals._core.BooleanOperationEnum, applyToAll: bool = True) -> None:
+
+    def applyBooleanOperation(
+        self,
+        levelSet: viennals.d3.Domain,
+        operation: viennals._core.BooleanOperationEnum,
+        applyToAll: bool = True,
+    ) -> None:
         """
         Apply a boolean operation with the passed Level-Set to all (or top only) Level-Sets in the domain.
         """
-    def clear(self) -> None:
-        ...
+
+    def clear(self) -> None: ...
     def clearMetaData(self, clearDomainData: bool = False) -> None:
         """
         Clear meta data from domain.
         """
-    def deepCopy(self, arg0: Domain) -> None:
-        ...
+
+    def deepCopy(self, arg0: Domain) -> None: ...
     def disableMetaData(self) -> None:
         """
         Disable adding meta data to domain.
         """
+
     def duplicateTopLevelSet(self, arg0: viennaps._core.Material) -> None:
         """
         Duplicate the top level set. Should be used before a deposition process.
         """
+
     def enableMetaData(self, level: viennaps._core.MetaDataLevel = ...) -> None:
         """
         Enable adding meta data from processes to domain.
         """
-    def generateCellSet(self, arg0: typing.SupportsFloat, arg1: viennaps._core.Material, arg2: bool) -> None:
+
+    def generateCellSet(
+        self, arg0: typing.SupportsFloat, arg1: viennaps._core.Material, arg2: bool
+    ) -> None:
         """
         Generate the cell set.
         """
-    def getBoundaryConditions(self) -> typing.Annotated[list[viennals._core.BoundaryConditionEnum], "FixedSize(3)"]:
+
+    def getBoundaryConditions(
+        self,
+    ) -> typing.Annotated[list[viennals._core.BoundaryConditionEnum], "FixedSize(3)"]:
         """
         Get the boundary conditions of the domain.
         """
-    def getBoundingBox(self) -> typing.Annotated[list[typing.Annotated[list[float], "FixedSize(3)"]], "FixedSize(2)"]:
+
+    def getBoundingBox(
+        self,
+    ) -> typing.Annotated[
+        list[typing.Annotated[list[float], "FixedSize(3)"]], "FixedSize(2)"
+    ]:
         """
         Get the bounding box of the domain.
         """
+
     def getCellSet(self) -> DenseCellSet:
         """
         Get the cell set.
         """
+
     def getGrid(self) -> viennals.d3.hrleGrid:
         """
         Get the grid
         """
+
     def getGridDelta(self) -> float:
         """
         Get the grid delta.
         """
-    def getLevelSetMesh(self, width: typing.SupportsInt = 1) -> list[viennals._core.Mesh]:
+
+    def getLevelSetMesh(
+        self, width: typing.SupportsInt = 1
+    ) -> list[viennals._core.Mesh]:
         """
         Get the level set grids of layers in the domain.
         """
-    def getLevelSets(self) -> list[viennals.d3.Domain]:
-        ...
-    def getMaterialMap(self) -> viennaps._core.MaterialMap:
-        ...
+
+    def getLevelSets(self) -> list[viennals.d3.Domain]: ...
+    def getMaterialMap(self) -> viennaps._core.MaterialMap: ...
     def getMetaData(self) -> dict[str, list[float]]:
         """
         Get meta data (e.g. process data) stored in the domain
         """
+
     def getMetaDataLevel(self) -> viennaps._core.MetaDataLevel:
         """
         Get the current meta data level of the domain.
         """
+
     def getSetup(self) -> DomainSetup:
         """
         Get the domain setup.
         """
-    def getSurfaceMesh(self, addInterfaces: bool = False, wrappingLayerEpsilon: typing.SupportsFloat = 0.01, boolMaterials: bool = False) -> viennals._core.Mesh:
+
+    def getSurfaceMesh(
+        self,
+        addInterfaces: bool = False,
+        wrappingLayerEpsilon: typing.SupportsFloat = 0.01,
+        boolMaterials: bool = False,
+    ) -> viennals._core.Mesh:
         """
         Get the surface mesh of the domain
         """
-    def insertNextLevelSet(self, levelset: viennals.d3.Domain, wrapLowerLevelSet: bool = True) -> None:
+
+    def insertNextLevelSet(
+        self, levelset: viennals.d3.Domain, wrapLowerLevelSet: bool = True
+    ) -> None:
         """
         Insert a level set to domain.
         """
-    def insertNextLevelSetAsMaterial(self, levelSet: viennals.d3.Domain, material: viennaps._core.Material, wrapLowerLevelSet: bool = True) -> None:
+
+    def insertNextLevelSetAsMaterial(
+        self,
+        levelSet: viennals.d3.Domain,
+        material: viennaps._core.Material,
+        wrapLowerLevelSet: bool = True,
+    ) -> None:
         """
         Insert a level set to domain as a material.
         """
+
     def print(self, hrleInfo: bool = False) -> None:
         """
         Print the domain information.
         """
-    def removeLevelSet(self, arg0: typing.SupportsInt, arg1: bool) -> None:
-        ...
-    def removeMaterial(self, arg0: viennaps._core.Material) -> None:
-        ...
-    def removeTopLevelSet(self) -> None:
-        ...
-    def saveHullMesh(self, filename: str, wrappingLayerEpsilon: typing.SupportsFloat = 0.01) -> None:
+
+    def removeLevelSet(self, arg0: typing.SupportsInt, arg1: bool) -> None: ...
+    def removeMaterial(self, arg0: viennaps._core.Material) -> None: ...
+    def removeTopLevelSet(self) -> None: ...
+    def saveHullMesh(
+        self, filename: str, wrappingLayerEpsilon: typing.SupportsFloat = 0.01
+    ) -> None:
         """
         Save the hull of the domain.
         """
+
     def saveLevelSetMesh(self, filename: str, width: typing.SupportsInt = 1) -> None:
         """
         Save the level set grids of layers in the domain.
         """
-    def saveLevelSets(self, filename: str) -> None:
-        ...
-    def saveSurfaceMesh(self, filename: str, addInterfaces: bool = False, wrappingLayerEpsilon: typing.SupportsFloat = 0.01, boolMaterials: bool = False) -> None:
+
+    def saveLevelSets(self, filename: str) -> None: ...
+    def saveSurfaceMesh(
+        self,
+        filename: str,
+        addInterfaces: bool = False,
+        wrappingLayerEpsilon: typing.SupportsFloat = 0.01,
+        boolMaterials: bool = False,
+    ) -> None:
         """
         Save the surface of the domain.
         """
-    def saveVolumeMesh(self, filename: str, wrappingLayerEpsilon: typing.SupportsFloat = 0.01) -> None:
+
+    def saveVolumeMesh(
+        self, filename: str, wrappingLayerEpsilon: typing.SupportsFloat = 0.01
+    ) -> None:
         """
         Save the volume representation of the domain.
         """
-    def setMaterialMap(self, arg0: viennaps._core.MaterialMap) -> None:
-        ...
+
+    def setMaterialMap(self, arg0: viennaps._core.MaterialMap) -> None: ...
     @typing.overload
     def setup(self, arg0: DomainSetup) -> None:
         """
         Setup the domain.
         """
-    @typing.overload
-    def setup(self, gridDelta: typing.SupportsFloat, xExtent: typing.SupportsFloat, yExtent: typing.SupportsFloat = 0.0, boundary: viennals._core.BoundaryConditionEnum = ...) -> None:
+
+    @typing.overload
+    def setup(
+        self,
+        gridDelta: typing.SupportsFloat,
+        xExtent: typing.SupportsFloat,
+        yExtent: typing.SupportsFloat = 0.0,
+        boundary: viennals._core.BoundaryConditionEnum = ...,
+    ) -> None:
         """
         Setup the domain.
         """
+
 class DomainSetup:
     @typing.overload
-    def __init__(self) -> None:
-        ...
-    @typing.overload
-    def __init__(self, gridDelta: typing.SupportsFloat, xExtent: typing.SupportsFloat, yExtent: typing.SupportsFloat, boundary: viennals._core.BoundaryConditionEnum = ...) -> None:
-        ...
-    def boundaryCons(self) -> typing.Annotated[list[viennals._core.BoundaryConditionEnum], "FixedSize(3)"]:
-        ...
-    def bounds(self) -> typing.Annotated[list[float], "FixedSize(6)"]:
-        ...
-    def check(self) -> None:
-        ...
-    def grid(self) -> viennals.d3.hrleGrid:
-        ...
-    def gridDelta(self) -> float:
-        ...
-    def halveXAxis(self) -> None:
-        ...
-    def halveYAxis(self) -> None:
-        ...
-    def hasPeriodicBoundary(self) -> bool:
-        ...
-    def isValid(self) -> bool:
-        ...
+    def __init__(self) -> None: ...
+    @typing.overload
+    def __init__(
+        self,
+        gridDelta: typing.SupportsFloat,
+        xExtent: typing.SupportsFloat,
+        yExtent: typing.SupportsFloat,
+        boundary: viennals._core.BoundaryConditionEnum = ...,
+    ) -> None: ...
+    def boundaryCons(
+        self,
+    ) -> typing.Annotated[
+        list[viennals._core.BoundaryConditionEnum], "FixedSize(3)"
+    ]: ...
+    def bounds(self) -> typing.Annotated[list[float], "FixedSize(6)"]: ...
+    def check(self) -> None: ...
+    def grid(self) -> viennals.d3.hrleGrid: ...
+    def gridDelta(self) -> float: ...
+    def halveXAxis(self) -> None: ...
+    def halveYAxis(self) -> None: ...
+    def hasPeriodicBoundary(self) -> bool: ...
+    def isValid(self) -> bool: ...
+    def print(self) -> None: ...
+    def xExtent(self) -> float: ...
+    def yExtent(self) -> float: ...
+
+class FaradayCageEtching(ProcessModel):
+    def __init__(
+        self,
+        parameters: viennaps._core.FaradayCageParameters,
+        maskMaterials: collections.abc.Sequence[viennaps._core.Material],
+    ) -> None: ...
+
+class FluorocarbonEtching(ProcessModel):
+    def __init__(self, parameters: viennaps._core.FluorocarbonParameters) -> None: ...
+    def setParameters(self, arg0: viennaps._core.FluorocarbonParameters) -> None: ...
+
+class GDSGeometry:
+    @typing.overload
+    def __init__(self) -> None: ...
+    @typing.overload
+    def __init__(self, gridDelta: typing.SupportsFloat) -> None: ...
+    @typing.overload
+    def __init__(
+        self,
+        gridDelta: typing.SupportsFloat,
+        boundaryConditions: typing.Annotated[
+            collections.abc.Sequence[viennals._core.BoundaryConditionEnum],
+            "FixedSize(3)",
+        ],
+    ) -> None: ...
+    def addBlur(
+        self,
+        sigmas: collections.abc.Sequence[typing.SupportsFloat],
+        weights: collections.abc.Sequence[typing.SupportsFloat],
+        threshold: typing.SupportsFloat = 0.5,
+        delta: typing.SupportsFloat = 0.0,
+        gridRefinement: typing.SupportsInt = 4,
+    ) -> None:
+        """
+        Set parameters for applying mask blurring.
+        """
+
+    def getAllLayers(self) -> set[int]:
+        """
+        Return a set of all layers found in the GDS file.
+        """
+
+    def getBounds(self) -> typing.Annotated[list[float], "FixedSize(6)"]:
+        """
+        Get the bounds of the geometry.
+        """
+
+    def getNumberOfStructures(self) -> int:
+        """
+        Return number of structure definitions.
+        """
+
+    def layerToLevelSet(
+        self,
+        layer: typing.SupportsInt,
+        baseHeight: typing.SupportsFloat = 0.0,
+        height: typing.SupportsFloat = 1.0,
+        mask: bool = False,
+        blurLayer: bool = True,
+    ) -> viennals.d3.Domain: ...
     def print(self) -> None:
-        ...
-    def xExtent(self) -> float:
-        ...
-    def yExtent(self) -> float:
-        ...
-class FaradayCageEtching(ProcessModel):
-    def __init__(self, parameters: viennaps._core.FaradayCageParameters, maskMaterials: collections.abc.Sequence[viennaps._core.Material]) -> None:
-        ...
-class FluorocarbonEtching(ProcessModel):
-    def __init__(self, parameters: viennaps._core.FluorocarbonParameters) -> None:
-        ...
-    def setParameters(self, arg0: viennaps._core.FluorocarbonParameters) -> None:
-        ...
-class GDSGeometry:
-    @typing.overload
-    def __init__(self) -> None:
-        ...
-    @typing.overload
-    def __init__(self, gridDelta: typing.SupportsFloat) -> None:
-        ...
-    @typing.overload
-    def __init__(self, gridDelta: typing.SupportsFloat, boundaryConditions: typing.Annotated[collections.abc.Sequence[viennals._core.BoundaryConditionEnum], "FixedSize(3)"]) -> None:
-        ...
-    def addBlur(self, sigmas: collections.abc.Sequence[typing.SupportsFloat], weights: collections.abc.Sequence[typing.SupportsFloat], threshold: typing.SupportsFloat = 0.5, delta: typing.SupportsFloat = 0.0, gridRefinement: typing.SupportsInt = 4) -> None:
-        """
-        Set parameters for applying mask blurring.
-        """
-    def getAllLayers(self) -> set[int]:
-        """
-        Return a set of all layers found in the GDS file.
-        """
-    def getBounds(self) -> typing.Annotated[list[float], "FixedSize(6)"]:
-        """
-        Get the bounds of the geometry.
-        """
-    def getNumberOfStructures(self) -> int:
-        """
-        Return number of structure definitions.
-        """
-    def layerToLevelSet(self, layer: typing.SupportsInt, baseHeight: typing.SupportsFloat = 0.0, height: typing.SupportsFloat = 1.0, mask: bool = False, blurLayer: bool = True) -> viennals.d3.Domain:
-        ...
-    def print(self) -> None:
         """
         Print the geometry contents.
         """
-    def setBoundaryConditions(self, arg0: collections.abc.Sequence[viennals._core.BoundaryConditionEnum]) -> None:
+
+    def setBoundaryConditions(
+        self, arg0: collections.abc.Sequence[viennals._core.BoundaryConditionEnum]
+    ) -> None:
         """
         Set the boundary conditions
         """
-    def setBoundaryPadding(self, arg0: typing.SupportsFloat, arg1: typing.SupportsFloat) -> None:
+
+    def setBoundaryPadding(
+        self, arg0: typing.SupportsFloat, arg1: typing.SupportsFloat
+    ) -> None:
         """
         Set padding between the largest point of the geometry and the boundary of the domain.
         """
+
     def setGridDelta(self, arg0: typing.SupportsFloat) -> None:
         """
         Set the grid spacing.
         """
+
 class GDSReader:
     @typing.overload
-    def __init__(self) -> None:
-        ...
-    @typing.overload
-    def __init__(self, arg0: GDSGeometry, arg1: str) -> None:
-        ...
+    def __init__(self) -> None: ...
+    @typing.overload
+    def __init__(self, arg0: GDSGeometry, arg1: str) -> None: ...
     def apply(self) -> None:
         """
         Parse the GDS file.
         """
+
     def setFileName(self, arg0: str) -> None:
         """
         Set name of the GDS file.
         """
+
     def setGeometry(self, arg0: GDSGeometry) -> None:
         """
         Set the domain to be parsed in.
         """
+
 class GeometricTrenchDeposition(ProcessModel):
-    def __init__(self, trenchWidth: typing.SupportsFloat, trenchDepth: typing.SupportsFloat, depositionRate: typing.SupportsFloat, bottomMed: typing.SupportsFloat, a: typing.SupportsFloat, b: typing.SupportsFloat, n: typing.SupportsFloat) -> None:
-        ...
+    def __init__(
+        self,
+        trenchWidth: typing.SupportsFloat,
+        trenchDepth: typing.SupportsFloat,
+        depositionRate: typing.SupportsFloat,
+        bottomMed: typing.SupportsFloat,
+        a: typing.SupportsFloat,
+        b: typing.SupportsFloat,
+        n: typing.SupportsFloat,
+    ) -> None: ...
+
 class GeometryFactory:
-    def __init__(self, domainSetup: DomainSetup, name: str = 'GeometryFactory') -> None:
-        ...
-    def makeBoxStencil(self, position: typing.Annotated[collections.abc.Sequence[typing.SupportsFloat], "FixedSize(3)"], width: typing.SupportsFloat, height: typing.SupportsFloat, angle: typing.SupportsFloat = 0.0, length: typing.SupportsFloat = -1.0) -> viennals.d3.Domain:
-        ...
-    def makeCylinderStencil(self, position: typing.Annotated[collections.abc.Sequence[typing.SupportsFloat], "FixedSize(3)"], radius: typing.SupportsFloat, height: typing.SupportsFloat, angle: typing.SupportsFloat = 0.0) -> viennals.d3.Domain:
-        ...
-    def makeMask(self, base: typing.SupportsFloat, height: typing.SupportsFloat) -> viennals.d3.Domain:
-        ...
-    def makeSubstrate(self, base: typing.SupportsFloat) -> viennals.d3.Domain:
-        ...
+    def __init__(
+        self, domainSetup: DomainSetup, name: str = "GeometryFactory"
+    ) -> None: ...
+    def makeBoxStencil(
+        self,
+        position: typing.Annotated[
+            collections.abc.Sequence[typing.SupportsFloat], "FixedSize(3)"
+        ],
+        width: typing.SupportsFloat,
+        height: typing.SupportsFloat,
+        angle: typing.SupportsFloat = 0.0,
+        length: typing.SupportsFloat = -1.0,
+    ) -> viennals.d3.Domain: ...
+    def makeCylinderStencil(
+        self,
+        position: typing.Annotated[
+            collections.abc.Sequence[typing.SupportsFloat], "FixedSize(3)"
+        ],
+        radius: typing.SupportsFloat,
+        height: typing.SupportsFloat,
+        angle: typing.SupportsFloat = 0.0,
+    ) -> viennals.d3.Domain: ...
+    def makeMask(
+        self, base: typing.SupportsFloat, height: typing.SupportsFloat
+    ) -> viennals.d3.Domain: ...
+    def makeSubstrate(self, base: typing.SupportsFloat) -> viennals.d3.Domain: ...
+
 class HBrO2Etching(ProcessModel):
     @staticmethod
-    def defaultParameters() -> viennaps._core.PlasmaEtchingParameters:
-        ...
-    @typing.overload
-    def __init__(self) -> None:
-        ...
-    @typing.overload
-    def __init__(self, ionFlux: typing.SupportsFloat, etchantFlux: typing.SupportsFloat, oxygenFlux: typing.SupportsFloat, meanIonEnergy: typing.SupportsFloat = 100.0, sigmaIonEnergy: typing.SupportsFloat = 10.0, ionExponent: typing.SupportsFloat = 100.0, oxySputterYield: typing.SupportsFloat = 3.0, etchStopDepth: typing.SupportsFloat = -1.7976931348623157e+308) -> None:
-        ...
-    @typing.overload
-    def __init__(self, parameters: viennaps._core.PlasmaEtchingParameters) -> None:
-        ...
-    def getParameters(self) -> viennaps._core.PlasmaEtchingParameters:
-        ...
-    def setParameters(self, arg0: viennaps._core.PlasmaEtchingParameters) -> None:
-        ...
+    def defaultParameters() -> viennaps._core.PlasmaEtchingParameters: ...
+    @typing.overload
+    def __init__(self) -> None: ...
+    @typing.overload
+    def __init__(
+        self,
+        ionFlux: typing.SupportsFloat,
+        etchantFlux: typing.SupportsFloat,
+        oxygenFlux: typing.SupportsFloat,
+        meanIonEnergy: typing.SupportsFloat = 100.0,
+        sigmaIonEnergy: typing.SupportsFloat = 10.0,
+        ionExponent: typing.SupportsFloat = 100.0,
+        oxySputterYield: typing.SupportsFloat = 3.0,
+        etchStopDepth: typing.SupportsFloat = -1.7976931348623157e308,
+    ) -> None: ...
+    @typing.overload
+    def __init__(self, parameters: viennaps._core.PlasmaEtchingParameters) -> None: ...
+    def getParameters(self) -> viennaps._core.PlasmaEtchingParameters: ...
+    def setParameters(self, arg0: viennaps._core.PlasmaEtchingParameters) -> None: ...
+
 class Interpolation(enum.IntEnum):
     CUSTOM: typing.ClassVar[Interpolation]  # value = <Interpolation.CUSTOM: 2>
     IDW: typing.ClassVar[Interpolation]  # value = <Interpolation.IDW: 1>
     LINEAR: typing.ClassVar[Interpolation]  # value = <Interpolation.LINEAR: 0>
     @classmethod
-    def __new__(cls, value):
-        ...
+    def __new__(cls, value): ...
     def __format__(self, format_spec):
         """
         Convert to a string according to format_spec.
         """
+
 class IonBeamEtching(ProcessModel):
-    def __init__(self, parameters: viennaps._core.IBEParameters, maskMaterials: collections.abc.Sequence[viennaps._core.Material]) -> None:
-        ...
+    def __init__(
+        self,
+        parameters: viennaps._core.IBEParameters,
+        maskMaterials: collections.abc.Sequence[viennaps._core.Material],
+    ) -> None: ...
+
 class IsotropicProcess(ProcessModel):
     @typing.overload
-    def __init__(self, rate: typing.SupportsFloat = 1.0, maskMaterial: viennaps._core.Material = ...) -> None:
-        ...
-    @typing.overload
-    def __init__(self, rate: typing.SupportsFloat, maskMaterial: collections.abc.Sequence[viennaps._core.Material]) -> None:
-        ...
-    @typing.overload
-    def __init__(self, materialRates: collections.abc.Mapping[viennaps._core.Material, typing.SupportsFloat], defaultRate: typing.SupportsFloat = 0.0) -> None:
-        ...
+    def __init__(
+        self,
+        rate: typing.SupportsFloat = 1.0,
+        maskMaterial: viennaps._core.Material = ...,
+    ) -> None: ...
+    @typing.overload
+    def __init__(
+        self,
+        rate: typing.SupportsFloat,
+        maskMaterial: collections.abc.Sequence[viennaps._core.Material],
+    ) -> None: ...
+    @typing.overload
+    def __init__(
+        self,
+        materialRates: collections.abc.Mapping[
+            viennaps._core.Material, typing.SupportsFloat
+        ],
+        defaultRate: typing.SupportsFloat = 0.0,
+    ) -> None: ...
+
 class MakeFin:
     @typing.overload
-    def __init__(self, domain: Domain, finWidth: typing.SupportsFloat, finHeight: typing.SupportsFloat, finTaperAngle: typing.SupportsFloat = 0.0, maskHeight: typing.SupportsFloat = 0, maskTaperAngle: typing.SupportsFloat = 0, halfFin: bool = False, material: viennaps._core.Material = ..., maskMaterial: viennaps._core.Material = ...) -> None:
-        ...
-    @typing.overload
-    def __init__(self, domain: Domain, gridDelta: typing.SupportsFloat, xExtent: typing.SupportsFloat, yExtent: typing.SupportsFloat, finWidth: typing.SupportsFloat, finHeight: typing.SupportsFloat, taperAngle: typing.SupportsFloat = 0.0, baseHeight: typing.SupportsFloat = 0.0, periodicBoundary: bool = False, makeMask: bool = False, material: viennaps._core.Material = ...) -> None:
-        ...
+    def __init__(
+        self,
+        domain: Domain,
+        finWidth: typing.SupportsFloat,
+        finHeight: typing.SupportsFloat,
+        finTaperAngle: typing.SupportsFloat = 0.0,
+        maskHeight: typing.SupportsFloat = 0,
+        maskTaperAngle: typing.SupportsFloat = 0,
+        halfFin: bool = False,
+        material: viennaps._core.Material = ...,
+        maskMaterial: viennaps._core.Material = ...,
+    ) -> None: ...
+    @typing.overload
+    def __init__(
+        self,
+        domain: Domain,
+        gridDelta: typing.SupportsFloat,
+        xExtent: typing.SupportsFloat,
+        yExtent: typing.SupportsFloat,
+        finWidth: typing.SupportsFloat,
+        finHeight: typing.SupportsFloat,
+        taperAngle: typing.SupportsFloat = 0.0,
+        baseHeight: typing.SupportsFloat = 0.0,
+        periodicBoundary: bool = False,
+        makeMask: bool = False,
+        material: viennaps._core.Material = ...,
+    ) -> None: ...
     def apply(self) -> None:
         """
         Create a fin geometry.
         """
+
 class MakeHole:
     @typing.overload
-    def __init__(self, domain: Domain, holeRadius: typing.SupportsFloat, holeDepth: typing.SupportsFloat, holeTaperAngle: typing.SupportsFloat = 0.0, maskHeight: typing.SupportsFloat = 0.0, maskTaperAngle: typing.SupportsFloat = 0.0, holeShape: viennaps._core.HoleShape = ..., material: viennaps._core.Material = ..., maskMaterial: viennaps._core.Material = ...) -> None:
-        ...
-    @typing.overload
-    def __init__(self, domain: Domain, gridDelta: typing.SupportsFloat, xExtent: typing.SupportsFloat, yExtent: typing.SupportsFloat, holeRadius: typing.SupportsFloat, holeDepth: typing.SupportsFloat, taperingAngle: typing.SupportsFloat = 0.0, baseHeight: typing.SupportsFloat = 0.0, periodicBoundary: bool = False, makeMask: bool = False, material: viennaps._core.Material = ..., holeShape: viennaps._core.HoleShape = ...) -> None:
-        ...
+    def __init__(
+        self,
+        domain: Domain,
+        holeRadius: typing.SupportsFloat,
+        holeDepth: typing.SupportsFloat,
+        holeTaperAngle: typing.SupportsFloat = 0.0,
+        maskHeight: typing.SupportsFloat = 0.0,
+        maskTaperAngle: typing.SupportsFloat = 0.0,
+        holeShape: viennaps._core.HoleShape = ...,
+        material: viennaps._core.Material = ...,
+        maskMaterial: viennaps._core.Material = ...,
+    ) -> None: ...
+    @typing.overload
+    def __init__(
+        self,
+        domain: Domain,
+        gridDelta: typing.SupportsFloat,
+        xExtent: typing.SupportsFloat,
+        yExtent: typing.SupportsFloat,
+        holeRadius: typing.SupportsFloat,
+        holeDepth: typing.SupportsFloat,
+        taperingAngle: typing.SupportsFloat = 0.0,
+        baseHeight: typing.SupportsFloat = 0.0,
+        periodicBoundary: bool = False,
+        makeMask: bool = False,
+        material: viennaps._core.Material = ...,
+        holeShape: viennaps._core.HoleShape = ...,
+    ) -> None: ...
     def apply(self) -> None:
         """
         Create a hole geometry.
         """
+
 class MakePlane:
     @typing.overload
-    def __init__(self, domain: Domain, height: typing.SupportsFloat = 0.0, material: viennaps._core.Material = ..., addToExisting: bool = False) -> None:
-        ...
-    @typing.overload
-    def __init__(self, domain: Domain, gridDelta: typing.SupportsFloat, xExtent: typing.SupportsFloat, yExtent: typing.SupportsFloat, height: typing.SupportsFloat = 0.0, periodicBoundary: bool = False, material: viennaps._core.Material = ...) -> None:
-        ...
+    def __init__(
+        self,
+        domain: Domain,
+        height: typing.SupportsFloat = 0.0,
+        material: viennaps._core.Material = ...,
+        addToExisting: bool = False,
+    ) -> None: ...
+    @typing.overload
+    def __init__(
+        self,
+        domain: Domain,
+        gridDelta: typing.SupportsFloat,
+        xExtent: typing.SupportsFloat,
+        yExtent: typing.SupportsFloat,
+        height: typing.SupportsFloat = 0.0,
+        periodicBoundary: bool = False,
+        material: viennaps._core.Material = ...,
+    ) -> None: ...
     def apply(self) -> None:
         """
         Create a plane geometry or add plane to existing geometry.
         """
+
 class MakeStack:
     @typing.overload
-    def __init__(self, domain: Domain, numLayers: typing.SupportsInt, layerHeight: typing.SupportsFloat, substrateHeight: typing.SupportsFloat = 0, holeRadius: typing.SupportsFloat = 0, trenchWidth: typing.SupportsFloat = 0, maskHeight: typing.SupportsFloat = 0, taperAngle: typing.SupportsFloat = 0, halfStack: bool = False, maskMaterial: viennaps._core.Material = ...) -> None:
-        ...
-    @typing.overload
-    def __init__(self, domain: Domain, gridDelta: typing.SupportsFloat, xExtent: typing.SupportsFloat, yExtent: typing.SupportsFloat, numLayers: typing.SupportsInt, layerHeight: typing.SupportsFloat, substrateHeight: typing.SupportsFloat, holeRadius: typing.SupportsFloat, trenchWidth: typing.SupportsFloat, maskHeight: typing.SupportsFloat, periodicBoundary: bool = False) -> None:
-        ...
+    def __init__(
+        self,
+        domain: Domain,
+        numLayers: typing.SupportsInt,
+        layerHeight: typing.SupportsFloat,
+        substrateHeight: typing.SupportsFloat = 0,
+        holeRadius: typing.SupportsFloat = 0,
+        trenchWidth: typing.SupportsFloat = 0,
+        maskHeight: typing.SupportsFloat = 0,
+        taperAngle: typing.SupportsFloat = 0,
+        halfStack: bool = False,
+        maskMaterial: viennaps._core.Material = ...,
+    ) -> None: ...
+    @typing.overload
+    def __init__(
+        self,
+        domain: Domain,
+        gridDelta: typing.SupportsFloat,
+        xExtent: typing.SupportsFloat,
+        yExtent: typing.SupportsFloat,
+        numLayers: typing.SupportsInt,
+        layerHeight: typing.SupportsFloat,
+        substrateHeight: typing.SupportsFloat,
+        holeRadius: typing.SupportsFloat,
+        trenchWidth: typing.SupportsFloat,
+        maskHeight: typing.SupportsFloat,
+        periodicBoundary: bool = False,
+    ) -> None: ...
     def apply(self) -> None:
         """
         Create a stack of alternating SiO2 and Si3N4 layers.
         """
+
     def getHeight(self) -> float:
         """
         Returns the total height of the stack.
         """
+
     def getTopLayer(self) -> int:
         """
         Returns the number of layers included in the stack
         """
+
 class MakeTrench:
     class MaterialLayer:
         @typing.overload
@@ -630,13 +1062,6 @@
         def width(self, arg0: typing.SupportsFloat) -> None: ...
 
     @typing.overload
-<<<<<<< HEAD
-    def __init__(self, domain: Domain, trenchWidth: typing.SupportsFloat, trenchDepth: typing.SupportsFloat, trenchTaperAngle: typing.SupportsFloat = 0, maskHeight: typing.SupportsFloat = 0, maskTaperAngle: typing.SupportsFloat = 0, halfTrench: bool = False, material: viennaps._core.Material = ..., maskMaterial: viennaps._core.Material = ...) -> None:
-        ...
-    @typing.overload
-    def __init__(self, domain: Domain, gridDelta: typing.SupportsFloat, xExtent: typing.SupportsFloat, yExtent: typing.SupportsFloat, trenchWidth: typing.SupportsFloat, trenchDepth: typing.SupportsFloat, taperingAngle: typing.SupportsFloat = 0.0, baseHeight: typing.SupportsFloat = 0.0, periodicBoundary: bool = False, makeMask: bool = False, material: viennaps._core.Material = ...) -> None:
-        ...
-=======
     def __init__(
         self,
         domain: Domain,
@@ -671,288 +1096,414 @@
         materialLayers: collections.abc.Sequence[MakeTrench.MaterialLayer],
         halfTrench: bool = False,
     ) -> None: ...
->>>>>>> 97f376fd
     def apply(self) -> None:
         """
         Create a trench geometry.
         """
+
 class MultiParticleProcess(ProcessModel):
-    def __init__(self) -> None:
-        ...
-    def addIonParticle(self, sourcePower: typing.SupportsFloat, thetaRMin: typing.SupportsFloat = 0.0, thetaRMax: typing.SupportsFloat = 90.0, minAngle: typing.SupportsFloat = 0.0, B_sp: typing.SupportsFloat = -1.0, meanEnergy: typing.SupportsFloat = 0.0, sigmaEnergy: typing.SupportsFloat = 0.0, thresholdEnergy: typing.SupportsFloat = 0.0, inflectAngle: typing.SupportsFloat = 0.0, n: typing.SupportsFloat = 1, label: str = 'ionFlux') -> None:
-        ...
-    @typing.overload
-    def addNeutralParticle(self, stickingProbability: typing.SupportsFloat, label: str = 'neutralFlux') -> None:
-        ...
-    @typing.overload
-    def addNeutralParticle(self, materialSticking: collections.abc.Mapping[viennaps._core.Material, typing.SupportsFloat], defaultStickingProbability: typing.SupportsFloat = 1.0, label: str = 'neutralFlux') -> None:
-        ...
-    def setRateFunction(self, arg0: collections.abc.Callable[[collections.abc.Sequence[typing.SupportsFloat], viennaps._core.Material], float]) -> None:
-        ...
+    def __init__(self) -> None: ...
+    def addIonParticle(
+        self,
+        sourcePower: typing.SupportsFloat,
+        thetaRMin: typing.SupportsFloat = 0.0,
+        thetaRMax: typing.SupportsFloat = 90.0,
+        minAngle: typing.SupportsFloat = 0.0,
+        B_sp: typing.SupportsFloat = -1.0,
+        meanEnergy: typing.SupportsFloat = 0.0,
+        sigmaEnergy: typing.SupportsFloat = 0.0,
+        thresholdEnergy: typing.SupportsFloat = 0.0,
+        inflectAngle: typing.SupportsFloat = 0.0,
+        n: typing.SupportsFloat = 1,
+        label: str = "ionFlux",
+    ) -> None: ...
+    @typing.overload
+    def addNeutralParticle(
+        self, stickingProbability: typing.SupportsFloat, label: str = "neutralFlux"
+    ) -> None: ...
+    @typing.overload
+    def addNeutralParticle(
+        self,
+        materialSticking: collections.abc.Mapping[
+            viennaps._core.Material, typing.SupportsFloat
+        ],
+        defaultStickingProbability: typing.SupportsFloat = 1.0,
+        label: str = "neutralFlux",
+    ) -> None: ...
+    def setRateFunction(
+        self,
+        arg0: collections.abc.Callable[
+            [collections.abc.Sequence[typing.SupportsFloat], viennaps._core.Material],
+            float,
+        ],
+    ) -> None: ...
+
 class OxideRegrowth(ProcessModel):
-    def __init__(self, nitrideEtchRate: typing.SupportsFloat, oxideEtchRate: typing.SupportsFloat, redepositionRate: typing.SupportsFloat, redepositionThreshold: typing.SupportsFloat, redepositionTimeInt: typing.SupportsFloat, diffusionCoefficient: typing.SupportsFloat, sinkStrength: typing.SupportsFloat, scallopVelocity: typing.SupportsFloat, centerVelocity: typing.SupportsFloat, topHeight: typing.SupportsFloat, centerWidth: typing.SupportsFloat, stabilityFactor: typing.SupportsFloat) -> None:
-        ...
+    def __init__(
+        self,
+        nitrideEtchRate: typing.SupportsFloat,
+        oxideEtchRate: typing.SupportsFloat,
+        redepositionRate: typing.SupportsFloat,
+        redepositionThreshold: typing.SupportsFloat,
+        redepositionTimeInt: typing.SupportsFloat,
+        diffusionCoefficient: typing.SupportsFloat,
+        sinkStrength: typing.SupportsFloat,
+        scallopVelocity: typing.SupportsFloat,
+        centerVelocity: typing.SupportsFloat,
+        topHeight: typing.SupportsFloat,
+        centerWidth: typing.SupportsFloat,
+        stabilityFactor: typing.SupportsFloat,
+    ) -> None: ...
+
 class Planarize:
     @typing.overload
-    def __init__(self) -> None:
-        ...
-    @typing.overload
-    def __init__(self, geometry: Domain, cutoffHeight: typing.SupportsFloat = 0.0) -> None:
-        ...
+    def __init__(self) -> None: ...
+    @typing.overload
+    def __init__(
+        self, geometry: Domain, cutoffHeight: typing.SupportsFloat = 0.0
+    ) -> None: ...
     def apply(self) -> None:
         """
         Apply the planarization.
         """
+
     def setCutoffPosition(self, arg0: typing.SupportsFloat) -> None:
         """
         Set the cutoff height for the planarization.
         """
+
     def setDomain(self, arg0: Domain) -> None:
         """
         Set the domain in the planarization.
         """
+
 class Process:
     @typing.overload
-    def __init__(self) -> None:
-        ...
-    @typing.overload
-    def __init__(self, domain: Domain) -> None:
-        ...
-    @typing.overload
-    def __init__(self, domain: Domain, model: ProcessModelBase, duration: typing.SupportsFloat = 0.0) -> None:
-        ...
+    def __init__(self) -> None: ...
+    @typing.overload
+    def __init__(self, domain: Domain) -> None: ...
+    @typing.overload
+    def __init__(
+        self,
+        domain: Domain,
+        model: ProcessModelBase,
+        duration: typing.SupportsFloat = 0.0,
+    ) -> None: ...
     def apply(self) -> None:
         """
         Run the process.
         """
+
     def calculateFlux(self) -> viennals._core.Mesh:
         """
         Perform a single-pass flux calculation.
         """
+
     def setDomain(self, arg0: Domain) -> None:
         """
         Set the process domain.
         """
+
     def setFluxEngineType(self, arg0: viennaps._core.FluxEngineType) -> None:
         """
         Set the flux engine type (CPU or GPU).
         """
+
     @typing.overload
     def setParameters(self, parameters: viennaps._core.AdvectionParameters) -> None:
         """
         Set the advection parameters for the process.
         """
+
     @typing.overload
     def setParameters(self, parameters: viennaps._core.RayTracingParameters) -> None:
         """
         Set the ray tracing parameters for the process.
         """
+
     @typing.overload
     def setParameters(self, parameters: viennaps._core.CoverageParameters) -> None:
         """
         Set the coverage parameters for the process.
         """
-    @typing.overload
-    def setParameters(self, parameters: viennaps._core.AtomicLayerProcessParameters) -> None:
+
+    @typing.overload
+    def setParameters(
+        self, parameters: viennaps._core.AtomicLayerProcessParameters
+    ) -> None:
         """
         Set the atomic layer parameters for the process.
         """
+
     def setProcessDuration(self, arg0: typing.SupportsFloat) -> None:
         """
         Set the process duration.
         """
+
     def setProcessModel(self, arg0: ProcessModelBase) -> None:
         """
         Set the process model. This has to be a pre-configured process model.
         """
+
 class ProcessModel(ProcessModelBase):
     @staticmethod
-    def setAdvectionCallback(*args, **kwargs) -> None:
-        ...
+    def setAdvectionCallback(*args, **kwargs) -> None: ...
     @staticmethod
-    def setGeometricModel(*args, **kwargs) -> None:
-        ...
+    def setGeometricModel(*args, **kwargs) -> None: ...
     @staticmethod
-    def setVelocityField(*args, **kwargs) -> None:
-        ...
-    def __init__(self) -> None:
-        ...
-    def getAdvectionCallback(self) -> ...:
-        ...
-    def getGeometricModel(self) -> ...:
-        ...
-    def getPrimaryDirection(self) -> typing.Annotated[list[float], "FixedSize(3)"] | None:
-        ...
-    def getProcessName(self) -> str | None:
-        ...
-    def getSurfaceModel(self) -> ...:
-        ...
-    def getVelocityField(self) -> ...:
-        ...
-    def setPrimaryDirection(self, arg0: typing.Annotated[collections.abc.Sequence[typing.SupportsFloat], "FixedSize(3)"]) -> None:
-        ...
-    def setProcessName(self, arg0: str) -> None:
-        ...
-    def setSurfaceModel(self, arg0: ...) -> None:
-        ...
+    def setVelocityField(*args, **kwargs) -> None: ...
+    def __init__(self) -> None: ...
+    def getAdvectionCallback(self) -> ...: ...
+    def getGeometricModel(self) -> ...: ...
+    def getPrimaryDirection(
+        self,
+    ) -> typing.Annotated[list[float], "FixedSize(3)"] | None: ...
+    def getProcessName(self) -> str | None: ...
+    def getSurfaceModel(self) -> ...: ...
+    def getVelocityField(self) -> ...: ...
+    def setPrimaryDirection(
+        self,
+        arg0: typing.Annotated[
+            collections.abc.Sequence[typing.SupportsFloat], "FixedSize(3)"
+        ],
+    ) -> None: ...
+    def setProcessName(self, arg0: str) -> None: ...
+    def setSurfaceModel(self, arg0: ...) -> None: ...
+
 class ProcessModelBase:
     pass
+
 class RateGrid:
-    def __init__(self) -> None:
-        ...
-    def interpolate(self, coord: typing.Annotated[collections.abc.Sequence[typing.SupportsFloat], "FixedSize(3)"]) -> float:
-        ...
-    def loadFromCSV(self, filename: str) -> bool:
-        ...
-    def setCustomInterpolator(self, function: collections.abc.Callable) -> None:
-        ...
-    def setIDWNeighbors(self, k: typing.SupportsInt) -> None:
-        ...
-    @typing.overload
-    def setInterpolationMode(self, mode: Interpolation) -> None:
-        ...
-    @typing.overload
-    def setInterpolationMode(self, mode: str) -> None:
-        ...
-    def setOffset(self, offset: typing.Annotated[collections.abc.Sequence[typing.SupportsFloat], "FixedSize(2)"]) -> None:
-        ...
+    def __init__(self) -> None: ...
+    def interpolate(
+        self,
+        coord: typing.Annotated[
+            collections.abc.Sequence[typing.SupportsFloat], "FixedSize(3)"
+        ],
+    ) -> float: ...
+    def loadFromCSV(self, filename: str) -> bool: ...
+    def setCustomInterpolator(self, function: collections.abc.Callable) -> None: ...
+    def setIDWNeighbors(self, k: typing.SupportsInt) -> None: ...
+    @typing.overload
+    def setInterpolationMode(self, mode: Interpolation) -> None: ...
+    @typing.overload
+    def setInterpolationMode(self, mode: str) -> None: ...
+    def setOffset(
+        self,
+        offset: typing.Annotated[
+            collections.abc.Sequence[typing.SupportsFloat], "FixedSize(2)"
+        ],
+    ) -> None: ...
+
 class Reader:
     @typing.overload
-    def __init__(self) -> None:
-        ...
-    @typing.overload
-<<<<<<< HEAD
-    def __init__(self, fileName: str) -> None:
-        ...
-=======
+    def __init__(self) -> None: ...
+    @typing.overload
     def __init__(self, fileName: str) -> None: ...
     @typing.overload
     def __init__(self, domain: Domain, fileName: str) -> None: ...
->>>>>>> 97f376fd
     def apply(self) -> None:
         """
         Read the domain from the specified file.
         """
-<<<<<<< HEAD
-=======
 
     def setDomain(self, arg0: Domain) -> None:
         """
         Set the domain to read into.
         """
 
->>>>>>> 97f376fd
     def setFileName(self, arg0: str) -> None:
         """
         Set the input file name to read (should end with .vpsd).
         """
+
 class SF6C4F8Etching(ProcessModel):
     @staticmethod
-    def defaultParameters() -> viennaps._core.PlasmaEtchingParameters:
-        ...
-    @typing.overload
-    def __init__(self) -> None:
-        ...
-    @typing.overload
-    def __init__(self, ionFlux: typing.SupportsFloat, etchantFlux: typing.SupportsFloat, meanEnergy: typing.SupportsFloat, sigmaEnergy: typing.SupportsFloat, ionExponent: typing.SupportsFloat = 300.0, etchStopDepth: typing.SupportsFloat = -1.7976931348623157e+308) -> None:
-        ...
-    @typing.overload
-    def __init__(self, parameters: viennaps._core.PlasmaEtchingParameters) -> None:
-        ...
-    def getParameters(self) -> viennaps._core.PlasmaEtchingParameters:
-        ...
-    def setParameters(self, arg0: viennaps._core.PlasmaEtchingParameters) -> None:
-        ...
+    def defaultParameters() -> viennaps._core.PlasmaEtchingParameters: ...
+    @typing.overload
+    def __init__(self) -> None: ...
+    @typing.overload
+    def __init__(
+        self,
+        ionFlux: typing.SupportsFloat,
+        etchantFlux: typing.SupportsFloat,
+        meanEnergy: typing.SupportsFloat,
+        sigmaEnergy: typing.SupportsFloat,
+        ionExponent: typing.SupportsFloat = 300.0,
+        etchStopDepth: typing.SupportsFloat = -1.7976931348623157e308,
+    ) -> None: ...
+    @typing.overload
+    def __init__(self, parameters: viennaps._core.PlasmaEtchingParameters) -> None: ...
+    def getParameters(self) -> viennaps._core.PlasmaEtchingParameters: ...
+    def setParameters(self, arg0: viennaps._core.PlasmaEtchingParameters) -> None: ...
+
 class SF6O2Etching(ProcessModel):
     @staticmethod
-    def defaultParameters() -> viennaps._core.PlasmaEtchingParameters:
-        ...
-    @typing.overload
-    def __init__(self) -> None:
-        ...
-    @typing.overload
-    def __init__(self, ionFlux: typing.SupportsFloat, etchantFlux: typing.SupportsFloat, oxygenFlux: typing.SupportsFloat, meanIonEnergy: typing.SupportsFloat = 100.0, sigmaIonEnergy: typing.SupportsFloat = 10.0, ionExponent: typing.SupportsFloat = 100.0, oxySputterYield: typing.SupportsFloat = 3.0, etchStopDepth: typing.SupportsFloat = -1.7976931348623157e+308) -> None:
-        ...
-    @typing.overload
-    def __init__(self, parameters: viennaps._core.PlasmaEtchingParameters) -> None:
-        ...
-    def getParameters(self) -> viennaps._core.PlasmaEtchingParameters:
-        ...
-    def setParameters(self, arg0: viennaps._core.PlasmaEtchingParameters) -> None:
-        ...
+    def defaultParameters() -> viennaps._core.PlasmaEtchingParameters: ...
+    @typing.overload
+    def __init__(self) -> None: ...
+    @typing.overload
+    def __init__(
+        self,
+        ionFlux: typing.SupportsFloat,
+        etchantFlux: typing.SupportsFloat,
+        oxygenFlux: typing.SupportsFloat,
+        meanIonEnergy: typing.SupportsFloat = 100.0,
+        sigmaIonEnergy: typing.SupportsFloat = 10.0,
+        ionExponent: typing.SupportsFloat = 100.0,
+        oxySputterYield: typing.SupportsFloat = 3.0,
+        etchStopDepth: typing.SupportsFloat = -1.7976931348623157e308,
+    ) -> None: ...
+    @typing.overload
+    def __init__(self, parameters: viennaps._core.PlasmaEtchingParameters) -> None: ...
+    def getParameters(self) -> viennaps._core.PlasmaEtchingParameters: ...
+    def setParameters(self, arg0: viennaps._core.PlasmaEtchingParameters) -> None: ...
+
 class SelectiveEpitaxy(ProcessModel):
-    def __init__(self, materialRates: collections.abc.Sequence[tuple[viennaps._core.Material, typing.SupportsFloat]], rate111: typing.SupportsFloat = 0.5, rate100: typing.SupportsFloat = 1.0) -> None:
-        ...
+    def __init__(
+        self,
+        materialRates: collections.abc.Sequence[
+            tuple[viennaps._core.Material, typing.SupportsFloat]
+        ],
+        rate111: typing.SupportsFloat = 0.5,
+        rate100: typing.SupportsFloat = 1.0,
+    ) -> None: ...
+
 class SingleParticleALD(ProcessModel):
-    def __init__(self, stickingProbability: typing.SupportsFloat, numCycles: typing.SupportsInt, growthPerCycle: typing.SupportsFloat, totalCycles: typing.SupportsInt, coverageTimeStep: typing.SupportsFloat, evFlux: typing.SupportsFloat, inFlux: typing.SupportsFloat, s0: typing.SupportsFloat, gasMFP: typing.SupportsFloat) -> None:
-        ...
+    def __init__(
+        self,
+        stickingProbability: typing.SupportsFloat,
+        numCycles: typing.SupportsInt,
+        growthPerCycle: typing.SupportsFloat,
+        totalCycles: typing.SupportsInt,
+        coverageTimeStep: typing.SupportsFloat,
+        evFlux: typing.SupportsFloat,
+        inFlux: typing.SupportsFloat,
+        s0: typing.SupportsFloat,
+        gasMFP: typing.SupportsFloat,
+    ) -> None: ...
+
 class SingleParticleProcess(ProcessModel):
     @typing.overload
-    def __init__(self, rate: typing.SupportsFloat = 1.0, stickingProbability: typing.SupportsFloat = 1.0, sourceExponent: typing.SupportsFloat = 1.0, maskMaterial: viennaps._core.Material = ...) -> None:
-        ...
-    @typing.overload
-    def __init__(self, rate: typing.SupportsFloat, stickingProbability: typing.SupportsFloat, sourceExponent: typing.SupportsFloat, maskMaterials: collections.abc.Sequence[viennaps._core.Material]) -> None:
-        ...
-    @typing.overload
-    def __init__(self, materialRates: collections.abc.Mapping[viennaps._core.Material, typing.SupportsFloat], stickingProbability: typing.SupportsFloat, sourceExponent: typing.SupportsFloat) -> None:
-        ...
+    def __init__(
+        self,
+        rate: typing.SupportsFloat = 1.0,
+        stickingProbability: typing.SupportsFloat = 1.0,
+        sourceExponent: typing.SupportsFloat = 1.0,
+        maskMaterial: viennaps._core.Material = ...,
+    ) -> None: ...
+    @typing.overload
+    def __init__(
+        self,
+        rate: typing.SupportsFloat,
+        stickingProbability: typing.SupportsFloat,
+        sourceExponent: typing.SupportsFloat,
+        maskMaterials: collections.abc.Sequence[viennaps._core.Material],
+    ) -> None: ...
+    @typing.overload
+    def __init__(
+        self,
+        materialRates: collections.abc.Mapping[
+            viennaps._core.Material, typing.SupportsFloat
+        ],
+        stickingProbability: typing.SupportsFloat,
+        sourceExponent: typing.SupportsFloat,
+    ) -> None: ...
+
 class SphereDistribution(ProcessModel):
     @typing.overload
-    def __init__(self, radius: typing.SupportsFloat, mask: viennals.d3.Domain) -> None:
-        ...
-    @typing.overload
-    def __init__(self, radius: typing.SupportsFloat) -> None:
-        ...
+    def __init__(
+        self, radius: typing.SupportsFloat, mask: viennals.d3.Domain
+    ) -> None: ...
+    @typing.overload
+    def __init__(self, radius: typing.SupportsFloat) -> None: ...
+
 class StencilLocalLaxFriedrichsScalar:
     @staticmethod
-    def setMaxDissipation(maxDissipation: typing.SupportsFloat) -> None:
-        ...
+    def setMaxDissipation(maxDissipation: typing.SupportsFloat) -> None: ...
+
 class TEOSDeposition(ProcessModel):
-    def __init__(self, stickingProbabilityP1: typing.SupportsFloat, rateP1: typing.SupportsFloat, orderP1: typing.SupportsFloat, stickingProbabilityP2: typing.SupportsFloat = 0.0, rateP2: typing.SupportsFloat = 0.0, orderP2: typing.SupportsFloat = 0.0) -> None:
-        ...
+    def __init__(
+        self,
+        stickingProbabilityP1: typing.SupportsFloat,
+        rateP1: typing.SupportsFloat,
+        orderP1: typing.SupportsFloat,
+        stickingProbabilityP2: typing.SupportsFloat = 0.0,
+        rateP2: typing.SupportsFloat = 0.0,
+        orderP2: typing.SupportsFloat = 0.0,
+    ) -> None: ...
+
 class TEOSPECVD(ProcessModel):
-    def __init__(self, stickingProbabilityRadical: typing.SupportsFloat, depositionRateRadical: typing.SupportsFloat, depositionRateIon: typing.SupportsFloat, exponentIon: typing.SupportsFloat, stickingProbabilityIon: typing.SupportsFloat = 1.0, reactionOrderRadical: typing.SupportsFloat = 1.0, reactionOrderIon: typing.SupportsFloat = 1.0, minAngleIon: typing.SupportsFloat = 0.0) -> None:
-        ...
+    def __init__(
+        self,
+        stickingProbabilityRadical: typing.SupportsFloat,
+        depositionRateRadical: typing.SupportsFloat,
+        depositionRateIon: typing.SupportsFloat,
+        exponentIon: typing.SupportsFloat,
+        stickingProbabilityIon: typing.SupportsFloat = 1.0,
+        reactionOrderRadical: typing.SupportsFloat = 1.0,
+        reactionOrderIon: typing.SupportsFloat = 1.0,
+        minAngleIon: typing.SupportsFloat = 0.0,
+    ) -> None: ...
+
 class ToDiskMesh:
     @typing.overload
-    def __init__(self, domain: Domain, mesh: viennals._core.Mesh) -> None:
-        ...
-    @typing.overload
-    def __init__(self) -> None:
-        ...
+    def __init__(self, domain: Domain, mesh: viennals._core.Mesh) -> None: ...
+    @typing.overload
+    def __init__(self) -> None: ...
     def setDomain(self, arg0: Domain) -> None:
         """
         Set the domain in the mesh converter.
         """
+
     def setMesh(self, arg0: viennals._core.Mesh) -> None:
         """
         Set the mesh in the mesh converter
         """
+
 class WetEtching(ProcessModel):
     @typing.overload
-    def __init__(self, materialRates: collections.abc.Sequence[tuple[viennaps._core.Material, typing.SupportsFloat]]) -> None:
-        ...
-    @typing.overload
-    def __init__(self, direction100: typing.Annotated[collections.abc.Sequence[typing.SupportsFloat], "FixedSize(3)"], direction010: typing.Annotated[collections.abc.Sequence[typing.SupportsFloat], "FixedSize(3)"], rate100: typing.SupportsFloat, rate110: typing.SupportsFloat, rate111: typing.SupportsFloat, rate311: typing.SupportsFloat, materialRates: collections.abc.Sequence[tuple[viennaps._core.Material, typing.SupportsFloat]]) -> None:
-        ...
+    def __init__(
+        self,
+        materialRates: collections.abc.Sequence[
+            tuple[viennaps._core.Material, typing.SupportsFloat]
+        ],
+    ) -> None: ...
+    @typing.overload
+    def __init__(
+        self,
+        direction100: typing.Annotated[
+            collections.abc.Sequence[typing.SupportsFloat], "FixedSize(3)"
+        ],
+        direction010: typing.Annotated[
+            collections.abc.Sequence[typing.SupportsFloat], "FixedSize(3)"
+        ],
+        rate100: typing.SupportsFloat,
+        rate110: typing.SupportsFloat,
+        rate111: typing.SupportsFloat,
+        rate311: typing.SupportsFloat,
+        materialRates: collections.abc.Sequence[
+            tuple[viennaps._core.Material, typing.SupportsFloat]
+        ],
+    ) -> None: ...
+
 class Writer:
     @typing.overload
-    def __init__(self) -> None:
-        ...
-    @typing.overload
-    def __init__(self, domain: Domain) -> None:
-        ...
-    @typing.overload
-    def __init__(self, domain: Domain, fileName: str) -> None:
-        ...
+    def __init__(self) -> None: ...
+    @typing.overload
+    def __init__(self, domain: Domain) -> None: ...
+    @typing.overload
+    def __init__(self, domain: Domain, fileName: str) -> None: ...
     def apply(self) -> None:
         """
         Write the domain to the specified file.
         """
+
     def setDomain(self, arg0: Domain) -> None:
         """
         Set the domain to be written to a file.
         """
+
     def setFileName(self, arg0: str) -> None:
         """
         Set the output file name (should end with .vpsd).
