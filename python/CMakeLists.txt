cmake_minimum_required(VERSION 3.20 FATAL_ERROR)
project(ViennaPS_Python LANGUAGES CXX)

add_custom_target(${PROJECT_NAME} ALL)

# --------------------------------------------------------------------------------------------------------
# Global CMake Configuration
# └ As mentioned earlier we re-use the vtk python package libs, to do so we
#   set the rpath for our python modules to point to the vtkmodules folder.
# --------------------------------------------------------------------------------------------------------

set(CMAKE_MACOSX_RPATH ON)

set(CMAKE_BUILD_WITH_INSTALL_RPATH ON)
set(CMAKE_INSTALL_RPATH_USE_LINK_PATH ON)

if(NOT APPLE)
  list(APPEND CMAKE_INSTALL_RPATH "$ORIGIN")
  list(APPEND CMAKE_INSTALL_RPATH "$ORIGIN/../vtkmodules")
  list(APPEND CMAKE_INSTALL_RPATH "$ORIGIN/../viennaps.libs")
else()
  list(APPEND CMAKE_INSTALL_RPATH "@loader_path")
  list(APPEND CMAKE_INSTALL_RPATH "@loader_path/../vtkmodules")
  list(APPEND CMAKE_INSTALL_RPATH "@loader_path/../viennaps.libs")
endif()

# --------------------------------------------------------------------------------------------------------
# Setup Dependencies
# --------------------------------------------------------------------------------------------------------

include("../cmake/cpm.cmake")

set(PYBIND11_FINDPYTHON ON)

CPMFindPackage(
  NAME pybind11
  VERSION 2.12.0
  GIT_REPOSITORY "https://github.com/pybind/pybind11")

# --------------------------------------------------------------------------------------------------------
# Constants
# --------------------------------------------------------------------------------------------------------

set(VIENNAPS_PYTHON_MODULE_NAME "viennaps")
set(VIENNAPS_LIBRARY_OUTPUT_DIR ${CMAKE_BINARY_DIR})

if(CMAKE_LIBRARY_OUTPUT_DIRECTORY)
  set(VIENNAPS_LIBRARY_OUTPUT_DIR "${CMAKE_LIBRARY_OUTPUT_DIRECTORY}")
  message(STATUS "[ViennaPS] Using Library Output Directory for bindings")
endif()

# --------------------------------------------------------------------------------------------------------
# Setup Bindings
# --------------------------------------------------------------------------------------------------------

set(LSNAME "viennals2d")
viennacore_setup_binding(viennaps2d ${VIENNAPS_LIBRARY_OUTPUT_DIR})

set(LSNAME "viennals3d")
viennacore_setup_binding(viennaps3d ${VIENNAPS_LIBRARY_OUTPUT_DIR})

if (VIENNAPS_USE_GPU)
  set(VIENNAPS_GPU_INCLUDE_DIRS #
      ${CMAKE_SOURCE_DIR}/gpu/process
      ${CMAKE_SOURCE_DIR}/gpu/rayTracing
      ${CMAKE_SOURCE_DIR}/gpu/utils
      ${CMAKE_SOURCE_DIR}/gpu/models)
  set(VIENNAPS_PTX_DIR "${CMAKE_BINARY_DIR}/lib/ptx")

  target_include_directories(viennaps3d PRIVATE ${VIENNAPS_GPU_INCLUDE_DIRS} ${OptiX_INCLUDE})

  target_link_libraries(viennaps3d PRIVATE ViennaPS ${CUDA_LIBRARIES} ${CUDA_CUDA_LIBRARY})

  target_compile_definitions(viennaps3d PRIVATE -DVIENNAPS_USE_GPU 
                                                -DVIENNACORE_COMPILE_GPU
                                                -DVIENNAPS_KERNELS_PATH_DEFINE=${VIENNAPS_PTX_DIR}
                                                )  
else()
  target_link_libraries(viennaps3d PRIVATE ViennaPS)
endif()

<<<<<<< HEAD
target_link_libraries(viennaps2d PRIVATE ViennaPS)
target_compile_definitions(viennaps2d PRIVATE -DVIENNAPS_PYTHON_DIMENSION=2
                                              -DVIENNAPS_MODULE_NAME=viennaps2d
                                              )
                                              
target_compile_definitions(viennaps3d PRIVATE -DVIENNAPS_PYTHON_DIMENSION=3
                                              -DVIENNAPS_MODULE_NAME=viennaps3d
                                              )
=======
target_compile_definitions(
  viennaps2d PRIVATE -DVIENNAPS_PYTHON_DIMENSION=2 -DVIENNAPS_MODULE_NAME=viennaps2d
                     -DVIENNAPS_VERSION=${CMAKE_PROJECT_VERSION})
target_compile_definitions(
  viennaps3d PRIVATE -DVIENNAPS_PYTHON_DIMENSION=3 -DVIENNAPS_MODULE_NAME=viennaps3d
                     -DVIENNAPS_VERSION=${CMAKE_PROJECT_VERSION})
>>>>>>> b0dee567

# --------------------------------------------------------------------------------------------------------
# Setup Lib-Folder
# --------------------------------------------------------------------------------------------------------

set(VIENNAPS_LIB_FOLDER "${VIENNAPS_LIBRARY_OUTPUT_DIR}/viennaps.libs")

# Not required for both targets, one will suffice
viennacore_setup_embree_env(viennaps3d "${VIENNAPS_LIB_FOLDER}")
viennacore_setup_vtk_env(viennaps3d "${VIENNAPS_LIB_FOLDER}")
viennacore_setup_tbb_env(viennaps3d "${VIENNAPS_LIB_FOLDER}")

install(
  DIRECTORY "${VIENNAPS_LIB_FOLDER}"
  DESTINATION .
  OPTIONAL)<|MERGE_RESOLUTION|>--- conflicted
+++ resolved
@@ -79,23 +79,14 @@
   target_link_libraries(viennaps3d PRIVATE ViennaPS)
 endif()
 
-<<<<<<< HEAD
 target_link_libraries(viennaps2d PRIVATE ViennaPS)
-target_compile_definitions(viennaps2d PRIVATE -DVIENNAPS_PYTHON_DIMENSION=2
-                                              -DVIENNAPS_MODULE_NAME=viennaps2d
-                                              )
-                                              
-target_compile_definitions(viennaps3d PRIVATE -DVIENNAPS_PYTHON_DIMENSION=3
-                                              -DVIENNAPS_MODULE_NAME=viennaps3d
-                                              )
-=======
+
 target_compile_definitions(
   viennaps2d PRIVATE -DVIENNAPS_PYTHON_DIMENSION=2 -DVIENNAPS_MODULE_NAME=viennaps2d
                      -DVIENNAPS_VERSION=${CMAKE_PROJECT_VERSION})
 target_compile_definitions(
   viennaps3d PRIVATE -DVIENNAPS_PYTHON_DIMENSION=3 -DVIENNAPS_MODULE_NAME=viennaps3d
                      -DVIENNAPS_VERSION=${CMAKE_PROJECT_VERSION})
->>>>>>> b0dee567
 
 # --------------------------------------------------------------------------------------------------------
 # Setup Lib-Folder
