#include <csDenseCellSet.hpp>
#include <csTracing.hpp>

#include <psMakeStack.hpp>
#include <psProcess.hpp>
#include <psProcessModel.hpp>
#include <psWriteVisualizationMesh.hpp>

#include <StackRedeposition.hpp>

#include "Parameters.hpp"

psSmartPointer<lsMaterialMap> createMaterialMap(const int numLayers) {
  auto matMap = psSmartPointer<lsMaterialMap>::New();
  matMap->insertNextMaterial(0);
  for (int i = 0; i < numLayers; i++) {
    if (i % 2 == 0) {
      matMap->insertNextMaterial(1);
    } else {
      matMap->insertNextMaterial(2);
    }
  }
  matMap->insertNextMaterial(3);

  return matMap;
}

int main(int argc, char **argv) {
  using NumericType = double;

  omp_set_num_threads(12);
  // Attention:
  // This model/example currently only works in 2D mode
  constexpr int D = 2;

  psLogger::setLogLevel(psLogLevel::INTERMEDIATE);

  Parameters<NumericType> params;
  if (argc > 1) {
    auto config = psUtils::readConfigFile(argv[1]);
    if (config.empty()) {
      std::cerr << "Empty config provided" << std::endl;
      return -1;
    }
    params.fromMap(config);
  }

  const NumericType stability =
      2 * params.diffusionCoefficient /
      std::max(params.centerVelocity, params.scallopVelocity);
  std::cout << "Stability: " << stability << std::endl;
  if (0.5 * stability <= params.gridDelta) {
    std::cout << "Unstable parameters. Reduce grid spacing!" << std::endl;
    return -1;
  }

  auto domain = psSmartPointer<psDomain<NumericType, D>>::New();
  psMakeStack<NumericType, D>(domain, params.gridDelta, params.xExtent, 0.,
                              params.numLayers, params.layerHeight,
                              params.substrateHeight, params.trenchWidth / 2.,
                              0., false)
      .apply();
  // copy top layer for deposition
  domain->duplicateTopLevelSet(psMaterial::Polymer);

  domain->generateCellSet(params.substrateHeight +
                              params.numLayers * params.layerHeight + 10.,
                          true /* true means cell set above surface */);
  auto &cellSet = domain->getCellSet();
  cellSet->addScalarData("byproductSum", 0.);
  cellSet->writeVTU("initial.vtu");
  // we need neighborhood information for solving the
  // convection-diffusion equation on the cell set
  cellSet->buildNeighborhood();

  // The redeposition model captures byproducts from the selective etching
  // process in the cell set. The byproducts are then distributed by solving a
  // convection-diffusion equation on the cell set.
  auto model = psSmartPointer<OxideRegrowthModel<NumericType, D>>::New(
      params.nitrideEtchRate / 60, params.oxideEtchRate / 60,
      params.redepositionRate, params.redepositionThreshold,
      params.redepositionTimeInt, params.diffusionCoefficient, params.sink,
      params.scallopVelocity, params.centerVelocity,
      params.substrateHeight + params.numLayers * params.layerHeight,
      params.trenchWidth);

  psProcess<NumericType, D> process;
  process.setDomain(domain);
  process.setProcessModel(model);
  process.setProcessDuration(params.targetEtchDepth / params.nitrideEtchRate *
                             60.);
  process.setPrintTimeInterval(30);

  process.apply();

<<<<<<< HEAD
  auto materials = createMaterialMap(params.numLayers);
  psWriteVisualizationMesh<NumericType, D>(domain, "FinalStack", materials)
      .apply();

  return 0;
=======
  psWriteVisualizationMesh<NumericType, D>(domain, "FinalStack").apply();
>>>>>>> 3e5e8a40
}<|MERGE_RESOLUTION|>--- conflicted
+++ resolved
@@ -93,13 +93,5 @@
 
   process.apply();
 
-<<<<<<< HEAD
-  auto materials = createMaterialMap(params.numLayers);
-  psWriteVisualizationMesh<NumericType, D>(domain, "FinalStack", materials)
-      .apply();
-
-  return 0;
-=======
   psWriteVisualizationMesh<NumericType, D>(domain, "FinalStack").apply();
->>>>>>> 3e5e8a40
 }