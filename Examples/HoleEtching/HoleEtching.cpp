--- conflicted
+++ resolved
@@ -31,21 +31,12 @@
       false /* periodic boundary */, true /*create mask*/, psMaterial::Si)
       .apply();
 
-<<<<<<< HEAD
-  auto model = psSmartPointer<SF6O2Etching<NumericType, D>>::New(
-      params.totalIonFlux /*ion flux*/,
-      params.totalEtchantFlux /*etchant flux*/,
-      params.totalOxygenFlux /*oxygen flux*/,
-      params.ionEnergy /*min ion energy (eV)*/,
-      params.A_O /*oxy sputter yield*/, 0 /*mask material ID*/);
-=======
   // use pre-defined model SF6O2 etching model
   auto model = psSmartPointer<SF6O2Etching<NumericType, D>>::New(
       params.ionFlux /*ion flux*/, params.etchantFlux /*etchant flux*/,
       params.oxygenFlux /*oxygen flux*/, params.rfBias /*rf bias*/,
       params.A_O /*oxy sputter yield*/,
       params.etchStopDepth /*max etch depth*/);
->>>>>>> 098bd4ed
 
   // process setup
   psProcess<NumericType, D> process;
