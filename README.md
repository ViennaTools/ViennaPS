# ViennaPS

ViennaPS is a header-only C++ process simulation library, which includes surface and volume representations, a ray tracer, and physical models for the simulation of microelectronic fabrication processes. 

IMPORTANT NOTE: ViennaPS is under heavy development and improved daily. If you do have suggestions or find bugs, please let us know!

<<<<<<< HEAD
## Support

Basic [Examples](https://github.com/ViennaTools/ViennaPS/tree/master/Examples) can be found online. 

Bug reports and suggestions should be filed on GitHub.

=======
>>>>>>> bb0c1a41
## Releases
Releases are tagged on the master branch and available in the [releases section](https://github.com/ViennaTools/ViennaPS/releases).

## Building

### Supported Operating Systems

* Windows (Visual Studio)

* Linux (g++ / clang)

* macOS (XCode)


### System Requirements

* C++17 Compiler with OpenMP support

<<<<<<< HEAD
### Dependencies (installed automatically)
=======
### Dependencies
>>>>>>> bb0c1a41

* [ViennaLS](https://github.com/ViennaTools/viennals)

* [ViennaRay](https://github.com/ViennaTools/viennaray)

The dependencies will be installed automatically, if no system wide installation is found and no paths are given during configuration of the project. 
<!-- ## Using ViennaPS in your project

Have a look at the [example repo](https://github.com/ViennaTools/viennals-example) for creating a project with ViennaPS as a dependency. -->


## Installing

Since this is a header only project, it does not require any installation.
However, we recommend the following procedure.

<<<<<<< HEAD
Make sure you have [ViennaLS](https://github.com/ViennaTools/viennals) and [ViennaRay](https://github.com/ViennaTools/ViennaRay) installed on your system and run:
=======
<!-- Make sure you have [ViennaLS](https://github.com/ViennaTools/viennals) and [ViennaRay](https://github.com/ViennaTools/ViennaRay) installed on your system and run: -->
>>>>>>> bb0c1a41

```
git clone github.com/ViennaTools/ViennaPS.git
cd ViennaPS
mkdir build && cd build
cmake .. -DCMAKE_INSTALL_PREFIX=/path/to/your/custom/install/
make buildDependencies # this will install the required dependencies the first time it is called and might take a while
make install
```

This will install the necessary headers and CMake files to the specified path. If `CMAKE_INSTALL_PREFIX` is not specified, it will be installed to the standard path for your system, usually `/usr/local/` . 

If you want to use your own install of [ViennaLS](https://github.com/ViennaTools/viennals) and [ViennaRay](https://github.com/ViennaTools/viennaray), just specify the directory in CMake: 

```
git clone github.com/ViennaTools/ViennaPS.git
cd ViennaPS
mkdir build && cd build
cmake .. -DViennaLS_DIR=path/to/ViennaLS/install/ -DViennaRay_DIR=path/to/ViennaRay/install/
make install
```

## Integration in CMake projects

In order to use this library in your CMake project, add the following lines to the CMakeLists.txt of your project:

```
set(ViennaPS_DIR "/path/to/your/custom/install/")
find_package(ViennaPS REQUIRED)
add_executable(...)
target_include_directories(${PROJECT_NAME} PUBLIC ${VIENNAPS_INCLUDE_DIRS})
target_link_libraries(${PROJECT_NAME} ${VIENNAPS_LIBRARIES})
``` 

### Building examples

The examples can be built using CMake. Make sure you have the dependencies installed and run:

```
mkdir build && cd build
cmake .. -DVIENNAPS_BUILD_EXAMPLES=ON
make buildExamples
```

<!-- ### Building test

The tests can be built using CMake:

```
mkdir build && cd build
cmake .. -DVIENNAPS_BUILD_TESTS=ON
make
``` -->
<<<<<<< HEAD
=======

## Support

Basic [Examples](https://github.com/ViennaTools/ViennaPS/tree/master/Examples) can be found online. 

Bug reports and suggestions should be filed on GitHub.
>>>>>>> bb0c1a41

## Contributing

If you want to contribute to ViennaPS, make sure to follow the [LLVM Coding guidelines](https://llvm.org/docs/CodingStandards.html). Before creating a pull request, make sure ALL files have been formatted by clang-format, which can be done using the format-project.sh script in the root directory.

## Authors

Current contributors: Tobias Reiter, Josip Bobinac, Xaver Klemenschits, Julius Piso

Contact us via: viennatools@iue.tuwien.ac.at

ViennaPS was developed under the aegis of the 'Institute for Microelectronics' at the 'TU Wien'.
http://www.iue.tuwien.ac.at/

License
--------------------------
See file LICENSE in the base directory.<|MERGE_RESOLUTION|>--- conflicted
+++ resolved
@@ -4,15 +4,6 @@
 
 IMPORTANT NOTE: ViennaPS is under heavy development and improved daily. If you do have suggestions or find bugs, please let us know!
 
-<<<<<<< HEAD
-## Support
-
-Basic [Examples](https://github.com/ViennaTools/ViennaPS/tree/master/Examples) can be found online. 
-
-Bug reports and suggestions should be filed on GitHub.
-
-=======
->>>>>>> bb0c1a41
 ## Releases
 Releases are tagged on the master branch and available in the [releases section](https://github.com/ViennaTools/ViennaPS/releases).
 
@@ -31,11 +22,7 @@
 
 * C++17 Compiler with OpenMP support
 
-<<<<<<< HEAD
-### Dependencies (installed automatically)
-=======
 ### Dependencies
->>>>>>> bb0c1a41
 
 * [ViennaLS](https://github.com/ViennaTools/viennals)
 
@@ -52,11 +39,7 @@
 Since this is a header only project, it does not require any installation.
 However, we recommend the following procedure.
 
-<<<<<<< HEAD
-Make sure you have [ViennaLS](https://github.com/ViennaTools/viennals) and [ViennaRay](https://github.com/ViennaTools/ViennaRay) installed on your system and run:
-=======
 <!-- Make sure you have [ViennaLS](https://github.com/ViennaTools/viennals) and [ViennaRay](https://github.com/ViennaTools/ViennaRay) installed on your system and run: -->
->>>>>>> bb0c1a41
 
 ```
 git clone github.com/ViennaTools/ViennaPS.git
@@ -110,15 +93,12 @@
 cmake .. -DVIENNAPS_BUILD_TESTS=ON
 make
 ``` -->
-<<<<<<< HEAD
-=======
 
 ## Support
 
 Basic [Examples](https://github.com/ViennaTools/ViennaPS/tree/master/Examples) can be found online. 
 
 Bug reports and suggestions should be filed on GitHub.
->>>>>>> bb0c1a41
 
 ## Contributing
 
