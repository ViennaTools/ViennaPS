--- conflicted
+++ resolved
@@ -110,21 +110,13 @@
 
 CPMFindPackage(
   NAME ViennaRay
-<<<<<<< HEAD
-  VERSION 3.1.3
-=======
   VERSION 3.1.4
->>>>>>> b0dee567
   GIT_REPOSITORY "https://github.com/ViennaTools/ViennaRay"
   EXCLUDE_FROM_ALL ${VIENNAPS_BUILD_PYTHON})
 
 CPMFindPackage(
   NAME ViennaLS
-<<<<<<< HEAD
-  VERSION 4.1.3
-=======
   VERSION 4.2.1
->>>>>>> b0dee567
   GIT_REPOSITORY "https://github.com/ViennaTools/ViennaLS"
   EXCLUDE_FROM_ALL ${VIENNAPS_BUILD_PYTHON})
 
