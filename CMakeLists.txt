--- conflicted
+++ resolved
@@ -112,18 +112,11 @@
   VERSION 1.13.0
   GIT_REPOSITORY "https://github.com/TheLartians/PackageProject.cmake")
 
-# TODO: use non local copy
-set(ViennaRay_SOURCE_DIR "${CMAKE_CURRENT_SOURCE_DIR}/../ViennaRay")
 CPMFindPackage(
   NAME ViennaRay
   VERSION 3.5.0
-<<<<<<< HEAD
-  # GIT_REPOSITORY "https://github.com/ViennaTools/ViennaRay"
-  SOURCE_DIR ${ViennaRay_SOURCE_DIR}
-=======
   GIT_TAG main
   GIT_REPOSITORY "https://github.com/ViennaTools/ViennaRay"
->>>>>>> c07fae5f
   EXCLUDE_FROM_ALL ${VIENNAPS_BUILD_PYTHON}
   OPTIONS "VIENNARAY_USE_GPU ${VIENNAPS_USE_GPU}")
 
