cmake_minimum_required(VERSION 3.20 FATAL_ERROR)
project(
  ViennaPS
  LANGUAGES CXX C
  VERSION 3.4.1)

# --------------------------------------------------------------------------------------------------------
# Library switches
# --------------------------------------------------------------------------------------------------------

option(VIENNAPS_USE_GPU "Enable GPU support" ON)

option(VIENNAPS_BUILD_EXAMPLES "Build examples" OFF)
option(VIENNAPS_BUILD_TESTS "Build tests" OFF)

option(VIENNAPS_BUILD_PYTHON "Build python bindings" OFF)
option(VIENNAPS_PACKAGE_PYTHON "Build python bindings with intent to publish wheel" OFF)

# --------------------------------------------------------------------------------------------------------
# Library options
# --------------------------------------------------------------------------------------------------------

set(VIENNAPS_LOOKUP_DIRS
    ""
    CACHE STRING "Directories to account for when searching installed dependencies")

list(APPEND CMAKE_PREFIX_PATH ${VIENNAPS_LOOKUP_DIRS})

# --------------------------------------------------------------------------------------------------------
# Global CMake Configuration
# └ We depend on the vtk python package for our python build and re-use
#   their existing vtk libraries, which are not versioned. Because we (possibly) pull in VTK ourselves
#   during build time though, we disable the soname versioning so that we can easily set the rpath to
#   link against the vtk-python libs
# --------------------------------------------------------------------------------------------------------

if(VIENNAPS_PACKAGE_PYTHON)
  message(
    STATUS
      "[ViennaPS] Using remote packages due to 'VIENNAPS_PACKAGE_PYTHON', the build will take a long time!"
  )

  # CIBUILDWHEEL is absolutely cursed and won't work when this is turned on.
  # I don't know why...
  if(NOT VIENNAPS_IS_CI)
    set(CPM_DOWNLOAD_ALL ON)
  endif()

  set(VIENNAPS_BUILD_PYTHON ON)
endif()

if(VIENNAPS_BUILD_PYTHON)
  set(CMAKE_PLATFORM_NO_VERSIONED_SONAME ON)
endif()

if(MSVC)
  set(CMAKE_CXX_FLAGS "${CMAKE_CXX_FLAGS} -openmp:llvm /bigobj")
endif()

# --------------------------------------------------------------------------------------------------------
# Setup Library
# --------------------------------------------------------------------------------------------------------

add_library(${PROJECT_NAME} INTERFACE)
add_library(ViennaTools::${PROJECT_NAME} ALIAS ${PROJECT_NAME})

target_compile_features(${PROJECT_NAME} INTERFACE cxx_std_17)
set_target_properties(
  ${PROJECT_NAME}
  PROPERTIES CXX_STANDARD 17
             CXX_EXTENSIONS OFF
             CXX_STANDARD_REQUIRED ON
             WINDOWS_EXPORT_ALL_SYMBOLS ON)

if(MSVC)
  # https://learn.microsoft.com/cpp/c-runtime-library/math-constants TODO: In case C++20 is adopted
  # any time soon: https://cppreference.com/w/cpp/numeric/constants

  target_compile_definitions(${PROJECT_NAME} INTERFACE _USE_MATH_DEFINES=1)
endif()

# --------------------------------------------------------------------------------------------------------
# Include directories
# --------------------------------------------------------------------------------------------------------

target_include_directories(
  ${PROJECT_NAME} INTERFACE $<BUILD_INTERFACE:${PROJECT_SOURCE_DIR}/include/viennaps>
                            $<INSTALL_INTERFACE:include/viennaps-${PROJECT_VERSION}>)

# --------------------------------------------------------------------------------------------------------
# Setup Dependencies
# --------------------------------------------------------------------------------------------------------

include("cmake/cpm.cmake")

CPMAddPackage(
  NAME ViennaCore
<<<<<<< HEAD
  VERSION 1.4.1
=======
  VERSION 1.4.2
>>>>>>> 225b77e4
  GIT_REPOSITORY "https://github.com/ViennaTools/ViennaCore"
  EXCLUDE_FROM_ALL ${VIENNAPS_BUILD_PYTHON}
  OPTIONS "VIENNACORE_USE_GPU ${VIENNAPS_USE_GPU}")

CPMAddPackage(
  NAME PackageProject
  VERSION 1.13.0
  GIT_REPOSITORY "https://github.com/TheLartians/PackageProject.cmake")

CPMFindPackage(
  NAME ViennaRay
  VERSION 3.4.1
  GIT_REPOSITORY "https://github.com/ViennaTools/ViennaRay"
  EXCLUDE_FROM_ALL ${VIENNAPS_BUILD_PYTHON}
  OPTIONS "VIENNARAY_USE_GPU ${VIENNAPS_USE_GPU}")

CPMFindPackage(
  NAME ViennaLS
  VERSION 4.3.1
  GIT_REPOSITORY "https://github.com/ViennaTools/ViennaLS"
  EXCLUDE_FROM_ALL ${VIENNAPS_BUILD_PYTHON})

CPMFindPackage(
  NAME ViennaCS
  VERSION 1.1.0
  GIT_REPOSITORY "https://github.com/ViennaTools/ViennaCS"
  EXCLUDE_FROM_ALL ${VIENNAPS_BUILD_PYTHON})

target_link_libraries(${PROJECT_NAME} INTERFACE ViennaTools::ViennaCore ViennaTools::ViennaLS
                                                ViennaTools::ViennaRay ViennaTools::ViennaCS)

# --------------------------------------------------------------------------------------------------------
# Setup Examples
# --------------------------------------------------------------------------------------------------------

if(VIENNAPS_BUILD_EXAMPLES)
  message(STATUS "[ViennaPS] Building Examples")
  add_subdirectory(examples)
endif()

# --------------------------------------------------------------------------------------------------------
# Setup Tests
# --------------------------------------------------------------------------------------------------------

if(VIENNAPS_BUILD_TESTS)
  message(STATUS "[ViennaPS] Building Tests")

  enable_testing()
  add_subdirectory(tests)
endif()

# --------------------------------------------------------------------------------------------------------
# Setup GPU
# --------------------------------------------------------------------------------------------------------

# If CUDA or OptiX is not found in ViennaCore, VIENNACORE_PTX_DIR is not set
if(VIENNAPS_USE_GPU AND VIENNACORE_PTX_DIR)
  message(STATUS "[ViennaPS] Enabled GPU Support")
  add_subdirectory(gpu)
else()
  message(STATUS "[ViennaPS] Disabled GPU Support")
  set(VIENNAPS_USE_GPU OFF)
endif()

# --------------------------------------------------------------------------------------------------------
# Setup Python Bindings
# --------------------------------------------------------------------------------------------------------

if(VIENNAPS_BUILD_PYTHON)
  message(STATUS "[ViennaPS] Building Python Bindings")
  add_subdirectory(python)
  return()
endif()

# --------------------------------------------------------------------------------------------------------
# Install Target
# --------------------------------------------------------------------------------------------------------

packageProject(
  NAME ${PROJECT_NAME} NAMESPACE ViennaTools
  VERSION ${PROJECT_VERSION}
  BINARY_DIR ${PROJECT_BINARY_DIR}
  INCLUDE_DIR ${PROJECT_SOURCE_DIR}/include/viennaps
  INCLUDE_DESTINATION include/viennaps-${PROJECT_VERSION}
  COMPATIBILITY SameMajorVersion
  DEPENDENCIES "ViennaCore;ViennaLS;ViennaRay;ViennaCS")<|MERGE_RESOLUTION|>--- conflicted
+++ resolved
@@ -95,11 +95,7 @@
 
 CPMAddPackage(
   NAME ViennaCore
-<<<<<<< HEAD
-  VERSION 1.4.1
-=======
   VERSION 1.4.2
->>>>>>> 225b77e4
   GIT_REPOSITORY "https://github.com/ViennaTools/ViennaCore"
   EXCLUDE_FROM_ALL ${VIENNAPS_BUILD_PYTHON}
   OPTIONS "VIENNACORE_USE_GPU ${VIENNAPS_USE_GPU}")
