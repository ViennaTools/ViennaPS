--- conflicted
+++ resolved
@@ -18,15 +18,10 @@
 
 template <typename CellType, typename NumericType, int D> class psProcess {
   using translatorType = std::unordered_map<unsigned long, unsigned long>;
-<<<<<<< HEAD
   using psDomainType = psSmartPointer<psDomain<CellType, NumericType, D>>;
 
   psDomainType domain = nullptr;
   psSmartPointer<psProcessModel<NumericType>> model = nullptr;
-=======
-  psSmartPointer<psDomain<CellType, NumericType, D>> domain = nullptr;
-  äö psSmartPointer<psProcessModel<NumericType>> model = nullptr;
->>>>>>> 2a42df51
   double processDuration;
   rayTraceDirection sourceDirection;
   long raysPerPoint = 1000;
@@ -249,10 +244,7 @@
 #endif
 
       auto Rates = psSmartPointer<psPointData<NumericType>>::New();
-<<<<<<< HEAD
-=======
       meshConverter.apply();
->>>>>>> 2a42df51
       auto materialIds = *diskMesh->getCellData().getScalarData("MaterialIds");
       if (useRayTracing) {
         auto points = diskMesh->getNodes();
