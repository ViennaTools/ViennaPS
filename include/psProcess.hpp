--- conflicted
+++ resolved
@@ -56,15 +56,12 @@
     integrationScheme = passedIntegrationScheme;
   }
 
-<<<<<<< HEAD
-=======
   /// Set the CFL condition to use during advection.
   /// The CFL condition sets the maximum distance a surface can
   /// be moved during one advection step. It MUST be below 0.5
   /// to guarantee numerical stability. Defaults to 0.4999.
   void setTimeStepRatio(const double &cfl) { timeStepRatio = cfl; }
 
->>>>>>> 8ea20921
   // Sets the minimum time between printing intermediate results during the
   // process. If this is set to a non-positive value, no intermediate results
   // are printed.
@@ -265,12 +262,7 @@
           // move coverages back in the model
           moveRayDataToPointData(model->getSurfaceModel()->getCoverages(),
                                  rayTraceCoverages);
-<<<<<<< HEAD
-          model->getSurfaceModel()->updateCoverages(Rates);
-          coveragesInitialized = true;
-=======
           model->getSurfaceModel()->updateCoverages(Rates, materialIds);
->>>>>>> 8ea20921
 
           if (psLogger::getLogLevel() >= 3) {
             auto coverages = model->getSurfaceModel()->getCoverages();
@@ -291,7 +283,8 @@
                 .print();
           }
         }
-<<<<<<< HEAD
+        coveragesInitialized = true;
+
         timer.finish();
         psLogger::getInstance()
             .addTiming("Coverage initialization", timer)
@@ -309,27 +302,6 @@
           .addInfo("Remaining time: " + std::to_string(remainingTime))
           .print();
 
-=======
-        coveragesInitialized = true;
-
-        timer.finish();
-        psLogger::getInstance()
-            .addTiming("Coverage initialization", timer)
-            .print();
-      }
-    }
-
-    double previousTimeStep = 0.;
-    size_t counter = 0;
-    psUtils::Timer rtTimer;
-    psUtils::Timer callbackTimer;
-    psUtils::Timer advTimer;
-    while (remainingTime > 0.) {
-      psLogger::getInstance()
-          .addInfo("Remaining time: " + std::to_string(remainingTime))
-          .print();
-
->>>>>>> 8ea20921
       auto Rates = psSmartPointer<psPointData<NumericType>>::New();
       meshConverter.apply();
       auto materialIds = *diskMesh->getCellData().getScalarData("MaterialIds");
@@ -372,11 +344,6 @@
           rayTrace.setParticleType(particle);
           rayTrace.apply();
 
-<<<<<<< HEAD
-=======
-          // std::cout << rayTrace.getRayTraceInfo().numRays << std::endl;
-
->>>>>>> 8ea20921
           // fill up rates vector with rates from this particle type
           auto numRates = particle->getRequiredLocalDataSize();
           auto &localData = rayTrace.getLocalData();
@@ -408,27 +375,16 @@
       }
 
       // get velocities from rates
-<<<<<<< HEAD
-      auto velocitites = model->getSurfaceModel()->calculateVelocities(
-          Rates, points, materialIds);
-      model->getVelocityField()->setVelocities(velocitites);
-=======
       auto velocities = model->getSurfaceModel()->calculateVelocities(
           Rates, points, materialIds);
       model->getVelocityField()->setVelocities(velocities);
->>>>>>> 8ea20921
       if (model->getVelocityField()->getTranslationFieldOptions() == 2)
         transField->buildKdTree(points);
 
       // print debug output
       if (psLogger::getLogLevel() >= 4) {
-<<<<<<< HEAD
-        if (velocitites)
-          diskMesh->getCellData().insertNextScalarData(*velocitites,
-=======
         if (velocities)
           diskMesh->getCellData().insertNextScalarData(*velocities,
->>>>>>> 8ea20921
                                                        "velocities");
         if (useCoverages) {
           auto coverages = model->getSurfaceModel()->getCoverages();
@@ -564,7 +520,6 @@
     lsToSurfaceMesh<NumericType, D>(dom, mesh).apply();
     psVTKWriter<NumericType>(mesh, name).apply();
   }
-<<<<<<< HEAD
 
   void printDiskMesh(lsSmartPointer<lsMesh<NumericType>> mesh,
                      std::string name) {
@@ -586,29 +541,6 @@
     case lsBoundaryConditionEnum<D>::POS_INFINITE_BOUNDARY:
       return rayTraceBoundary::IGNORE;
 
-=======
-
-  void printDiskMesh(lsSmartPointer<lsMesh<NumericType>> mesh,
-                     std::string name) {
-    psVTKWriter<NumericType>(mesh, name).apply();
-  }
-
-  rayTraceBoundary convertBoundaryCondition(
-      lsBoundaryConditionEnum<D> originalBoundaryCondition) {
-    switch (originalBoundaryCondition) {
-    case lsBoundaryConditionEnum<D>::REFLECTIVE_BOUNDARY:
-      return rayTraceBoundary::REFLECTIVE;
-
-    case lsBoundaryConditionEnum<D>::INFINITE_BOUNDARY:
-      return rayTraceBoundary::IGNORE;
-
-    case lsBoundaryConditionEnum<D>::PERIODIC_BOUNDARY:
-      return rayTraceBoundary::PERIODIC;
-
-    case lsBoundaryConditionEnum<D>::POS_INFINITE_BOUNDARY:
-      return rayTraceBoundary::IGNORE;
-
->>>>>>> 8ea20921
     case lsBoundaryConditionEnum<D>::NEG_INFINITE_BOUNDARY:
       return rayTraceBoundary::IGNORE;
     }
