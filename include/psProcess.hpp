--- conflicted
+++ resolved
@@ -370,13 +370,9 @@
       // get velocities from rates
       auto velocities = model->getSurfaceModel()->calculateVelocities(
           Rates, points, materialIds);
-<<<<<<< HEAD
-      model->getVelocityField()->setVelocities(velocities);
-=======
       model->getVelocityField()->setVelocities(velocitites);
       if (model->getVelocityField()->getTranslationFieldOptions() == 2)
         transField->buildKdTree(points);
->>>>>>> 098bd4ed
 
       // print debug output
       if (psLogger::getLogLevel() >= 4) {
@@ -511,8 +507,6 @@
   }
 
 private:
-<<<<<<< HEAD
-=======
   void printSurfaceMesh(lsSmartPointer<lsDomain<NumericType, D>> dom,
                         std::string name) {
     auto mesh = lsSmartPointer<lsMesh<NumericType>>::New();
@@ -520,7 +514,6 @@
     psVTKWriter<NumericType>(mesh, name).apply();
   }
 
->>>>>>> 098bd4ed
   void printDiskMesh(lsSmartPointer<lsMesh<NumericType>> mesh,
                      std::string name) {
     psVTKWriter<NumericType>(mesh, name).apply();
