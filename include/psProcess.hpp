--- conflicted
+++ resolved
@@ -87,19 +87,11 @@
     integrationScheme = passedIntegrationScheme;
   }
 
-<<<<<<< HEAD
-  /// Set the CFL condition to use during advection.
-  /// The CFL condition sets the maximum distance a surface can
-  /// be moved during one advection step. It MUST be below 0.5
-  /// to guarantee numerical stability. Defaults to 0.4999.
-  void setTimeStepRatio(const double &cfl) { timeStepRatio = cfl; }
-=======
   // Set the CFL (Courant-Friedrichs-Levy) condition to use during surface
   // advection in the level-set. The CFL condition defines the maximum distance
   // a surface is allowed to move in a single advection step. It MUST be below
   // 0.5 to guarantee numerical stability. Defaults to 0.4999.
   void setTimeStepRatio(NumericType cfl) { timeStepRatio = cfl; }
->>>>>>> a7f9f196
 
   // Sets the minimum time between printing intermediate results during the
   // process. If this is set to a non-positive value, no intermediate results
@@ -184,11 +176,7 @@
           .print();
       return;
     }
-<<<<<<< HEAD
-    const auto name = model->getProcessName();
-=======
     const auto name = model->getProcessName().value_or("default");
->>>>>>> a7f9f196
 
     if (!domain) {
       psLogger::getInstance()
@@ -396,11 +384,7 @@
           // move coverages back in the model
           moveRayDataToPointData(model->getSurfaceModel()->getCoverages(),
                                  rayTraceCoverages);
-<<<<<<< HEAD
-          model->getSurfaceModel()->updateCoverages(Rates, materialIds);
-=======
           model->getSurfaceModel()->updateCoverages(rates, materialIds);
->>>>>>> a7f9f196
 
           if (psLogger::getLogLevel() >= 3) {
             auto coverages = model->getSurfaceModel()->getCoverages();
@@ -521,26 +505,13 @@
 
       // get velocities from rates
       auto velocities = model->getSurfaceModel()->calculateVelocities(
-<<<<<<< HEAD
-          Rates, points, materialIds);
-=======
           rates, points, materialIds);
->>>>>>> a7f9f196
       model->getVelocityField()->setVelocities(velocities);
       if (model->getVelocityField()->getTranslationFieldOptions() == 2)
         transField->buildKdTree(points);
 
       // print debug output
       if (psLogger::getLogLevel() >= 4) {
-<<<<<<< HEAD
-        if (velocities)
-          diskMesh->getCellData().insertNextScalarData(*velocities,
-                                                       "velocities");
-        if (useCoverages) {
-          auto coverages = model->getSurfaceModel()->getCoverages();
-          for (size_t idx = 0; idx < coverages->getScalarDataSize(); idx++) {
-            auto label = coverages->getScalarDataLabel(idx);
-=======
         if (printTime >= 0. &&
             ((processDuration - remainingTime) - printTime * counter) > 0.) {
           if (velocities)
@@ -556,7 +527,6 @@
           }
           for (size_t idx = 0; idx < rates->getScalarDataSize(); idx++) {
             auto label = rates->getScalarDataLabel(idx);
->>>>>>> a7f9f196
             diskMesh->getCellData().insertNextScalarData(
                 *rates->getScalarData(idx), label);
           }
@@ -794,10 +764,4 @@
   NumericType printTime = 0.;
   NumericType processTime = 0.;
   NumericType timeStepRatio = 0.4999;
-<<<<<<< HEAD
-};
-
-#endif
-=======
-};
->>>>>>> a7f9f196
+};