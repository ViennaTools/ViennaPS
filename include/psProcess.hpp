--- conflicted
+++ resolved
@@ -369,13 +369,9 @@
 
       // apply advection callback
       if (useAdvectionCallback) {
-<<<<<<< HEAD
-        model->getAdvectionCallback()->applyPostAdvect(
-=======
         if (domain->getUseCellSet())
           domain->getCellSet()->updateSurface();
         bool continueProcess = model->getAdvectionCallback()->applyPostAdvect(
->>>>>>> 891e2f66
             advectionKernel.getAdvectedTime());
         if (!continueProcess) {
 #ifdef VIENNAPS_VERBOSE
