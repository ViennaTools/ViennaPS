#pragma once

#include <lsAdvect.hpp>
#include <lsDomain.hpp>
#include <lsMesh.hpp>
#include <lsToDiskMesh.hpp>

#include <psAdvectionCallback.hpp>
#include <psDomain.hpp>
#include <psLogger.hpp>
#include <psProcessModel.hpp>
#include <psSurfaceModel.hpp>
#include <psTranslationField.hpp>
#include <psVelocityField.hpp>

#include <rayBoundCondition.hpp>
#include <rayParticle.hpp>
#include <rayTrace.hpp>

/// This class server as the main process tool, applying a user- or pre-defined
/// process model to a domain. Depending on the user inputs surface advection, a
/// single callback function or a geometric advection is applied.
template <typename NumericType, int D> class psProcess {
  using translatorType = std::unordered_map<unsigned long, unsigned long>;
  using psDomainType = psSmartPointer<psDomain<NumericType, D>>;

public:
  template <typename ProcessModelType>
  void setProcessModel(psSmartPointer<ProcessModelType> passedProcessModel) {
    model = std::dynamic_pointer_cast<psProcessModel<NumericType, D>>(
        passedProcessModel);
  }

  void setDomain(psSmartPointer<psDomain<NumericType, D>> passedDomain) {
    domain = passedDomain;
  }

  /// Set the source direction, where the rays should be traced from.
  void setSourceDirection(const rayTraceDirection passedDirection) {
    sourceDirection = passedDirection;
  }

  void setProcessDuration(NumericType passedDuration) {
    processDuration = passedDuration;
  }

  NumericType getProcessDuration() const { return processTime; }

  void setNumberOfRaysPerPoint(long numRays) { raysPerPoint = numRays; }

  void setMaxCoverageInitIterations(size_t maxIt) { maxIterations = maxIt; }

  void setSmoothFlux(bool pSmoothFlux) { smoothFlux = pSmoothFlux; }

  void
  setIntegrationScheme(const lsIntegrationSchemeEnum passedIntegrationScheme) {
    integrationScheme = passedIntegrationScheme;
  }

  /// Set the CFL condition to use during advection.
  /// The CFL condition sets the maximum distance a surface can
  /// be moved during one advection step. It MUST be below 0.5
  /// to guarantee numerical stability. Defaults to 0.4999.
  void setTimeStepRatio(const double &cfl) { timeStepRatio = cfl; }

  // Sets the minimum time between printing intermediate results during the
  // process. If this is set to a non-positive value, no intermediate results
  // are printed.
  void setPrintTimeInterval(const NumericType passedTime) {
    printTime = passedTime;
  }

  void apply() {
    /* ---------- Process Setup --------- */
    if (!model) {
      psLogger::getInstance()
          .addWarning("No process model passed to psProcess.")
          .print();
      return;
    }
    const auto name = model->getProcessName();

    if (!domain) {
      psLogger::getInstance()
          .addWarning("No domain passed to psProcess.")
          .print();
      return;
    }

    if (model->getGeometricModel()) {
      model->getGeometricModel()->setDomain(domain);
      psLogger::getInstance().addInfo("Applying geometric model...").print();
      model->getGeometricModel()->apply();
      return;
    }

    if (processDuration == 0.) {
      // apply only advection callback
      if (model->getAdvectionCallback()) {
        model->getAdvectionCallback()->setDomain(domain);
        model->getAdvectionCallback()->applyPreAdvect(0);
      } else {
        psLogger::getInstance()
            .addWarning("No advection callback passed to psProcess.")
            .print();
      }
      return;
    }

    if (!model->getSurfaceModel()) {
      psLogger::getInstance()
          .addWarning("No surface model passed to psProcess.")
          .print();
      return;
    }

    psUtils::Timer processTimer;
    processTimer.start();

    double remainingTime = processDuration;
    assert(domain->getLevelSets()->size() != 0 && "No level sets in domain.");
    const NumericType gridDelta =
        domain->getLevelSets()->back()->getGrid().getGridDelta();

    auto diskMesh = lsSmartPointer<lsMesh<NumericType>>::New();
    auto translator = lsSmartPointer<translatorType>::New();
    lsToDiskMesh<NumericType, D> meshConverter(diskMesh);
    meshConverter.setTranslator(translator);
    if (domain->getMaterialMap() &&
        domain->getMaterialMap()->size() == domain->getLevelSets()->size()) {
      meshConverter.setMaterialMap(domain->getMaterialMap()->getMaterialMap());
    }

    auto transField = psSmartPointer<psTranslationField<NumericType>>::New(
        model->getVelocityField(), domain->getMaterialMap());
    transField->setTranslator(translator);

    lsAdvect<NumericType, D> advectionKernel;
    advectionKernel.setVelocityField(transField);
    advectionKernel.setIntegrationScheme(integrationScheme);
    advectionKernel.setTimeStepRatio(timeStepRatio);

    for (auto dom : *domain->getLevelSets()) {
      meshConverter.insertNextLevelSet(dom);
      advectionKernel.insertNextLevelSet(dom);
    }

    /* --------- Setup for ray tracing ----------- */
    const bool useRayTracing = model->getParticleTypes() != nullptr;

    rayTraceBoundary rayBoundaryCondition[D];
    rayTrace<NumericType, D> rayTrace;

    if (useRayTracing) {
      // Map the domain boundary to the ray tracing boundaries
      for (unsigned i = 0; i < D; ++i)
        rayBoundaryCondition[i] = convertBoundaryCondition(
            domain->getGrid().getBoundaryConditions(i));

      rayTrace.setSourceDirection(sourceDirection);
      rayTrace.setNumberOfRaysPerPoint(raysPerPoint);
      rayTrace.setBoundaryConditions(rayBoundaryCondition);
      rayTrace.setUseRandomSeeds(useRandomSeeds);
      rayTrace.setCalculateFlux(false);

      // initialize particle data logs
      particleDataLogs.resize(model->getParticleTypes()->size());
      for (std::size_t i = 0; i < model->getParticleTypes()->size(); i++) {
        int logSize = model->getParticleLogSize(i);
        if (logSize > 0) {
          particleDataLogs[i].data.resize(1);
          particleDataLogs[i].data[0].resize(logSize);
        }
      }
    }

    // Determine whether advection callback is used
    const bool useAdvectionCallback = model->getAdvectionCallback() != nullptr;
    if (useAdvectionCallback) {
      model->getAdvectionCallback()->setDomain(domain);
    }

    // Determine whether there are process parameters used in ray tracing
    model->getSurfaceModel()->initializeProcessParameters();
    const bool useProcessParams =
        model->getSurfaceModel()->getProcessParameters() != nullptr;

    if (useProcessParams)
      psLogger::getInstance().addInfo("Using process parameters.").print();
    if (useAdvectionCallback)
      psLogger::getInstance().addInfo("Using advection callback.").print();

    bool useCoverages = false;

    // Initialize coverages
    meshConverter.apply();
    auto numPoints = diskMesh->getNodes().size();
    if (!coveragesInitialized)
      model->getSurfaceModel()->initializeCoverages(numPoints);
    if (model->getSurfaceModel()->getCoverages() != nullptr) {
      psUtils::Timer timer;
      useCoverages = true;
      psLogger::getInstance().addInfo("Using coverages.").print();
      if (!coveragesInitialized) {
        timer.start();
        psLogger::getInstance().addInfo("Initializing coverages ... ").print();
        auto points = diskMesh->getNodes();
        auto normals = *diskMesh->getCellData().getVectorData("Normals");
        auto materialIds =
            *diskMesh->getCellData().getScalarData("MaterialIds");
        rayTrace.setGeometry(points, normals, gridDelta);
        rayTrace.setMaterialIds(materialIds);

        for (size_t iterations = 0; iterations < maxIterations; iterations++) {
          // We need additional signal handling when running the C++ code from
          // the
          // Python bindings to allow interrupts in the Python scripts
#ifdef VIENNAPS_PYTHON_BUILD
          if (PyErr_CheckSignals() != 0)
            throw pybind11::error_already_set();
#endif
          // move coverages to the ray tracer
          rayTracingData<NumericType> rayTraceCoverages =
              movePointDataToRayData(model->getSurfaceModel()->getCoverages());
          if (useProcessParams) {
            // store scalars in addition to coverages
            auto processParams =
                model->getSurfaceModel()->getProcessParameters();
            NumericType numParams = processParams->getScalarData().size();
            rayTraceCoverages.setNumberOfScalarData(numParams);
            for (size_t i = 0; i < numParams; ++i) {
              rayTraceCoverages.setScalarData(
                  i, processParams->getScalarData(i),
                  processParams->getScalarDataLabel(i));
            }
          }
          rayTrace.setGlobalData(rayTraceCoverages);

          auto Rates = psSmartPointer<psPointData<NumericType>>::New();

          std::size_t particleIdx = 0;
          for (auto &particle : *model->getParticleTypes()) {
            int dataLogSize = model->getParticleLogSize(particleIdx);
            if (dataLogSize > 0) {
              rayTrace.getDataLog().data.resize(1);
              rayTrace.getDataLog().data[0].resize(dataLogSize, 0.);
            }
            rayTrace.setParticleType(particle);
            rayTrace.apply();

            // fill up rates vector with rates from this particle type
            auto &localData = rayTrace.getLocalData();
            int numRates = particle->getLocalDataLabels().size();
            for (int i = 0; i < numRates; ++i) {
              auto rate = std::move(localData.getVectorData(i));

              // normalize fluxes
              rayTrace.normalizeFlux(rate);
              if (smoothFlux)
                rayTrace.smoothFlux(rate);
              Rates->insertNextScalarData(std::move(rate),
                                          localData.getVectorDataLabel(i));
            }

            if (dataLogSize > 0) {
              particleDataLogs[particleIdx].merge(rayTrace.getDataLog());
            }
            ++particleIdx;
          }

          // move coverages back in the model
          moveRayDataToPointData(model->getSurfaceModel()->getCoverages(),
                                 rayTraceCoverages);
          model->getSurfaceModel()->updateCoverages(Rates, materialIds);

          if (psLogger::getLogLevel() >= 3) {
            auto coverages = model->getSurfaceModel()->getCoverages();
            for (size_t idx = 0; idx < coverages->getScalarDataSize(); idx++) {
              auto label = coverages->getScalarDataLabel(idx);
              diskMesh->getCellData().insertNextScalarData(
                  *coverages->getScalarData(idx), label);
            }
            for (size_t idx = 0; idx < Rates->getScalarDataSize(); idx++) {
              auto label = Rates->getScalarDataLabel(idx);
              diskMesh->getCellData().insertNextScalarData(
                  *Rates->getScalarData(idx), label);
            }
            printDiskMesh(diskMesh, name + "_covIinit_" +
                                        std::to_string(iterations) + ".vtp");
            psLogger::getInstance()
                .addInfo("Iteration: " + std::to_string(iterations))
                .print();
          }
        }
        coveragesInitialized = true;

        timer.finish();
        psLogger::getInstance()
            .addTiming("Coverage initialization", timer)
            .print();
      }
    }

    double previousTimeStep = 0.;
    size_t counter = 0;
    psUtils::Timer rtTimer;
    psUtils::Timer callbackTimer;
    psUtils::Timer advTimer;
    while (remainingTime > 0.) {
      psLogger::getInstance()
          .addInfo("Remaining time: " + std::to_string(remainingTime))
          .print();

      // We need additional signal handling when running the C++ code from the
      // Python bindings to allow interrupts in the Python scripts
#ifdef VIENNAPS_PYTHON_BUILD
      if (PyErr_CheckSignals() != 0)
        throw pybind11::error_already_set();
#endif

      auto Rates = psSmartPointer<psPointData<NumericType>>::New();
      meshConverter.apply();
      auto materialIds = *diskMesh->getCellData().getScalarData("MaterialIds");
      auto points = diskMesh->getNodes();

      // rate calculation by top-down ray tracing
      if (useRayTracing) {
        rtTimer.start();
        auto normals = *diskMesh->getCellData().getVectorData("Normals");
        rayTrace.setGeometry(points, normals, gridDelta);
        rayTrace.setMaterialIds(materialIds);

        // move coverages to ray tracer
        rayTracingData<NumericType> rayTraceCoverages;
        if (useCoverages) {
          rayTraceCoverages =
              movePointDataToRayData(model->getSurfaceModel()->getCoverages());
          if (useProcessParams) {
            // store scalars in addition to coverages
            auto processParams =
                model->getSurfaceModel()->getProcessParameters();
            NumericType numParams = processParams->getScalarData().size();
            rayTraceCoverages.setNumberOfScalarData(numParams);
            for (size_t i = 0; i < numParams; ++i) {
              rayTraceCoverages.setScalarData(
                  i, processParams->getScalarData(i),
                  processParams->getScalarDataLabel(i));
            }
          }
          rayTrace.setGlobalData(rayTraceCoverages);
        }

        std::size_t particleIdx = 0;
        for (auto &particle : *model->getParticleTypes()) {
          int dataLogSize = model->getParticleLogSize(particleIdx);
          if (dataLogSize > 0) {
            rayTrace.getDataLog().data.resize(1);
            rayTrace.getDataLog().data[0].resize(dataLogSize, 0.);
          }
          rayTrace.setParticleType(particle);
          rayTrace.apply();

          // std::cout << rayTrace.getRayTraceInfo().numRays << std::endl;

          // fill up rates vector with rates from this particle type
          auto numRates = particle->getLocalDataLabels().size();
          auto &localData = rayTrace.getLocalData();
          for (int i = 0; i < numRates; ++i) {
            auto rate = std::move(localData.getVectorData(i));

            // normalize rates
            rayTrace.normalizeFlux(rate);
            if (smoothFlux)
              rayTrace.smoothFlux(rate);
            Rates->insertNextScalarData(std::move(rate),
                                        localData.getVectorDataLabel(i));
          }

          if (dataLogSize > 0) {
            particleDataLogs[particleIdx].merge(rayTrace.getDataLog());
          }
          ++particleIdx;
        }

        // move coverages back to model
        if (useCoverages)
          moveRayDataToPointData(model->getSurfaceModel()->getCoverages(),
                                 rayTraceCoverages);
        rtTimer.finish();
        psLogger::getInstance()
            .addTiming("Top-down flux calculation", rtTimer)
            .print();
      }

      // get velocities from rates
      auto velocities = model->getSurfaceModel()->calculateVelocities(
          Rates, points, materialIds);
      model->getVelocityField()->setVelocities(velocities);
      if (model->getVelocityField()->getTranslationFieldOptions() == 2)
        transField->buildKdTree(points);

      // print debug output
      if (psLogger::getLogLevel() >= 4) {
        if (velocities)
          diskMesh->getCellData().insertNextScalarData(*velocities,
                                                       "velocities");
        if (useCoverages) {
          auto coverages = model->getSurfaceModel()->getCoverages();
          for (size_t idx = 0; idx < coverages->getScalarDataSize(); idx++) {
            auto label = coverages->getScalarDataLabel(idx);
            diskMesh->getCellData().insertNextScalarData(
                *coverages->getScalarData(idx), label);
          }
        }
        for (size_t idx = 0; idx < Rates->getScalarDataSize(); idx++) {
          auto label = Rates->getScalarDataLabel(idx);
          diskMesh->getCellData().insertNextScalarData(
              *Rates->getScalarData(idx), label);
        }
        if (printTime >= 0. &&
            ((processDuration - remainingTime) - printTime * counter) > -1.) {
          printDiskMesh(diskMesh,
                        name + "_" + std::to_string(counter) + ".vtp");
          if (domain->getUseCellSet()) {
            domain->getCellSet()->writeVTU(name + "_cellSet_" +
                                           std::to_string(counter) + ".vtu");
          }
          counter++;
        }
      }

      // apply advection callback
      if (useAdvectionCallback) {
        callbackTimer.start();
        bool continueProcess = model->getAdvectionCallback()->applyPreAdvect(
            processDuration - remainingTime);
        callbackTimer.finish();
        psLogger::getInstance()
            .addTiming("Advection callback pre-advect", callbackTimer)
            .print();

        if (!continueProcess) {
          psLogger::getInstance()
              .addInfo("Process stopped early by AdvectionCallback during "
                       "`preAdvect`.")
              .print();
          break;
        }
      }

      // adjust time step near end
      if (remainingTime - previousTimeStep < 0.) {
        advectionKernel.setAdvectionTime(remainingTime);
      }

      // move coverages to LS, so they get are moved with the advection step
      if (useCoverages)
        moveCoveragesToTopLS(translator,
                             model->getSurfaceModel()->getCoverages());
      advTimer.start();
      advectionKernel.apply();
      advTimer.finish();
      psLogger::getInstance().addTiming("Surface advection", advTimer).print();

      // update the translator to retrieve the correct coverages from the LS
      meshConverter.apply();
      if (useCoverages)
        updateCoveragesFromAdvectedSurface(
            translator, model->getSurfaceModel()->getCoverages());

      // apply advection callback
      if (useAdvectionCallback) {
        callbackTimer.start();
        bool continueProcess = model->getAdvectionCallback()->applyPostAdvect(
            advectionKernel.getAdvectedTime());
        callbackTimer.finish();
        psLogger::getInstance()
            .addTiming("Advection callback post-advect", callbackTimer)
            .print();
        if (!continueProcess) {
          psLogger::getInstance()
              .addInfo("Process stopped early by AdvectionCallback during "
                       "`postAdvect`.")
              .print();
          break;
        }
      }

      previousTimeStep = advectionKernel.getAdvectedTime();
      remainingTime -= previousTimeStep;
    }

    processTime = processDuration - remainingTime;
    processTimer.finish();

    psLogger::getInstance()
        .addTiming("\nProcess " + name, processTimer)
        .addTiming("Surface advection total time",
                   advTimer.totalDuration * 1e-9,
                   processTimer.totalDuration * 1e-9)
        .print();
    if (useRayTracing) {
      psLogger::getInstance()
          .addTiming("Top-down flux calculation total time",
                     rtTimer.totalDuration * 1e-9,
                     processTimer.totalDuration * 1e-9)
          .print();
    }
    if (useAdvectionCallback) {
      psLogger::getInstance()
          .addTiming("Advection callback total time",
                     callbackTimer.totalDuration * 1e-9,
                     processTimer.totalDuration * 1e-9)
          .print();
    }
  }

  void writeParticleDataLogs(std::string fileName) {
    std::ofstream file(fileName.c_str());

    for (std::size_t i = 0; i < particleDataLogs.size(); i++) {
      if (!particleDataLogs[i].data.empty()) {
        file << "particle" << i << "_data ";
        for (std::size_t j = 0; j < particleDataLogs[i].data[0].size(); j++) {
          file << particleDataLogs[i].data[0][j] << " ";
        }
        file << "\n";
      }
    }

    file.close();
  }

private:
  void printSurfaceMesh(lsSmartPointer<lsDomain<NumericType, D>> dom,
                        std::string name) {
    auto mesh = lsSmartPointer<lsMesh<NumericType>>::New();
    lsToSurfaceMesh<NumericType, D>(dom, mesh).apply();
    psVTKWriter<NumericType>(mesh, name).apply();
  }

  void printDiskMesh(lsSmartPointer<lsMesh<NumericType>> mesh,
                     std::string name) {
    psVTKWriter<NumericType>(mesh, name).apply();
  }

  rayTraceBoundary convertBoundaryCondition(
      lsBoundaryConditionEnum<D> originalBoundaryCondition) {
    switch (originalBoundaryCondition) {
    case lsBoundaryConditionEnum<D>::REFLECTIVE_BOUNDARY:
      return rayTraceBoundary::REFLECTIVE;

    case lsBoundaryConditionEnum<D>::INFINITE_BOUNDARY:
      return rayTraceBoundary::IGNORE;

    case lsBoundaryConditionEnum<D>::PERIODIC_BOUNDARY:
      return rayTraceBoundary::PERIODIC;

    case lsBoundaryConditionEnum<D>::POS_INFINITE_BOUNDARY:
      return rayTraceBoundary::IGNORE;

    case lsBoundaryConditionEnum<D>::NEG_INFINITE_BOUNDARY:
      return rayTraceBoundary::IGNORE;
    }
    return rayTraceBoundary::IGNORE;
  }

  rayTracingData<NumericType>
  movePointDataToRayData(psSmartPointer<psPointData<NumericType>> pointData) {
    rayTracingData<NumericType> rayData;
    const auto numData = pointData->getScalarDataSize();
    rayData.setNumberOfVectorData(numData);
    for (size_t i = 0; i < numData; ++i) {
      auto label = pointData->getScalarDataLabel(i);
      rayData.setVectorData(i, std::move(*pointData->getScalarData(label)),
                            label);
    }

    return std::move(rayData);
  }

  void
  moveRayDataToPointData(psSmartPointer<psPointData<NumericType>> pointData,
                         rayTracingData<NumericType> &rayData) {
    pointData->clear();
    const auto numData = rayData.getVectorData().size();
    for (size_t i = 0; i < numData; ++i)
      pointData->insertNextScalarData(std::move(rayData.getVectorData(i)),
                                      rayData.getVectorDataLabel(i));
  }

  void
  moveCoveragesToTopLS(lsSmartPointer<translatorType> translator,
                       psSmartPointer<psPointData<NumericType>> coverages) {
    auto topLS = domain->getLevelSets()->back();
    for (size_t i = 0; i < coverages->getScalarDataSize(); i++) {
      auto covName = coverages->getScalarDataLabel(i);
      std::vector<NumericType> levelSetData(topLS->getNumberOfPoints(), 0);
      auto cov = coverages->getScalarData(covName);
      for (const auto iter : *translator.get()) {
        levelSetData[iter.first] = cov->at(iter.second);
      }
      if (auto data = topLS->getPointData().getScalarData(covName);
          data != nullptr) {
        *data = std::move(levelSetData);
      } else {
        topLS->getPointData().insertNextScalarData(std::move(levelSetData),
                                                   covName);
      }
    }
  }

  void addMaterialIdsToTopLS(lsSmartPointer<translatorType> translator,
                             std::vector<NumericType> *materialIds) {
    auto topLS = domain->getLevelSets()->back();
    std::vector<NumericType> levelSetData(topLS->getNumberOfPoints(), 0);
    for (const auto iter : *translator.get()) {
      levelSetData[iter.first] = materialIds->at(iter.second);
    }
    topLS->getPointData().insertNextScalarData(std::move(levelSetData),
                                               "Material");
  }

  void updateCoveragesFromAdvectedSurface(
      lsSmartPointer<translatorType> translator,
      psSmartPointer<psPointData<NumericType>> coverages) {
    auto topLS = domain->getLevelSets()->back();
    for (size_t i = 0; i < coverages->getScalarDataSize(); i++) {
      auto covName = coverages->getScalarDataLabel(i);
      auto levelSetData = topLS->getPointData().getScalarData(covName);
      auto covData = coverages->getScalarData(covName);
      covData->resize(translator->size());
      for (const auto it : *translator.get()) {
        covData->at(it.second) = levelSetData->at(it.first);
      }
    }
  }

  psDomainType domain = nullptr;
  psSmartPointer<psProcessModel<NumericType, D>> model = nullptr;
  psSmartPointer<psMaterialMap> materialMap = nullptr;
  NumericType processDuration;
  rayTraceDirection sourceDirection =
      D == 3 ? rayTraceDirection::POS_Z : rayTraceDirection::POS_Y;
  lsIntegrationSchemeEnum integrationScheme =
      lsIntegrationSchemeEnum::ENGQUIST_OSHER_1ST_ORDER;
  long raysPerPoint = 1000;
  std::vector<rayDataLog<NumericType>> particleDataLogs;
  bool useRandomSeeds = true;
  bool smoothFlux = false;
  size_t maxIterations = 20;
  bool coveragesInitialized = false;
  NumericType printTime = 0.;
  NumericType processTime = 0.;
  NumericType timeStepRatio = 0.4999;
<<<<<<< HEAD
};

#endif
=======
};
>>>>>>> 71465485
<|MERGE_RESOLUTION|>--- conflicted
+++ resolved
@@ -653,10 +653,4 @@
   NumericType printTime = 0.;
   NumericType processTime = 0.;
   NumericType timeStepRatio = 0.4999;
-<<<<<<< HEAD
-};
-
-#endif
-=======
-};
->>>>>>> 71465485
+};