#ifndef DENSE_CELL_SET
#define DENSE_CELL_SET

#include <csBVH.hpp>
#include <csTracePath.hpp>
#include <csUtil.hpp>

#include <lsDomain.hpp>
#include <lsMakeGeometry.hpp>
#include <lsMesh.hpp>
#include <lsMessage.hpp>
#include <lsToVoxelMesh.hpp>
#include <lsVTKWriter.hpp>

#include <rayUtil.hpp>

#include <psSmartPointer.hpp>

/**
  This class represents a cell-based voxel implementation of a volume. The
  depth of the cell set in z-direction can be specified.
*/
template <class T, int D> class csDenseCellSet {
private:
  using gridType = psSmartPointer<lsMesh<T>>;
  using levelSetsType =
      psSmartPointer<std::vector<psSmartPointer<lsDomain<T, D>>>>;

  levelSetsType levelSets = nullptr;
  gridType cellGrid = nullptr;
  psSmartPointer<lsDomain<T, D>> surface = nullptr;
  psSmartPointer<csBVH<T, D>> BVH = nullptr;
  std::vector<std::set<unsigned long>> neighborhood;
  T gridDelta;
  size_t numberOfCells;
  T depth = 0.;
  T depthPlanePos = 0.;
  int BVHlayers = 0;
  bool cellSetAboveSurface = false;
  std::vector<T> *fillingFractions;

public:
  csDenseCellSet() {}

  csDenseCellSet(levelSetsType passedLevelSets, T passedDepth = 0.,
                 bool passedCellSetPosition = false)
      : levelSets(passedLevelSets), cellSetAboveSurface(passedCellSetPosition) {
    fromLevelSets(passedLevelSets, passedDepth);
  }

  void fromLevelSets(levelSetsType passedLevelSets, T passedDepth = 0.) {
    levelSets = passedLevelSets;

    if (cellGrid == nullptr)
      cellGrid = psSmartPointer<lsMesh<T>>::New();

    if (surface == nullptr)
      surface = psSmartPointer<lsDomain<T, D>>::New(levelSets->back());
    else
      surface->deepCopy(levelSets->back());

    gridDelta = surface->getGrid().getGridDelta();
    hrleVectorType<hrleIndexType, D> minBounds;
    hrleVectorType<hrleIndexType, D> maxBounds;
    for (unsigned i = 0; i < D; ++i) {
      minBounds[i] = std::numeric_limits<hrleIndexType>::max();
      maxBounds[i] = std::numeric_limits<hrleIndexType>::lowest();
    }
    for (unsigned i = 0; i < D; ++i) {
      minBounds[i] =
          std::min(minBounds[i], (surface->getGrid().isNegBoundaryInfinite(i))
                                     ? surface->getDomain().getMinRunBreak(i)
                                     : surface->getGrid().getMinBounds(i));

      maxBounds[i] =
          std::max(maxBounds[i], (surface->getGrid().isPosBoundaryInfinite(i))
                                     ? surface->getDomain().getMaxRunBreak(i)
                                     : surface->getGrid().getMaxBounds(i));
    }

    depth = passedDepth;
    if (cellSetAboveSurface) {
      depthPlanePos = maxBounds[D - 1] * gridDelta + depth - gridDelta;
    } else {
      depthPlanePos = minBounds[D - 1] * gridDelta - depth + gridDelta;
    }

    lsToVoxelMesh<T, D> voxelConverter(cellGrid);
    auto plane = psSmartPointer<lsDomain<T, D>>::New(surface->getGrid());
    if (depth > 0.) {
      T origin[D] = {0.};
      T normal[D] = {0.};
      origin[D - 1] = depthPlanePos;
      normal[D - 1] = 1.;
      lsMakeGeometry<T, D>(plane,
                           psSmartPointer<lsPlane<T, D>>::New(origin, normal))
          .apply();
    }
    if (!cellSetAboveSurface && depth > 0.)
      voxelConverter.insertNextLevelSet(plane);
    for (auto ls : *levelSets)
      voxelConverter.insertNextLevelSet(ls);
    if (cellSetAboveSurface && depth > 0.) {
      voxelConverter.insertNextLevelSet(plane);
    }
    voxelConverter.apply();

    if (!cellSetAboveSurface)
      adjustMaterialIds();

    // create filling fractions as default scalar cell data
    numberOfCells = cellGrid->template getElements<(1 << D)>().size();
    std::vector<T> fillingFractionsTemp(numberOfCells, 0.);
    cellGrid->getCellData().insertNextScalarData(
        std::move(fillingFractionsTemp), "fillingFraction");
    fillingFractions = cellGrid->getCellData().getScalarData("fillingFraction");

    calculateBounds(minBounds, maxBounds);
    BVH = psSmartPointer<csBVH<T, D>>::New(getBoundingBox(), BVHlayers);
    buildBVH();
  }

  csPair<std::array<T, D>> getBoundingBox() const {
    if constexpr (D == 3)
      return csPair<csTriple<T>>{cellGrid->minimumExtent,
                                 cellGrid->maximumExtent};
    else
      return csPair<csPair<T>>{
          cellGrid->minimumExtent[0], cellGrid->minimumExtent[1],
          cellGrid->maximumExtent[0], cellGrid->maximumExtent[1]};
  }

  void addScalarData(std::string name, T initValue) {
    std::vector<T> newData(numberOfCells, initValue);
    cellGrid->getCellData().insertNextScalarData(std::move(newData), name);
  }

  gridType getCellGrid() { return cellGrid; }

  psSmartPointer<csBVH<T, D>> getBVH() const { return BVH; }

  T getDepth() const { return depth; }

  T getGridDelta() const { return gridDelta; }

  std::vector<std::array<T, 3>> &getNodes() const {
    return cellGrid->getNodes();
  }

  std::vector<std::array<unsigned, (1 << D)>> &getElements() {
    return cellGrid->template getElements<(1 << D)>();
  }

  psSmartPointer<lsDomain<T, D>> getSurface() { return surface; }

  levelSetsType getLevelSets() const { return levelSets; }

  size_t getNumberOfCells() const { return numberOfCells; }

  std::vector<T> *getFillingFractions() const { return fillingFractions; }

  T getFillingFraction(const std::array<T, D> &point) {
    auto idx = findIndex(point);
    if (idx < 0)
      return -1.;

    return getFillingFractions()->at(idx);
  }

  int getIndex(std::array<T, 3> &point) { return findIndex(point); }

  std::vector<T> *getScalarData(std::string name) {
    return cellGrid->getCellData().getScalarData(name);
  }

  // Set whether the cell set should be created below (false) or above (true)
  // the surface.
  void setCellSetPosition(const bool passedCellSetPosition) {
    cellSetAboveSurface = passedCellSetPosition;
  }

  // Sets the filling fraction at given cell index.
  bool setFillingFraction(const int idx, const T fill) {
    if (idx < 0)
      return false;

    getFillingFractions()->at(idx) = fill;
    return true;
  }

  // Sets the filling fraction for cell which contains given point.
  bool setFillingFraction(const std::array<T, 3> &point, const T fill) {
    auto idx = findIndex(point);
    return setFillingFraction(idx, fill);
  }

  // Add to the filling fraction at given cell index.
  bool addFillingFraction(int idx, T fill) {
    if (idx < 0)
      return false;

    getFillingFractions()->at(idx) += fill;
    return true;
  }

  // Add to the filling fraction for cell which contains given point.
  bool addFillingFraction(const std::array<T, 3> &point, T fill) {
    auto idx = findIndex(point);
    return addFillingFraction(idx, fill);
  }

  // Add to the filling fraction for cell which contains given point only if the
  // cell has the specified material ID.
  bool addFillingFractioninMaterial(const std::array<T, 3> &point, T fill,
                                    int materialId) {
    auto idx = findIndex(point);
    if (getScalarData("Material")->at(idx) == materialId)
      return addFillingFraction(idx, fill);
    else
      return false;
  }

  // Write the cell set as .vtu file
  void writeVTU(std::string fileName) {
    lsVTKWriter<T>(cellGrid, fileName).apply();
  }

  // Clear the filling fractions
  void clear() {
    auto ff = getFillingFractions();
    std::fill(ff->begin(), ff->end(), 0.);
  }

  // Update the material IDs of the cell set. This function should be called if
  // the level sets, the cell set is made out of, have changed. This does not
  // work if the surface of the volume has changed. In this case, call the
  // funciton update surface first.
  void updateMaterials() {
    auto numScalarData = cellGrid->getCellData().getScalarDataSize();
    std::vector<std::vector<T>> scalarData(numScalarData - 1);
    std::vector<std::string> scalarDataLabels(numScalarData - 1);

    // carry over all scalar data (except the material IDs)
    int n = 0;
    for (int i = 0; i < numScalarData; i++) {
      auto label = cellGrid->getCellData().getScalarDataLabel(i);
      if (label == "Material")
        continue;
      auto data = cellGrid->getCellData().getScalarData(i);
      scalarData[n] = std::move(*data);
      scalarDataLabels[n++] = label;
    }

    lsToVoxelMesh<T, D> voxelConverter(cellGrid);
    auto plane =
        psSmartPointer<lsDomain<T, D>>::New(levelSets->back()->getGrid());
    if (depth > 0.) {
      T origin[D] = {0.};
      T normal[D] = {0.};
      origin[D - 1] = depthPlanePos;
      normal[D - 1] = 1.;
      lsMakeGeometry<T, D>(plane,
                           psSmartPointer<lsPlane<T, D>>::New(origin, normal))
          .apply();
    }
    if (!cellSetAboveSurface && depth > 0.)
      voxelConverter.insertNextLevelSet(plane);
    for (auto ls : *levelSets)
      voxelConverter.insertNextLevelSet(ls);
    if (cellSetAboveSurface && depth > 0.) {
      voxelConverter.insertNextLevelSet(plane);
    }
    voxelConverter.apply();

    if (numberOfCells != cellGrid->template getElements<(1 << D)>().size()) {
      lsMessage::getInstance()
          .addWarning("Number of cells not equal in cell set material update. "
                      "Surface may has changed.")
          .print();
      return;
    }

    for (int i = 0; i < numScalarData - 1; i++) {
      cellGrid->getCellData().insertNextScalarData(std::move(scalarData[i]),
                                                   scalarDataLabels[i]);
    }
    fillingFractions = cellGrid->getCellData().getScalarData("fillingFraction");
  }

  // Updates the surface of the cell set. The new surface should be below the
  // old surface as this function can only remove cells from the cell set.
  void updateSurface() {
    auto updateCellGrid = psSmartPointer<lsMesh<T>>::New();

    lsToVoxelMesh<T, D> voxelConverter(updateCellGrid);
    if (depth != 0.) {
      auto plane = psSmartPointer<lsDomain<T, D>>::New(surface->getGrid());
      T origin[D] = {0.};
      T normal[D] = {0.};
      origin[D - 1] = depthPlanePos;
      normal[D - 1] = 1.;

      lsMakeGeometry<T, D>(plane,
                           psSmartPointer<lsPlane<T, D>>::New(origin, normal))
          .apply();
      voxelConverter.insertNextLevelSet(plane);
    }
    voxelConverter.insertNextLevelSet(levelSets->back());
    voxelConverter.insertNextLevelSet(surface);
    voxelConverter.apply();

    auto cutMatIds = updateCellGrid->getCellData().getScalarData("Material");
    auto &hexas = cellGrid->template getElements<(1 << D)>();

    const auto nCutCells =
        updateCellGrid->template getElements<(1 << D)>().size();

    auto numScalarData = cellGrid->getCellData().getScalarDataSize();

    for (int elIdx = nCutCells - 1; elIdx >= 0; elIdx--) {
      if (cutMatIds->at(elIdx) == 2) {
        for (int i = 0; i < numScalarData; i++) {
          auto data = cellGrid->getCellData().getScalarData(i);
          data->erase(data->begin() + elIdx);
        }
        hexas.erase(hexas.begin() + elIdx);
      }
    }
    numberOfCells = hexas.size();
    surface->deepCopy(levelSets->back());

    buildBVH();
  }

  // Merge a trace path to the cell set.
  void mergePath(csTracePath<T> &path, T factor = 1.) {
    auto ff = getFillingFractions();
    if (!path.getData().empty()) {
      for (const auto it : path.getData()) {
        ff->at(it.first) += it.second / factor;
      }
    }

    if (!path.getGridData().empty()) {
      const auto &data = path.getGridData();
      for (size_t idx = 0; idx < numberOfCells; idx++) {
        ff->at(idx) += data[idx] / factor;
      }
    }
  }

  void buildNeighborhood() {
    const auto &cells = cellGrid->template getElements<(1 << D)>();
    unsigned const numNodes = cellGrid->getNodes().size();
    unsigned const numCells = cells.size();

    neighborhood.clear();
    neighborhood.resize(numCells);

    std::vector<std::vector<unsigned>> nodeCellConnections(numNodes);

    // for each node, store which cells are connected with the node
    for (unsigned cellIdx = 0; cellIdx < numCells; cellIdx++) {
      for (unsigned cellNodeIdx = 0; cellNodeIdx < (1 << D); cellNodeIdx++) {
        nodeCellConnections[cells[cellIdx][cellNodeIdx]].push_back(cellIdx);
      }
    }

    for (unsigned cellIdx = 0; cellIdx < numCells; cellIdx++) {
      for (unsigned cellNodeIdx = 0; cellNodeIdx < (1 << D); cellNodeIdx++) {
        auto &cellsAtNode = nodeCellConnections[cells[cellIdx][cellNodeIdx]];
        for (const auto &neighborCell : cellsAtNode) {
          if (neighborCell != cellIdx) {
            neighborhood[cellIdx].insert(neighborCell);
          }
        }
      }
    }
  }

<<<<<<< HEAD
  std::set<size_t> &getNeighbors(size_t cellIdx) {
=======
  std::set<unsigned long> &getNeighbors(unsigned long cellIdx) {
>>>>>>> 3bb9a9f9
    assert(!neighborhood.empty() &&
           "Querying neighbors without creating neighborhood structure");
    assert(cellIdx < numberOfCells && "Cell idx out of bounds");
    return neighborhood[cellIdx];
  }

private:
  int findIndex(const csTriple<T> &point) {
    const auto &elems = cellGrid->template getElements<(1 << D)>();
    const auto &nodes = cellGrid->getNodes();
    int idx = -1;

    auto cellIds = BVH->getCellIds(point);
    if (!cellIds)
      return idx;
    for (const auto cellId : *cellIds) {
      if (isInsideVoxel(point, nodes[elems[cellId][0]])) {
        idx = cellId;
        break;
      }
    }
    return idx;
  }

  void adjustMaterialIds() {
    auto matIds = getScalarData("Material");

#pragma omp parallel for
    for (size_t i = 0; i < matIds->size(); i++) {
      if (matIds->at(i) > 0) {
        matIds->at(i) -= 1;
      }
    }
  }

  int findSurfaceHitPoint(csTriple<T> &hitPoint, const csTriple<T> &direction) {
    // find surface hitpoint
    auto idx = findIndex(hitPoint);

    if (idx > 0)
      return idx;

    auto moveDirection = multNew(direction, gridDelta / 2.);
    size_t sanityCounter = 0;
    while (idx < 0) {
      add(hitPoint, moveDirection);
      if (++sanityCounter > 100 || !checkBoundsPeriodic(hitPoint)) {
        return -1;
      }
      idx = findIndex(hitPoint);
    }

    return idx;
  }

  bool isInsideVoxel(const csTriple<T> &point, const csTriple<T> &cellMin) {
    if constexpr (D == 3)
      return point[0] >= cellMin[0] && point[0] <= (cellMin[0] + gridDelta) &&
             point[1] >= cellMin[1] && point[1] <= (cellMin[1] + gridDelta) &&
             point[2] >= cellMin[2] && point[2] <= (cellMin[2] + gridDelta);
    else
      return point[0] >= cellMin[0] && point[0] <= (cellMin[0] + gridDelta) &&
             point[1] >= cellMin[1] && point[1] <= (cellMin[1] + gridDelta);
  }

  void buildBVH() {
    auto &elems = cellGrid->template getElements<(1 << D)>();
    auto &nodes = cellGrid->getNodes();
    BVH->clearCellIds();

    for (size_t elemIdx = 0; elemIdx < elems.size(); elemIdx++) {
      for (size_t n = 0; n < (1 << D); n++) {
        auto &node = nodes[elems[elemIdx][n]];
        BVH->getCellIds(node)->insert(elemIdx);
      }
    }
  }

  void calculateBounds(const hrleVectorType<hrleIndexType, D> &minBounds,
                       const hrleVectorType<hrleIndexType, D> &maxBounds) {
    constexpr T eps = 1e-4;
    cellGrid->minimumExtent[0] = minBounds[0] * gridDelta - eps;
    cellGrid->maximumExtent[0] = maxBounds[0] * gridDelta + eps;
    if constexpr (D == 3) {
      cellGrid->minimumExtent[1] = minBounds[1] * gridDelta - eps;
      cellGrid->maximumExtent[1] = maxBounds[1] * gridDelta + eps;
    }
    if (depth == 0.) {
      cellGrid->minimumExtent[D - 1] = minBounds[D - 1] * gridDelta - eps;
      cellGrid->maximumExtent[D - 1] = maxBounds[D - 1] * gridDelta + eps;
    } else if (!cellSetAboveSurface) {
      cellGrid->minimumExtent[D - 1] = depthPlanePos - gridDelta - eps;
      cellGrid->maximumExtent[D - 1] = maxBounds[D - 1] * gridDelta + eps;
    } else if (cellSetAboveSurface) {
      cellGrid->minimumExtent[D - 1] = minBounds[D - 1] * gridDelta - eps;
      cellGrid->maximumExtent[D - 1] = depthPlanePos + eps;
    }

    auto minExtent = cellGrid->maximumExtent[0] - cellGrid->minimumExtent[0];
    minExtent = std::min(minExtent, cellGrid->maximumExtent[1] -
                                        cellGrid->minimumExtent[1]);
    if constexpr (D == 3)
      minExtent = std::min(minExtent, cellGrid->maximumExtent[2] -
                                          cellGrid->minimumExtent[2]);

    BVHlayers = 0;
    while (minExtent / 2 > gridDelta) {
      BVHlayers++;
      minExtent /= 2;
    }
  }
};

#endif<|MERGE_RESOLUTION|>--- conflicted
+++ resolved
@@ -378,11 +378,7 @@
     }
   }
 
-<<<<<<< HEAD
-  std::set<size_t> &getNeighbors(size_t cellIdx) {
-=======
   std::set<unsigned long> &getNeighbors(unsigned long cellIdx) {
->>>>>>> 3bb9a9f9
     assert(!neighborhood.empty() &&
            "Querying neighbors without creating neighborhood structure");
     assert(cellIdx < numberOfCells && "Cell idx out of bounds");
