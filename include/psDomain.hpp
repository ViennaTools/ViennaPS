#ifndef PS_DOMAIN_HPP
#define PS_DOMAIN_HPP

#include <lsBooleanOperation.hpp>
#include <lsDomain.hpp>
#include <lsMakeGeometry.hpp>
#include <lsToDiskMesh.hpp>
#include <lsToSurfaceMesh.hpp>
#include <lsVTKWriter.hpp>

#include <csDenseCellSet.hpp>

#include <psSmartPointer.hpp>

/**
  This class represents all materials in the simulation domain.
  It contains level sets for the accurate surface representation
  and a cell-based structure for the storage of volume information.
  These structures are used depending on the process applied to the material.
  Processes may use one of either structures or both.
*/
template <class NumericType = float, int D = 3> class psDomain {
public:
  typedef psSmartPointer<lsDomain<NumericType, D>> lsDomainType;
  typedef psSmartPointer<std::vector<lsDomainType>> lsDomainsType;
  typedef psSmartPointer<csDenseCellSet<NumericType, D>> csDomainType;

private:
  lsDomainsType levelSets = nullptr;
  csDomainType cellSet = nullptr;
  bool useCellSet = false;
  NumericType cellSetDepth = 0.;

public:
  psDomain(bool passedUseCellSet = false) : useCellSet(passedUseCellSet) {
    levelSets = lsDomainsType::New();
    if (useCellSet) {
      cellSet = csDomainType::New();
    }
  }

  psDomain(lsDomainType passedLevelSet, bool passedUseCellSet = false,
<<<<<<< HEAD
           const NumericType passedDepth = 0.)
=======
           const NumericType passedDepth = 0.,
           const bool passedCellSetPosition = false)
>>>>>>> bb0c1a41
      : useCellSet(passedUseCellSet), cellSetDepth(passedDepth) {
    levelSets = lsDomainsType::New();
    levelSets->push_back(passedLevelSet);
    // generate CellSet
    if (useCellSet) {
<<<<<<< HEAD
      cellSet = csDomainType::New(levelSets, cellSetDepth);
=======
      cellSet =
          csDomainType::New(levelSets, cellSetDepth, passedCellSetPosition);
>>>>>>> bb0c1a41
    }
  }

  psDomain(lsDomainsType passedLevelSets, bool passedUseCellSet = false,
<<<<<<< HEAD
           const NumericType passedDepth = 0.)
=======
           const NumericType passedDepth = 0.,
           const bool passedCellSetPosition = false)
>>>>>>> bb0c1a41
      : useCellSet(passedUseCellSet), cellSetDepth(passedDepth) {
    levelSets = passedLevelSets;
    // generate CellSet
    if (useCellSet) {
<<<<<<< HEAD
      cellSet = csDomainType::New(levelSets, cellSetDepth);
=======
      cellSet =
          csDomainType::New(levelSets, cellSetDepth, passedCellSetPosition);
>>>>>>> bb0c1a41
    }
  }

  void deepCopy(psSmartPointer<psDomain> passedDomain) {
    levelSets->resize(passedDomain->levelSets->size());
    for (unsigned i = 0; i < levelSets->size(); ++i) {
      levelSets[i]->deepCopy(passedDomain->levelSets[i]);
    }
    useCellSet = passedDomain->useCellSet;
    if (useCellSet) {
      cellSetDepth = passedDomain->cellSetDepth;
      cellSet->fromLevelSets(passedDomain->levelSets, cellSetDepth);
    }
  }

  void insertNextLevelSet(lsDomainType passedLevelSet,
                          bool wrapLowerLevelSet = true) {
    if (!levelSets->empty() && wrapLowerLevelSet) {
      lsBooleanOperation<NumericType, D>(passedLevelSet, levelSets->front(),
                                         lsBooleanOperationEnum::UNION)
          .apply();
    }
    levelSets->push_back(passedLevelSet);
  }

  void generateCellSet(const NumericType depth = 0.,
                       const bool passedCellSetPosition = false) {
    useCellSet = true;
    cellSetDepth = depth;
    if (cellSet == nullptr) {
      cellSet = csDomainType::New();
    }
    cellSet->setCellSetPosition(passedCellSetPosition);
    cellSet->fromLevelSets(levelSets, cellSetDepth);
  }

  auto &getLevelSets() { return levelSets; }

  auto &getCellSet() { return cellSet; }

  auto &getGrid() { return levelSets->back()->getGrid(); }

  void setUseCellSet(bool useCS) { useCellSet = useCS; }

  bool getUseCellSet() { return useCellSet; }

  void print() {
    std::cout << "Process Simulation Domain:" << std::endl;
    std::cout << "**************************" << std::endl;
    for (auto &ls : *levelSets) {
      ls->print();
    }
    std::cout << "**************************" << std::endl;
  }

  void printSurface(std::string name) {
    auto mesh = psSmartPointer<lsMesh<NumericType>>::New();
    lsToSurfaceMesh<NumericType, D>(levelSets->back(), mesh).apply();

    lsVTKWriter<NumericType>(mesh, name).apply();
  }

  void clear() {
    levelSets = lsDomainsType::New();
    if (useCellSet) {
      cellSet = csDomainType::New();
    }
  }
};

#endif // PS_DOMAIN_HPP<|MERGE_RESOLUTION|>--- conflicted
+++ resolved
@@ -40,43 +40,27 @@
   }
 
   psDomain(lsDomainType passedLevelSet, bool passedUseCellSet = false,
-<<<<<<< HEAD
-           const NumericType passedDepth = 0.)
-=======
            const NumericType passedDepth = 0.,
            const bool passedCellSetPosition = false)
->>>>>>> bb0c1a41
       : useCellSet(passedUseCellSet), cellSetDepth(passedDepth) {
     levelSets = lsDomainsType::New();
     levelSets->push_back(passedLevelSet);
     // generate CellSet
     if (useCellSet) {
-<<<<<<< HEAD
-      cellSet = csDomainType::New(levelSets, cellSetDepth);
-=======
       cellSet =
           csDomainType::New(levelSets, cellSetDepth, passedCellSetPosition);
->>>>>>> bb0c1a41
     }
   }
 
   psDomain(lsDomainsType passedLevelSets, bool passedUseCellSet = false,
-<<<<<<< HEAD
-           const NumericType passedDepth = 0.)
-=======
            const NumericType passedDepth = 0.,
            const bool passedCellSetPosition = false)
->>>>>>> bb0c1a41
       : useCellSet(passedUseCellSet), cellSetDepth(passedDepth) {
     levelSets = passedLevelSets;
     // generate CellSet
     if (useCellSet) {
-<<<<<<< HEAD
-      cellSet = csDomainType::New(levelSets, cellSetDepth);
-=======
       cellSet =
           csDomainType::New(levelSets, cellSetDepth, passedCellSetPosition);
->>>>>>> bb0c1a41
     }
   }
 
