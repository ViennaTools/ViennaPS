#pragma once

#include "psMaterials.hpp"
#include "psVelocityField.hpp"

#include <lsVelocityField.hpp>

#include <vcKDTree.hpp>
#include <vcLogger.hpp>
#include <vcSmartPointer.hpp>
#include <vcVectorUtil.hpp>

namespace viennaps {

using namespace viennacore;

template <typename NumericType, int D>
class TranslationField : public viennals::VelocityField<NumericType> {
  using TranslatorType = std::unordered_map<unsigned long, unsigned long>;

public:
  TranslationField(
      SmartPointer<viennaps::VelocityField<NumericType, D>> velocityField,
      SmartPointer<MaterialMap> materialMap)
      : translationMethod_(velocityField->getTranslationFieldOptions()),
        modelVelocityField_(velocityField), materialMap_(materialMap) {}

  NumericType getScalarVelocity(const Vec3D<NumericType> &coordinate,
                                int material,
                                const Vec3D<NumericType> &normalVector,
                                unsigned long pointId) {
    translateLsId(pointId, coordinate);
    if (materialMap_)
      material = static_cast<int>(materialMap_->getMaterialAtIdx(material));
    return modelVelocityField_->getScalarVelocity(coordinate, material,
                                                  normalVector, pointId);
  }

  Vec3D<NumericType> getVectorVelocity(const Vec3D<NumericType> &coordinate,
                                       int material,
                                       const Vec3D<NumericType> &normalVector,
                                       unsigned long pointId) {
    translateLsId(pointId, coordinate);
    if (materialMap_)
      material = static_cast<int>(materialMap_->getMaterialAtIdx(material));
    return modelVelocityField_->getVectorVelocity(coordinate, material,
                                                  normalVector, pointId);
  }

  NumericType
  getDissipationAlpha(int direction, int material,
                      const Vec3D<NumericType> &centralDifferences) {
    if (materialMap_)
      material = static_cast<int>(materialMap_->getMaterialAtIdx(material));
    return modelVelocityField_->getDissipationAlpha(direction, material,
                                                    centralDifferences);
  }

  void setTranslator(SmartPointer<TranslatorType> translator) {
    translator_ = translator;
  }

  void buildKdTree(const std::vector<Vec3D<NumericType>> &points) {
    kdTree_->setPoints(points);
    kdTree_->build();
  }

  auto getKdTree() const { return kdTree_; }

  void translateLsId(unsigned long &lsId,
                     const Vec3D<NumericType> &coordinate) const {
    switch (translationMethod_) {
    case 1: {
      if (auto it = translator_->find(lsId); it != translator_->end()) {
        lsId = it->second;
      } else {
        Logger::getInstance()
            .addWarning("Could not extend velocity from surface to LS point")
            .print();
      }
      break;
    }
    case 2: {
      auto nearest = kdTree_->findNearest(coordinate);
      lsId = nearest->first;
      break;
    }
    default:
      break;
    }
  }

private:
  SmartPointer<TranslatorType> translator_;
<<<<<<< HEAD
  SmartPointer<KDTree<NumericType, Vec3D<NumericType>>> kdTree_ =
      SmartPointer<KDTree<NumericType, Vec3D<NumericType>>>::New();
  const SmartPointer<viennaps::VelocityField<NumericType>> modelVelocityField_;
=======
  KDTree<NumericType, Vec3D<NumericType>> kdTree_;
  const SmartPointer<viennaps::VelocityField<NumericType, D>>
      modelVelocityField_;
>>>>>>> daa155d8
  const SmartPointer<MaterialMap> materialMap_;
  const int translationMethod_ = 1;
};

} // namespace viennaps<|MERGE_RESOLUTION|>--- conflicted
+++ resolved
@@ -92,15 +92,9 @@
 
 private:
   SmartPointer<TranslatorType> translator_;
-<<<<<<< HEAD
-  SmartPointer<KDTree<NumericType, Vec3D<NumericType>>> kdTree_ =
-      SmartPointer<KDTree<NumericType, Vec3D<NumericType>>>::New();
-  const SmartPointer<viennaps::VelocityField<NumericType>> modelVelocityField_;
-=======
   KDTree<NumericType, Vec3D<NumericType>> kdTree_;
   const SmartPointer<viennaps::VelocityField<NumericType, D>>
       modelVelocityField_;
->>>>>>> daa155d8
   const SmartPointer<MaterialMap> materialMap_;
   const int translationMethod_ = 1;
 };
