--- conflicted
+++ resolved
@@ -15,14 +15,6 @@
 using namespace viennacore;
 
 template <typename NumericType>
-<<<<<<< HEAD
-class psTranslationField : public lsVelocityField<NumericType> {
-  using TranslatorType = std::unordered_map<unsigned long, unsigned long>;
-
-public:
-  psTranslationField(psSmartPointer<psVelocityField<NumericType>> velocityField,
-                     psSmartPointer<psMaterialMap> materialMap)
-=======
 class TranslationField : public viennals::VelocityField<NumericType> {
   using TranslatorType = std::unordered_map<unsigned long, unsigned long>;
 
@@ -30,7 +22,6 @@
   TranslationField(
       SmartPointer<viennaps::VelocityField<NumericType>> velocityField,
       SmartPointer<MaterialMap> materialMap)
->>>>>>> 7c5e88a3
       : translationMethod_(velocityField->getTranslationFieldOptions()),
         modelVelocityField_(velocityField), materialMap_(materialMap) {}
 
@@ -45,17 +36,10 @@
                                                   normalVector, pointId);
   }
 
-<<<<<<< HEAD
-  std::array<NumericType, 3>
-  getVectorVelocity(const std::array<NumericType, 3> &coordinate, int material,
-                    const std::array<NumericType, 3> &normalVector,
-                    unsigned long pointId) {
-=======
   Vec3D<NumericType> getVectorVelocity(const Vec3D<NumericType> &coordinate,
                                        int material,
                                        const Vec3D<NumericType> &normalVector,
                                        unsigned long pointId) {
->>>>>>> 7c5e88a3
     translateLsId(pointId, coordinate);
     if (materialMap_)
       material = static_cast<int>(materialMap_->getMaterialAtIdx(material));
@@ -65,40 +49,24 @@
 
   NumericType
   getDissipationAlpha(int direction, int material,
-<<<<<<< HEAD
-                      const std::array<NumericType, 3> &centralDifferences) {
-=======
                       const Vec3D<NumericType> &centralDifferences) {
->>>>>>> 7c5e88a3
     if (materialMap_)
       material = static_cast<int>(materialMap_->getMaterialAtIdx(material));
     return modelVelocityField_->getDissipationAlpha(direction, material,
                                                     centralDifferences);
   }
 
-<<<<<<< HEAD
-  void setTranslator(psSmartPointer<TranslatorType> translator) {
-    translator_ = translator;
-  }
-
-  void buildKdTree(const std::vector<std::array<NumericType, 3>> &points) {
-=======
   void setTranslator(SmartPointer<TranslatorType> translator) {
     translator_ = translator;
   }
 
   void buildKdTree(const std::vector<Vec3D<NumericType>> &points) {
->>>>>>> 7c5e88a3
     kdTree_.setPoints(points);
     kdTree_.build();
   }
 
   void translateLsId(unsigned long &lsId,
-<<<<<<< HEAD
-                     const std::array<NumericType, 3> &coordinate) const {
-=======
                      const Vec3D<NumericType> &coordinate) const {
->>>>>>> 7c5e88a3
     switch (translationMethod_) {
     case 1: {
       if (auto it = translator_->find(lsId); it != translator_->end()) {
@@ -121,14 +89,6 @@
   }
 
 private:
-<<<<<<< HEAD
-  psSmartPointer<TranslatorType> translator_;
-  psKDTree<NumericType, std::array<NumericType, 3>> kdTree_;
-  const psSmartPointer<psVelocityField<NumericType>> modelVelocityField_;
-  const psSmartPointer<psMaterialMap> materialMap_;
-  const int translationMethod_ = 1;
-};
-=======
   SmartPointer<TranslatorType> translator_;
   KDTree<NumericType, Vec3D<NumericType>> kdTree_;
   const SmartPointer<viennaps::VelocityField<NumericType>> modelVelocityField_;
@@ -136,5 +96,4 @@
   const int translationMethod_ = 1;
 };
 
-} // namespace viennaps
->>>>>>> 7c5e88a3
+} // namespace viennaps