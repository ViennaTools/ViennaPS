--- conflicted
+++ resolved
@@ -28,20 +28,12 @@
 
 template <class NumericType, int D> class GDSGeometry {
   using StructureLayers =
-<<<<<<< HEAD
-      std::unordered_map<int16_t, SmartPointer<ls::Mesh<NumericType>>>;
-  using lsDomainType = SmartPointer<ls::Domain<NumericType, D>>;
-  using lsDomainType2D = SmartPointer<ls::Domain<NumericType, 2>>;
-
-  using PointType = typename ls::Domain<NumericType, 2>::PointValueVectorType;
-=======
       std::unordered_map<int16_t, SmartPointer<viennals::Mesh<NumericType>>>;
   using lsDomainType = SmartPointer<viennals::Domain<NumericType, D>>;
   using lsDomainType2D = SmartPointer<viennals::Domain<NumericType, 2>>;
 
   using PointType =
       typename viennals::Domain<NumericType, 2>::PointValueVectorType;
->>>>>>> fb2c2fbd
   using IndexType = typename viennahrle::Index<2>;
 
 public:
@@ -92,40 +84,6 @@
                                const NumericType height = 1., bool mask = false,
                                bool blurLayer = true) {
 
-<<<<<<< HEAD
-    auto GDSLevelSet = getMaskLevelSet(layer, blurLayer);
-    auto levelSet = lsDomainType::New(bounds_, boundaryConds_, gridDelta_);
-    ls::Extrude<NumericType>(GDSLevelSet, levelSet, {baseHeight, height})
-        .apply();
-
-    if (mask) {
-      // Create bottom substrate
-      auto bottomLS = lsDomainType::New(levelSet->getGrid());
-      double originLow[3] = {0., 0., baseHeight};
-      double normalLow[3] = {0., 0., -1.};
-      auto bottomPlane =
-          ls::SmartPointer<ls::Plane<double, D>>::New(originLow, normalLow);
-      ls::MakeGeometry<double, 3>(bottomLS, bottomPlane).apply();
-
-      // Create top cap
-      auto topLS = lsDomainType::New(levelSet->getGrid());
-      double originHigh[3] = {0., 0.,
-                              baseHeight + height}; // Adjust to match extrusion
-      double normalHigh[3] = {0., 0., 1.};
-      auto topPlane =
-          ls::SmartPointer<ls::Plane<double, D>>::New(originHigh, normalHigh);
-      ls::MakeGeometry<double, D>(topLS, topPlane).apply();
-
-      // Intersect with bottom
-      ls::BooleanOperation<double, D>(levelSet, bottomLS,
-                                      ls::BooleanOperationEnum::INTERSECT)
-          .apply();
-      // Intersect with top
-      ls::BooleanOperation<double, D>(levelSet, topLS,
-                                      ls::BooleanOperationEnum::INTERSECT)
-          .apply();
-    }
-=======
     // Create a 3D level set from the 2D level set and return it
     auto GDSLevelSet = getMaskLevelSet(layer, blurLayer);
     viennals::Check<NumericType, 2>(GDSLevelSet).apply();
@@ -169,7 +127,6 @@
         levelSet, topLS, viennals::BooleanOperationEnum::INTERSECT)
         .apply();
 
->>>>>>> fb2c2fbd
     return levelSet;
   }
 
@@ -179,20 +136,13 @@
                                             weights);
     proximity.apply();
 
-<<<<<<< HEAD
-=======
     // exposureGrid is the final blurred grid to be used for SDF calculation
     // auto exposureGrid = proximity.getExposedGrid();
->>>>>>> fb2c2fbd
     if (lsInternal::Logger::getLogLevel() >= 2)
       proximity.saveGridToCSV("finalGrid.csv");
 
     PointType pointData;
-<<<<<<< HEAD
-    std::vector<std::pair<int, int>> directions = {
-=======
     const std::vector<std::pair<int, int>> directions = {
->>>>>>> fb2c2fbd
         {-1, 0}, {1, 0}, {0, -1}, {0, 1} // 4-neighbor stencil
     };
 
@@ -247,11 +197,7 @@
           }
         }
         if ((minDist < 1.0) && (bestNx >= 0.) && (bestNy >= 0.)) {
-<<<<<<< HEAD
-          double sdfCurrent = minDist * gridDelta_;
-=======
           double sdfCurrent = minDist; // * gridDelta_;
->>>>>>> fb2c2fbd
           IndexType pos;
           pos[0] = x;
           pos[1] = y;
@@ -430,11 +376,7 @@
     assert(element.elementType == GDS::ElementType::elBox);
     assert(element.pointCloud.size() == 4); // GDSII box is a rectangle
 
-<<<<<<< HEAD
-    using VectorType = ls::VectorType<NumericType, 2>;
-=======
     using VectorType = viennals::VectorType<NumericType, 2>;
->>>>>>> fb2c2fbd
 
     // The corners in GDS are typically ordered clockwise or counter-clockwise
     VectorType minCorner{
@@ -450,15 +392,9 @@
                   element.pointCloud[2][1], element.pointCloud[3][1]})};
 
     // Generate a level set box using MakeGeometry
-<<<<<<< HEAD
-    ls::MakeGeometry<NumericType, 2>(
-        layer2D,
-        SmartPointer<ls::Box<NumericType, 2>>::New(minCorner, maxCorner))
-=======
     viennals::MakeGeometry<NumericType, 2>(
         layer2D,
         SmartPointer<viennals::Box<NumericType, 2>>::New(minCorner, maxCorner))
->>>>>>> fb2c2fbd
         .apply();
   }
 
@@ -469,23 +405,6 @@
     // Create a 2D level set from the polygon
     auto mesh = polygonToSurfaceMesh(element, xOffset, yOffset);
     lsDomainType2D tmpLS = lsDomainType2D::New(layer2D);
-<<<<<<< HEAD
-    ls::FromSurfaceMesh<NumericType, 2>(tmpLS, mesh).apply();
-
-    ls::BooleanOperation<NumericType, 2>(layer2D, tmpLS,
-                                         ls::BooleanOperationEnum::UNION)
-        .apply();
-  }
-
-  SmartPointer<ls::Mesh<NumericType>>
-  polygonToSurfaceMesh(const GDS::Element<NumericType> &element,
-                       const NumericType xOffset, const NumericType yOffset) {
-    auto mesh = SmartPointer<ls::Mesh<NumericType>>::New();
-    const auto &points = element.pointCloud;
-
-    if (points.size() < 2) {
-      return mesh;
-=======
     viennals::FromSurfaceMesh<NumericType, 2>(tmpLS, mesh).apply();
 
     viennals::BooleanOperation<NumericType, 2>(
@@ -509,17 +428,6 @@
       const auto &p1 = points[i];
       const auto &p2 = points[(i + 1) % points.size()];
       signedArea += (p1[0] * p2[1] - p2[0] * p1[1]);
->>>>>>> fb2c2fbd
-    }
-    bool isCCW = (signedArea > 0);
-
-<<<<<<< HEAD
-    // --- Determine winding order (signed area) ---
-    double signedArea = 0.0;
-    for (size_t i = 0; i < points.size(); ++i) {
-      const auto &p1 = points[i];
-      const auto &p2 = points[(i + 1) % points.size()];
-      signedArea += (p1[0] * p2[1] - p2[0] * p1[1]);
     }
     bool isCCW = (signedArea > 0);
 
@@ -537,22 +445,6 @@
         mesh->insertNextLine({indices[i - 1], indices[i]});
     }
 
-=======
-    // --- Add points to mesh with offsets ---
-    std::vector<unsigned> indices;
-    for (const auto &pt : points) {
-      indices.push_back(mesh->insertNextNode(pt));
-    }
-
-    // --- Add lines ---
-    for (size_t i = 1; i < indices.size(); ++i) {
-      if (isCCW)
-        mesh->insertNextLine({indices[i], indices[i - 1]});
-      else
-        mesh->insertNextLine({indices[i - 1], indices[i]});
-    }
-
->>>>>>> fb2c2fbd
     // --- Close the polygon ---
     if (points.front() != points.back()) {
       if (isCCW)
@@ -651,11 +543,7 @@
       PointType pointData = applyBlur(GDSLevelSet);
       maskLS->insertPoints(pointData);
       maskLS->finalize(2);
-<<<<<<< HEAD
-      // ls::Expand<double, 2>(maskLS, 2).apply();
-=======
       // viennals::Expand<double, 2>(maskLS, 2).apply();
->>>>>>> fb2c2fbd
       return maskLS;
     }
     return GDSLevelSet;
