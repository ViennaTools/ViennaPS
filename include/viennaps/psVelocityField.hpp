--- conflicted
+++ resolved
@@ -11,11 +11,7 @@
 
 template <typename NumericType> class VelocityField {
 public:
-<<<<<<< HEAD
-  virtual ~psVelocityField() = default;
-=======
   virtual ~VelocityField() = default;
->>>>>>> 7c5e88a3
 
   virtual NumericType getScalarVelocity(const Vec3D<NumericType> &coordinate,
                                         int material,
@@ -38,11 +34,7 @@
   }
 
   virtual void
-<<<<<<< HEAD
-  setVelocities(psSmartPointer<std::vector<NumericType>> velocities) {}
-=======
   setVelocities(SmartPointer<std::vector<NumericType>> velocities) {}
->>>>>>> 7c5e88a3
 
   // translation field options
   // 0: do not translate level set ID to surface ID
@@ -54,29 +46,17 @@
 template <typename NumericType>
 class DefaultVelocityField : public VelocityField<NumericType> {
 public:
-<<<<<<< HEAD
-  psDefaultVelocityField(const int translationFieldOptions = 1)
-      : translationFieldOptions_(translationFieldOptions) {}
-
-  virtual NumericType getScalarVelocity(const std::array<NumericType, 3> &, int,
-                                        const std::array<NumericType, 3> &,
-=======
   DefaultVelocityField(const int translationFieldOptions = 1)
       : translationFieldOptions_(translationFieldOptions) {}
 
   virtual NumericType getScalarVelocity(const Vec3D<NumericType> &, int,
                                         const Vec3D<NumericType> &,
->>>>>>> 7c5e88a3
                                         unsigned long pointId) override {
     return velocities_->at(pointId);
   }
 
   void
-<<<<<<< HEAD
-  setVelocities(psSmartPointer<std::vector<NumericType>> velocities) override {
-=======
   setVelocities(SmartPointer<std::vector<NumericType>> velocities) override {
->>>>>>> 7c5e88a3
     velocities_ = velocities;
   }
 
@@ -85,14 +65,8 @@
   }
 
 private:
-<<<<<<< HEAD
-  psSmartPointer<std::vector<NumericType>> velocities_;
-  const int translationFieldOptions_ = 1; // default: use map translator
-};
-=======
   SmartPointer<std::vector<NumericType>> velocities_;
   const int translationFieldOptions_ = 1; // default: use map translator
 };
 
-} // namespace viennaps
->>>>>>> 7c5e88a3
+} // namespace viennaps