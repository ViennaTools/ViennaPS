--- conflicted
+++ resolved
@@ -18,17 +18,10 @@
 /// can define the width and height of the fin, and it can function as a mask,
 /// with the specified material exclusively applied to the bottom of the fin,
 /// while the upper portion adopts the mask material.
-<<<<<<< HEAD
-template <class NumericType, int D> class psMakeFin {
-  using lsDomainType = psSmartPointer<lsDomain<NumericType, D>>;
-  using psDomainType = psSmartPointer<psDomain<NumericType, D>>;
-  using BoundaryEnum = typename lsDomain<NumericType, D>::BoundaryType;
-=======
 template <class NumericType, int D> class MakeFin {
   using lsDomainType = SmartPointer<viennals::Domain<NumericType, D>>;
   using psDomainType = SmartPointer<Domain<NumericType, D>>;
   using BoundaryEnum = typename viennals::Domain<NumericType, D>::BoundaryType;
->>>>>>> 7c5e88a3
 
   psDomainType pDomain_ = nullptr;
 
@@ -43,16 +36,6 @@
 
   const bool periodicBoundary_;
   const bool makeMask_;
-<<<<<<< HEAD
-  const psMaterial material_;
-
-public:
-  psMakeFin(psDomainType domain, NumericType gridDelta, NumericType xExtent,
-            NumericType yExtent, NumericType finWidth, NumericType finHeight,
-            NumericType taperAngle = 0., NumericType baseHeight = 0.,
-            bool periodicBoundary = false, bool makeMask = false,
-            psMaterial material = psMaterial::None)
-=======
   const Material material_;
 
 public:
@@ -61,7 +44,6 @@
           NumericType taperAngle = 0., NumericType baseHeight = 0.,
           bool periodicBoundary = false, bool makeMask = false,
           Material material = Material::None)
->>>>>>> 7c5e88a3
       : pDomain_(domain), gridDelta_(gridDelta), xExtent_(xExtent),
         yExtent_(yExtent), finWidth_(finWidth), finHeight_(finHeight),
         taperAngle_(taperAngle), baseHeight_(baseHeight),
@@ -86,11 +68,7 @@
       auto substrate = lsDomainType::New(bounds, boundaryConds, gridDelta_);
       NumericType normal[D] = {0., 0., 1.};
       NumericType origin[D] = {0., 0., baseHeight_};
-<<<<<<< HEAD
-      lsMakeGeometry<NumericType, D>(
-=======
       viennals::MakeGeometry<NumericType, D>(
->>>>>>> 7c5e88a3
           substrate,
           SmartPointer<viennals::Plane<NumericType, D>>::New(origin, normal))
           .apply();
@@ -98,12 +76,6 @@
       auto mask = lsDomainType::New(bounds, boundaryConds, gridDelta_);
 
       if (taperAngle_ == 0.) {
-<<<<<<< HEAD
-        NumericType minPoint[D] = {-finWidth_ / 2, -yExtent_ / 2,
-                                   baseHeight_ - gridDelta_};
-        NumericType maxPoint[D] = {finWidth_ / 2, yExtent_ / 2,
-                                   baseHeight_ + finHeight_};
-=======
         NumericType minPoint[D] = {-finWidth_ / 2.f,
                                    -yExtent_ / 2.f - gridDelta_ / 2.f,
                                    baseHeight_ - gridDelta_};
@@ -116,27 +88,17 @@
                                                                    maxPoint));
         geo.setIgnoreBoundaryConditions(true);
         geo.apply();
->>>>>>> 7c5e88a3
 
       } else {
         if (taperAngle_ >= 90 || taperAngle_ <= -90) {
-<<<<<<< HEAD
-          psLogger::getInstance()
-              .addError("psMakeFin: Taper angle must be between -90 and 90 "
-=======
           Logger::getInstance()
               .addError("MakeFin: Taper angle must be between -90 and 90 "
->>>>>>> 7c5e88a3
                         "degrees!")
               .print();
           return;
         }
 
-<<<<<<< HEAD
-        auto boxMesh = psSmartPointer<lsMesh<NumericType>>::New();
-=======
         auto boxMesh = SmartPointer<viennals::Mesh<NumericType>>::New();
->>>>>>> 7c5e88a3
         boxMesh->insertNextNode({-finWidth_ / 2, yExtent_ / 2 + gridDelta_,
                                  baseHeight_ - gridDelta_});
         boxMesh->insertNextNode({finWidth_ / 2, yExtent_ / 2 + gridDelta_,
@@ -208,21 +170,13 @@
           substrate, mask, viennals::BooleanOperationEnum::UNION)
           .apply();
 
-<<<<<<< HEAD
-      if (material_ == psMaterial::None) {
-=======
       if (material_ == Material::None) {
->>>>>>> 7c5e88a3
         if (makeMask_)
           pDomain_->insertNextLevelSet(mask);
         pDomain_->insertNextLevelSet(substrate, false);
       } else {
         if (makeMask_)
-<<<<<<< HEAD
-          pDomain_->insertNextLevelSetAsMaterial(mask, psMaterial::Mask);
-=======
           pDomain_->insertNextLevelSetAsMaterial(mask, Material::Mask);
->>>>>>> 7c5e88a3
         pDomain_->insertNextLevelSetAsMaterial(substrate, material_, false);
       }
     } else if constexpr (D == 2) {
@@ -240,11 +194,7 @@
       auto substrate = lsDomainType::New(bounds, boundaryConds, gridDelta_);
       NumericType normal[D] = {0., 1.};
       NumericType origin[D] = {0., baseHeight_};
-<<<<<<< HEAD
-      lsMakeGeometry<NumericType, D>(
-=======
       viennals::MakeGeometry<NumericType, D>(
->>>>>>> 7c5e88a3
           substrate,
           SmartPointer<viennals::Plane<NumericType, D>>::New(origin, normal))
           .apply();
@@ -254,16 +204,6 @@
       if (taperAngle_ == 0.) {
         NumericType minPoint[D] = {-finWidth_ / 2, baseHeight_ - gridDelta_};
         NumericType maxPoint[D] = {finWidth_ / 2, baseHeight_ + finHeight_};
-<<<<<<< HEAD
-        lsMakeGeometry<NumericType, D>(
-            mask,
-            lsSmartPointer<lsBox<NumericType, D>>::New(minPoint, maxPoint))
-            .apply();
-      } else {
-        if (taperAngle_ >= 90 || taperAngle_ <= -90) {
-          psLogger::getInstance()
-              .addError("psMakeFin: Taper angle must be between -90 and 90 "
-=======
         viennals::MakeGeometry<NumericType, D> geo(
             mask, SmartPointer<viennals::Box<NumericType, D>>::New(minPoint,
                                                                    maxPoint));
@@ -273,17 +213,12 @@
         if (taperAngle_ >= 90 || taperAngle_ <= -90) {
           Logger::getInstance()
               .addError("MakeFin: Taper angle must be between -90 and 90 "
->>>>>>> 7c5e88a3
                         "degrees!")
               .print();
           return;
         }
 
-<<<<<<< HEAD
-        auto boxMesh = psSmartPointer<lsMesh<NumericType>>::New();
-=======
         auto boxMesh = SmartPointer<viennals::Mesh<NumericType>>::New();
->>>>>>> 7c5e88a3
         boxMesh->insertNextNode({-finWidth_ / 2, baseHeight_ - gridDelta_});
         boxMesh->insertNextNode({finWidth_ / 2, baseHeight_ - gridDelta_});
         boxMesh->insertNextLine({1, 0});
@@ -312,21 +247,13 @@
           substrate, mask, viennals::BooleanOperationEnum::UNION)
           .apply();
 
-<<<<<<< HEAD
-      if (material_ == psMaterial::None) {
-=======
       if (material_ == Material::None) {
->>>>>>> 7c5e88a3
         if (makeMask_)
           pDomain_->insertNextLevelSet(mask);
         pDomain_->insertNextLevelSet(substrate, false);
       } else {
         if (makeMask_)
-<<<<<<< HEAD
-          pDomain_->insertNextLevelSetAsMaterial(mask, psMaterial::Mask);
-=======
           pDomain_->insertNextLevelSetAsMaterial(mask, Material::Mask);
->>>>>>> 7c5e88a3
         pDomain_->insertNextLevelSetAsMaterial(substrate, material_, false);
       }
     }
