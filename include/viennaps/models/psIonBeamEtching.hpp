#pragma once

#include "../psMaterials.hpp"
#include "../psProcessModel.hpp"

#include <rayParticle.hpp>
#include <rayReflection.hpp>

#include <functional>
#include <random>

namespace viennaps {

using namespace viennacore;

template <typename NumericType> struct IBEParameters {
  NumericType planeWaferRate = 1.;
  NumericType meanEnergy = 250;     // eV
  NumericType sigmaEnergy = 10;     // eV
  NumericType thresholdEnergy = 20; // eV
  NumericType exponent = 100;
<<<<<<< HEAD
  NumericType n = 10;
=======
  NumericType n_l = 10;
>>>>>>> c1529073
  NumericType inflectAngle = 89; // degree
  NumericType minAngle = 5;      // degree
  NumericType tiltAngle = 0;     // degree
  std::function<NumericType(NumericType)> yieldFunction =
      [](NumericType theta) { return 1.; };
};

namespace impl {

template <typename NumericType>
class IBESurfaceModel : public SurfaceModel<NumericType> {
  const IBEParameters<NumericType> params_;
  const std::vector<Material> maskMaterials_;

public:
  IBESurfaceModel(const IBEParameters<NumericType> &params,
                  const std::vector<Material> &mask)
      : maskMaterials_(mask), params_(params) {}

  SmartPointer<std::vector<NumericType>> calculateVelocities(
      SmartPointer<viennals::PointData<NumericType>> rates,
      const std::vector<std::array<NumericType, 3>> &coordinates,
      const std::vector<NumericType> &materialIds) override {

    auto velocity =
        SmartPointer<std::vector<NumericType>>::New(materialIds.size(), 0.);
    auto flux = rates->getScalarData("ionFlux");

    const NumericType norm =
        params_.planeWaferRate /
        ((std::sqrt(params_.meanEnergy) - std::sqrt(params_.thresholdEnergy)) *
         params_.yieldFunction(std::cos(params_.tiltAngle * M_PI / 180.)));

    for (std::size_t i = 0; i < velocity->size(); i++) {
      if (!isMaskMaterial(materialIds[i])) {
        velocity->at(i) = -flux->at(i) * norm;
      }
    }

    return velocity;
  }

private:
  bool isMaskMaterial(const NumericType &material) const {
    for (const auto &mat : maskMaterials_) {
      if (MaterialMap::isMaterial(material, mat))
        return true;
    }
    return false;
  }
};

template <typename NumericType, int D>
class IBEIon : public viennaray::Particle<IBEIon<NumericType, D>, NumericType> {
public:
  IBEIon(const IBEParameters<NumericType> &params)
      : params_(params), normalDist_(params.meanEnergy, params.sigmaEnergy),
        A_(1. / (1. + params.n_l * (M_PI_2 / params.inflectAngle - 1.))),
        inflectAngle_(params.inflectAngle * M_PI / 180.),
        minAngle_(params.minAngle * M_PI / 180.) {}

  void surfaceCollision(NumericType rayWeight, const Vec3D<NumericType> &rayDir,
                        const Vec3D<NumericType> &geomNormal,
                        const unsigned int primID, const int,
                        viennaray::TracingData<NumericType> &localData,
                        const viennaray::TracingData<NumericType> *,
                        RNG &) override final {
    auto cosTheta = -DotProduct(rayDir, geomNormal);
    NumericType theta =
        std::acos(std::max(std::min(cosTheta, static_cast<NumericType>(1.)),
                           static_cast<NumericType>(0.)));

    localData.getVectorData(0)[primID] +=
        std::max(std::sqrt(energy_) - std::sqrt(params_.thresholdEnergy), 0.) *
        params_.yieldFunction(theta);
  }

  std::pair<NumericType, Vec3D<NumericType>>
  surfaceReflection(NumericType rayWeight, const Vec3D<NumericType> &rayDir,
                    const Vec3D<NumericType> &geomNormal,
                    const unsigned int primID, const int materialId,
                    const viennaray::TracingData<NumericType> *globalData,
                    RNG &rngState) override final {

    // Small incident angles are reflected with the energy fraction centered at
    // 0
    NumericType incAngle = std::acos(-DotProduct(rayDir, geomNormal));
    NumericType Eref_peak;
    if (incAngle >= inflectAngle_) {
      Eref_peak =
          1. - (1. - A_) * (M_PI_2 - incAngle) / (M_PI_2 - inflectAngle_);
    } else {
      Eref_peak = A_ * std::pow(incAngle / inflectAngle_, params_.n_l);
    }
    // Gaussian distribution around the Eref_peak scaled by the particle energy
    NumericType newEnergy;
    std::normal_distribution<NumericType> normalDist(Eref_peak * energy_,
                                                     0.1 * energy_);
    do {
      newEnergy = normalDist(rngState);
    } while (newEnergy > energy_ || newEnergy < 0.);

    if (newEnergy > params_.thresholdEnergy) {
      energy_ = newEnergy;
      auto direction = viennaray::ReflectionConedCosine<NumericType, D>(
          rayDir, geomNormal, rngState, std::max(incAngle, minAngle_));
      return std::pair<NumericType, Vec3D<NumericType>>{0., direction};
    } else {
      return std::pair<NumericType, Vec3D<NumericType>>{
          1., Vec3D<NumericType>{0., 0., 0.}};
    }
  }

  void initNew(RNG &rngState) override final {
    do {
      energy_ = normalDist_(rngState);
    } while (energy_ < params_.thresholdEnergy);
  }

  NumericType getSourceDistributionPower() const override final {
    return params_.exponent;
  }

  std::vector<std::string> getLocalDataLabels() const override final {
    return {"ionFlux"};
  }

private:
  NumericType energy_;

  const IBEParameters<NumericType> &params_;
  const NumericType inflectAngle_;
  const NumericType minAngle_;
  const NumericType A_;
  std::normal_distribution<NumericType> normalDist_;
};
} // namespace impl

template <typename NumericType, int D>
class IonBeamEtching : public ProcessModel<NumericType, D> {
public:
<<<<<<< HEAD
  IonBeamEtching() { initialize(maskMaterials_); }

  IonBeamEtching(std::vector<Material> maskMaterial) {
    maskMaterials_ = std::move(maskMaterial);
    initialize(maskMaterials_);
  }
=======
  IonBeamEtching() = default;

  IonBeamEtching(const std::vector<Material> &maskMaterial)
      : maskMaterials_(maskMaterial) {}

  IonBeamEtching(const std::vector<Material> &maskMaterial,
                 const IBEParameters<NumericType> &params)
      : maskMaterials_(maskMaterial), params_(params) {}
>>>>>>> c1529073

  IBEParameters<NumericType> &getParameters() { return params_; }

  void setParameters(const IBEParameters<NumericType> &params) {
    params_ = params;
    initialize(maskMaterials_);
  }

<<<<<<< HEAD
private:
  void initialize(const std::vector<Material> &maskMaterial) {
=======
  void initialize(SmartPointer<Domain<NumericType, D>> domain,
                  const NumericType processDuration) override final {
    if (firstInit)
      return;

>>>>>>> c1529073
    // particles
    auto particle = std::make_unique<impl::IBEIon<NumericType, D>>(params_);

    // surface model
    auto surfModel = SmartPointer<impl::IBESurfaceModel<NumericType>>::New(
        params_, maskMaterials_);

    // velocity field
    auto velField = SmartPointer<DefaultVelocityField<NumericType, D>>::New(2);

    this->particles.clear();
    this->setSurfaceModel(surfModel);
    this->setVelocityField(velField);
    this->particles.clear();
    this->insertNextParticleType(particle);
    this->setProcessName("IonBeamEtching");
    firstInit = true;
  }

  void reset() override final { firstInit = false; }

private:
  bool firstInit = false;
  std::vector<Material> maskMaterials_;
  IBEParameters<NumericType> params_;
  std::vector<Material> maskMaterials_;
};

} // namespace viennaps<|MERGE_RESOLUTION|>--- conflicted
+++ resolved
@@ -19,11 +19,7 @@
   NumericType sigmaEnergy = 10;     // eV
   NumericType thresholdEnergy = 20; // eV
   NumericType exponent = 100;
-<<<<<<< HEAD
-  NumericType n = 10;
-=======
   NumericType n_l = 10;
->>>>>>> c1529073
   NumericType inflectAngle = 89; // degree
   NumericType minAngle = 5;      // degree
   NumericType tiltAngle = 0;     // degree
@@ -165,14 +161,6 @@
 template <typename NumericType, int D>
 class IonBeamEtching : public ProcessModel<NumericType, D> {
 public:
-<<<<<<< HEAD
-  IonBeamEtching() { initialize(maskMaterials_); }
-
-  IonBeamEtching(std::vector<Material> maskMaterial) {
-    maskMaterials_ = std::move(maskMaterial);
-    initialize(maskMaterials_);
-  }
-=======
   IonBeamEtching() = default;
 
   IonBeamEtching(const std::vector<Material> &maskMaterial)
@@ -181,7 +169,6 @@
   IonBeamEtching(const std::vector<Material> &maskMaterial,
                  const IBEParameters<NumericType> &params)
       : maskMaterials_(maskMaterial), params_(params) {}
->>>>>>> c1529073
 
   IBEParameters<NumericType> &getParameters() { return params_; }
 
@@ -190,16 +177,11 @@
     initialize(maskMaterials_);
   }
 
-<<<<<<< HEAD
-private:
-  void initialize(const std::vector<Material> &maskMaterial) {
-=======
   void initialize(SmartPointer<Domain<NumericType, D>> domain,
                   const NumericType processDuration) override final {
     if (firstInit)
       return;
 
->>>>>>> c1529073
     // particles
     auto particle = std::make_unique<impl::IBEIon<NumericType, D>>(params_);
 
