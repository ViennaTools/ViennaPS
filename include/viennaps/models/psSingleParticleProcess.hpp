--- conflicted
+++ resolved
@@ -12,14 +12,6 @@
 
 namespace impl {
 template <typename NumericType, int D>
-<<<<<<< HEAD
-class SurfaceModel : public psSurfaceModel<NumericType> {
-  const NumericType rateFactor_;
-  const std::vector<psMaterial> maskMaterials_;
-
-public:
-  SurfaceModel(NumericType rate, const std::vector<psMaterial> &mask)
-=======
 class SingleParticleSurfaceModel : public viennaps::SurfaceModel<NumericType> {
   const NumericType rateFactor_;
   const std::vector<Material> maskMaterials_;
@@ -27,7 +19,6 @@
 public:
   SingleParticleSurfaceModel(NumericType rate,
                              const std::vector<Material> &mask)
->>>>>>> 7c5e88a3
       : rateFactor_(rate), maskMaterials_(mask) {}
 
   SmartPointer<std::vector<NumericType>> calculateVelocities(
@@ -51,11 +42,7 @@
 private:
   bool isMaskMaterial(const NumericType &material) const {
     for (const auto &mat : maskMaterials_) {
-<<<<<<< HEAD
-      if (psMaterialMap::isMaterial(material, mat))
-=======
       if (MaterialMap::isMaterial(material, mat))
->>>>>>> 7c5e88a3
         return true;
     }
     return false;
@@ -66,29 +53,6 @@
 class SingleParticle
     : public viennaray::Particle<SingleParticle<NumericType, D>, NumericType> {
 public:
-<<<<<<< HEAD
-  Particle(NumericType sticking, NumericType sourcePower)
-      : stickingProbability_(sticking), sourcePower_(sourcePower) {}
-
-  void surfaceCollision(NumericType rayWeight,
-                        const rayTriple<NumericType> &rayDir,
-                        const rayTriple<NumericType> &geomNormal,
-                        const unsigned int primID, const int materialId,
-                        rayTracingData<NumericType> &localData,
-                        const rayTracingData<NumericType> *globalData,
-                        rayRNG &Rng) override final {
-    localData.getVectorData(0)[primID] += rayWeight;
-  }
-  std::pair<NumericType, rayTriple<NumericType>>
-  surfaceReflection(NumericType rayWeight, const rayTriple<NumericType> &rayDir,
-                    const rayTriple<NumericType> &geomNormal,
-                    const unsigned int primID, const int materialId,
-                    const rayTracingData<NumericType> *globalData,
-                    rayRNG &Rng) override final {
-    auto direction = rayReflectionDiffuse<NumericType, D>(geomNormal, Rng);
-    return std::pair<NumericType, rayTriple<NumericType>>{stickingProbability_,
-                                                          direction};
-=======
   SingleParticle(NumericType sticking, NumericType sourcePower)
       : stickingProbability_(sticking), sourcePower_(sourcePower) {}
 
@@ -109,7 +73,6 @@
         viennaray::ReflectionDiffuse<NumericType, D>(geomNormal, rngState);
     return std::pair<NumericType, Vec3D<NumericType>>{stickingProbability_,
                                                       direction};
->>>>>>> 7c5e88a3
   }
   void initNew(RNG &) override final {}
   NumericType getSourceDistributionPower() const override final {
@@ -130,32 +93,18 @@
 template <typename NumericType, int D>
 class SingleParticleProcess : public ProcessModel<NumericType, D> {
 public:
-<<<<<<< HEAD
-  psSingleParticleProcess(NumericType rate = 1.,
-                          NumericType stickingProbability = 1.,
-                          NumericType sourceDistributionPower = 1.,
-                          psMaterial maskMaterial = psMaterial::None) {
-    std::vector<psMaterial> maskMaterialVec = {maskMaterial};
-=======
   SingleParticleProcess(NumericType rate = 1.,
                         NumericType stickingProbability = 1.,
                         NumericType sourceDistributionPower = 1.,
                         Material maskMaterial = Material::None) {
     std::vector<Material> maskMaterialVec = {maskMaterial};
->>>>>>> 7c5e88a3
     initialize(rate, stickingProbability, sourceDistributionPower,
                std::move(maskMaterialVec));
   }
 
-<<<<<<< HEAD
-  psSingleParticleProcess(NumericType rate, NumericType stickingProbability,
-                          NumericType sourceDistributionPower,
-                          std::vector<psMaterial> maskMaterial) {
-=======
   SingleParticleProcess(NumericType rate, NumericType stickingProbability,
                         NumericType sourceDistributionPower,
                         std::vector<Material> maskMaterial) {
->>>>>>> 7c5e88a3
     initialize(rate, stickingProbability, sourceDistributionPower,
                std::move(maskMaterial));
   }
@@ -163,11 +112,7 @@
 private:
   void initialize(NumericType rate, NumericType stickingProbability,
                   NumericType sourceDistributionPower,
-<<<<<<< HEAD
-                  std::vector<psMaterial> &&maskMaterial) {
-=======
                   std::vector<Material> &&maskMaterial) {
->>>>>>> 7c5e88a3
     // particles
     auto particle = std::make_unique<impl::SingleParticle<NumericType, D>>(
         stickingProbability, sourceDistributionPower);
