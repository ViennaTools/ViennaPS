#pragma once

#include <cmath>

#include "../psMaterials.hpp"
#include "../psProcessModel.hpp"

#include <rayParticle.hpp>
#include <rayReflection.hpp>
#include <rayUtil.hpp>

#include <vcLogger.hpp>
#include <vcVectorUtil.hpp>

namespace viennaps {

using namespace viennacore;

// Parameters from:
// A. LaMagna and G. Garozzo "Factors affecting profile evolution in plasma
// etching of SiO2: Modeling and experimental verification" Journal of the
// Electrochemical Society 150(10) 2003 pp. 1896-1902

template <typename NumericType> struct FluorocarbonParameters {
  // fluxes in (1e15 /cm² /s)
  NumericType ionFlux = 56.;
  NumericType etchantFlux = 500.;
  NumericType polyFlux = 100.;

  NumericType delta_p = 1.;
  NumericType etchStopDepth = std::numeric_limits<NumericType>::lowest();

  NumericType temperature = 300.; // K
  NumericType k_ie = 2.;
  NumericType k_ev = 2.;

  NumericType beta_pe = 0.6;
  NumericType beta_p = 0.26;
  NumericType beta_e = 0.9;

  // Mask
  struct MaskType {
    NumericType rho = 500.; // 1e22 atoms/cm³
    NumericType beta_p = 0.01;
    NumericType beta_e = 0.1;

    NumericType A_sp = 0.0139;
    NumericType B_sp = 9.3;
    NumericType Eth_sp = 20.; // eV
  } Mask;

  // SiO2
  struct SiO2Type {
    // density
    NumericType rho = 2.2; // 1e22 atoms/cm³

    // sputtering coefficients
    NumericType Eth_sp = 18.; // eV
    NumericType Eth_ie = 4.;  // eV
    NumericType A_sp = 0.0139;
    NumericType B_sp = 9.3;
    NumericType A_ie = 0.0361;

    // chemical etching
    NumericType K = 0.002789491704544977;
    NumericType E_a = 0.168; // eV
  } SiO2;

  // Polymer
  struct PolymerType {
    NumericType rho = 2.; // 1e22 atoms/cm³

    // sputtering coefficients
    NumericType Eth_ie = 4.; // eV
    NumericType A_ie = 0.0361 * 4;
  } Polymer;

  // Si3N4
  struct Si3N4Type {
    // density
    NumericType rho = 2.3; // 1e22 atoms/cm³

    // sputtering coefficients
    NumericType Eth_sp = 18.; // eV
    NumericType Eth_ie = 4.;  // eV
    NumericType A_sp = 0.0139;
    NumericType B_sp = 9.3;
    NumericType A_ie = 0.0361;

    // chemical etching
    NumericType K = 0.002789491704544977;
    NumericType E_a = 0.168; // eV
  } Si3N4;

  // Si
  struct SiType {
    // density
    NumericType rho = 5.02; // 1e22 atoms/cm³

    // sputtering coefficients
    NumericType Eth_sp = 20.; // eV
    NumericType Eth_ie = 4.;  // eV
    NumericType A_sp = 0.0337;
    NumericType B_sp = 9.3;
    NumericType A_ie = 0.0361;

    // chemical etching
    NumericType K = 0.029997010728956663;
    NumericType E_a = 0.108; // eV
  } Si;

  struct IonType {
    NumericType meanEnergy = 100.; // eV
    NumericType sigmaEnergy = 10.; // eV
    NumericType exponent = 500.;

    NumericType inflectAngle = 1.55334303;
    NumericType n_l = 10.;
    NumericType minAngle = 1.3962634;
  } Ions;

  // fixed
  static constexpr double kB = 8.617333262 * 1e-5; // eV / K
};

namespace impl {

template <typename NumericType, int D>
class FluorocarbonSurfaceModel : public SurfaceModel<NumericType> {
  using SurfaceModel<NumericType>::coverages;
  static constexpr double eps = 1e-6;
  const FluorocarbonParameters<NumericType> &p;

public:
<<<<<<< HEAD
  SurfaceModel(const Parameters<NumericType> &parameters) : p(parameters) {}
=======
  FluorocarbonSurfaceModel(
      const FluorocarbonParameters<NumericType> &parameters)
      : p(parameters) {}
>>>>>>> 7c5e88a3

  void initializeCoverages(unsigned numGeometryPoints) override {
    if (coverages == nullptr) {
      coverages = SmartPointer<viennals::PointData<NumericType>>::New();
    } else {
      coverages->clear();
    }
    std::vector<NumericType> cov(numGeometryPoints);
    coverages->insertNextScalarData(cov, "eCoverage");
    coverages->insertNextScalarData(cov, "pCoverage");
    coverages->insertNextScalarData(cov, "peCoverage");
  }

  SmartPointer<std::vector<NumericType>>
  calculateVelocities(SmartPointer<viennals::PointData<NumericType>> rates,
                      const std::vector<Vec3D<NumericType>> &coordinates,
                      const std::vector<NumericType> &materialIds) override {
    updateCoverages(rates, materialIds);
    const auto numPoints = materialIds.size();
    std::vector<NumericType> etchRate(numPoints, 0.);

    auto ionEnhancedRate = rates->getScalarData("ionEnhancedRate");
    auto ionSputteringRate = rates->getScalarData("ionSputteringRate");
    auto ionpeRate = rates->getScalarData("ionpeRate");
    auto polyRate = rates->getScalarData("polyRate");
    rates->insertNextScalarData(etchRate, "F_ev");
    auto F_ev_rate = rates->getScalarData("F_ev");

    const auto eCoverage = coverages->getScalarData("eCoverage");
    const auto pCoverage = coverages->getScalarData("pCoverage");
    const auto peCoverage = coverages->getScalarData("peCoverage");

    bool etchStop = false;

    // calculate etch rates
    for (std::size_t i = 0; i < numPoints; ++i) {
      if (coordinates[i][D - 1] <= p.etchStopDepth) {
        etchStop = true;
        break;
      }

      auto matId = MaterialMap::mapToMaterial(materialIds[i]);
      if (matId == Material::Mask) {
        etchRate[i] = (-1. / p.Mask.rho) * ionSputteringRate->at(i) * p.ionFlux;
      } else if (pCoverage->at(i) >= 1.) {
        // Deposition
        etchRate[i] =
            (1 / p.Polymer.rho) *
            std::max((polyRate->at(i) * p.polyFlux * p.beta_p -
                      ionpeRate->at(i) * p.ionFlux * peCoverage->at(i)),
                     (NumericType)0);
        assert(etchRate[i] >= 0 && "Negative deposition");
      } else if (matId == Material::Polymer) {
        // Etching depo layer
        etchRate[i] =
            std::min((1 / p.Polymer.rho) *
                         (polyRate->at(i) * p.polyFlux * p.beta_p -
                          ionpeRate->at(i) * p.ionFlux * peCoverage->at(i)),
                     (NumericType)0);
      } else {
        NumericType density = 1.;
        NumericType F_ev = 0.;
        switch (matId) {
<<<<<<< HEAD
        case psMaterial::Si: {
=======
        case Material::Si: {
>>>>>>> 7c5e88a3

          density = -p.Si.rho;
          F_ev = p.Si.K * p.etchantFlux *
                 std::exp(-p.Si.E_a / (FluorocarbonParameters<NumericType>::kB *
                                       p.temperature));
          break;
        }
<<<<<<< HEAD
        case psMaterial::SiO2: {

          F_ev = p.SiO2.K * p.etchantFlux *
                 std::exp(-p.SiO2.E_a /
                          (Parameters<NumericType>::kB * p.temperature));
          density = -p.SiO2.rho;
          break;
        }
        case psMaterial::Si3N4: {

          F_ev = p.Si3N4.K * p.etchantFlux *
                 std::exp(-p.Si3N4.E_a /
                          (Parameters<NumericType>::kB * p.temperature));
=======
        case Material::SiO2: {

          F_ev =
              p.SiO2.K * p.etchantFlux *
              std::exp(-p.SiO2.E_a / (FluorocarbonParameters<NumericType>::kB *
                                      p.temperature));
          density = -p.SiO2.rho;
          break;
        }
        case Material::Si3N4: {

          F_ev =
              p.Si3N4.K * p.etchantFlux *
              std::exp(-p.Si3N4.E_a / (FluorocarbonParameters<NumericType>::kB *
                                       p.temperature));
>>>>>>> 7c5e88a3
          density = -p.Si3N4.rho;
          break;
        }
        default:
          break;
        }

        etchRate[i] =
            (1 / density) *
            (F_ev * eCoverage->at(i) +
             ionEnhancedRate->at(i) * p.ionFlux * eCoverage->at(i) +
             ionSputteringRate->at(i) * p.ionFlux * (1. - eCoverage->at(i)));

        F_ev_rate->at(i) = F_ev * eCoverage->at(i);
        ionSputteringRate->at(i) =
            ionSputteringRate->at(i) * p.ionFlux * (1. - eCoverage->at(i));
        ionEnhancedRate->at(i) =
            ionEnhancedRate->at(i) * p.ionFlux * eCoverage->at(i);
      }

      // etch rate is in nm / s

      assert(!std::isnan(etchRate[i]) && "etchRate NaN");
    }

    if (etchStop) {
      std::fill(etchRate.begin(), etchRate.end(), 0.);
      Logger::getInstance().addInfo("Etch stop depth reached.").print();
    }

    return SmartPointer<std::vector<NumericType>>::New(etchRate);
  }

  void updateCoverages(SmartPointer<viennals::PointData<NumericType>> rates,
                       const std::vector<NumericType> &materialIds) override {

    const auto ionEnhancedRate = rates->getScalarData("ionEnhancedRate");
    const auto ionpeRate = rates->getScalarData("ionpeRate");
    const auto polyRate = rates->getScalarData("polyRate");
    const auto etchantRate = rates->getScalarData("etchantRate");

    const auto eCoverage = coverages->getScalarData("eCoverage");
    const auto pCoverage = coverages->getScalarData("pCoverage");
    const auto peCoverage = coverages->getScalarData("peCoverage");

    // update coverages based on fluxes
    const auto numPoints = ionEnhancedRate->size();
    eCoverage->resize(numPoints);
    pCoverage->resize(numPoints);
    peCoverage->resize(numPoints);

    // pe coverage
    for (std::size_t i = 0; i < numPoints; ++i) {
      if (etchantRate->at(i) == 0.) {
        peCoverage->at(i) = 0.;
      } else {
        peCoverage->at(i) = (etchantRate->at(i) * p.etchantFlux * p.beta_pe) /
                            (etchantRate->at(i) * p.etchantFlux * p.beta_pe +
                             ionpeRate->at(i) * p.ionFlux);
      }
      assert(!std::isnan(peCoverage->at(i)) && "peCoverage NaN");
    }

    // polymer coverage
    for (std::size_t i = 0; i < numPoints; ++i) {
      if (polyRate->at(i) < eps) {
        pCoverage->at(i) = 0.;
      } else if (peCoverage->at(i) < eps || ionpeRate->at(i) < eps) {
        pCoverage->at(i) = 1.;
      } else {
        pCoverage->at(i) =
            (polyRate->at(i) * p.polyFlux * p.beta_p) /
            (ionpeRate->at(i) * p.ionFlux * peCoverage->at(i) + p.delta_p);
      }
      assert(!std::isnan(pCoverage->at(i)) && "pCoverage NaN");
    }

    // etchant coverage
    for (std::size_t i = 0; i < numPoints; ++i) {
      if (pCoverage->at(i) < 1.) {
        if (etchantRate->at(i) == 0.) {
          eCoverage->at(i) = 0;
        } else {
          NumericType F_ev = 0.;
          switch (MaterialMap::mapToMaterial(materialIds[i])) {
          case Material::Si:
            F_ev =
                p.Si.K * p.etchantFlux *
                std::exp(-p.Si.E_a / (FluorocarbonParameters<NumericType>::kB *
                                      p.temperature));
            break;
          case Material::SiO2:
            F_ev = p.SiO2.K * p.etchantFlux *
                   std::exp(-p.SiO2.E_a /
                            (FluorocarbonParameters<NumericType>::kB *
                             p.temperature));
            break;
          case Material::Si3N4:
            F_ev = p.Si3N4.K * p.etchantFlux *
                   std::exp(-p.Si3N4.E_a /
                            (FluorocarbonParameters<NumericType>::kB *
                             p.temperature));
            break;
          default:
            F_ev = 0.;
          }
          eCoverage->at(i) =
              (etchantRate->at(i) * p.etchantFlux * p.beta_e *
               (1. - pCoverage->at(i))) /
              (p.k_ie * ionEnhancedRate->at(i) * p.ionFlux + p.k_ev * F_ev +
               etchantRate->at(i) * p.etchantFlux * p.beta_e);
        }
      } else {
        eCoverage->at(i) = 0.;
      }
      assert(!std::isnan(eCoverage->at(i)) && "eCoverage NaN");
    }
  }
};

template <typename NumericType, int D>
class FluorocarbonIon
    : public viennaray::Particle<FluorocarbonIon<NumericType, D>, NumericType> {
  const FluorocarbonParameters<NumericType> &p;
  const NumericType A;
  const NumericType minEnergy;
  NumericType E;

public:
<<<<<<< HEAD
  Ion(const Parameters<NumericType> &parameters)
=======
  FluorocarbonIon(const FluorocarbonParameters<NumericType> &parameters)
>>>>>>> 7c5e88a3
      : p(parameters),
        A(1. / (1. + p.Ions.n_l * (M_PI_2 / p.Ions.inflectAngle - 1.))),
        minEnergy(std::min({p.Si.Eth_ie, p.SiO2.Eth_ie, p.Si3N4.Eth_ie})) {}
  void surfaceCollision(NumericType rayWeight, const Vec3D<NumericType> &rayDir,
                        const Vec3D<NumericType> &geomNormal,
                        const unsigned int primID, const int materialId,
                        viennaray::TracingData<NumericType> &localData,
                        const viennaray::TracingData<NumericType> *globalData,
                        RNG &) override final {
    // collect data for this hit
    assert(primID < localData.getVectorData(0).size() && "id out of bounds");
    assert(E >= 0 && "Negative energy ion");

    const auto cosTheta = -rayInternal::DotProduct(rayDir, geomNormal);

    assert(cosTheta >= 0 && "Hit backside of disc");
    assert(cosTheta <= 1 + 4 && "Error in calculating cos theta");

    NumericType A_sp = 0.;
    NumericType B_sp = 1.;
    NumericType A_ie = 0.;
    NumericType Eth_sp = 1.;
    NumericType Eth_ie = 1.;
    switch (MaterialMap::mapToMaterial(materialId)) {
    case Material::Si:
      A_sp = p.Si.A_sp;
      B_sp = p.Si.B_sp;
      A_ie = p.Si.A_ie;
      Eth_sp = p.Si.Eth_sp;
      Eth_ie = p.Si.Eth_ie;
      break;
    case Material::SiO2:
      A_sp = p.SiO2.A_sp;
      B_sp = p.SiO2.B_sp;
      A_ie = p.SiO2.A_ie;
      Eth_sp = p.SiO2.Eth_sp;
      Eth_ie = p.SiO2.Eth_ie;
      break;
    case Material::Si3N4:
      A_sp = p.Si3N4.A_sp;
      B_sp = p.Si3N4.B_sp;
      A_ie = p.Si3N4.A_ie;
      Eth_sp = p.Si3N4.Eth_sp;
      Eth_ie = p.Si3N4.Eth_ie;
      break;
<<<<<<< HEAD
    case psMaterial::Polymer:
=======
    case Material::Polymer:
>>>>>>> 7c5e88a3
      A_sp = p.Polymer.A_ie;
      B_sp = 1.;
      A_ie = p.Polymer.A_ie;
      Eth_sp = p.Polymer.Eth_ie;
      Eth_ie = p.Polymer.Eth_ie;
      break;
    default:
      A_sp = 0.;
      B_sp = 0.;
      A_ie = 0.;
      Eth_sp = 0.;
      Eth_ie = 0.;
    }

    const auto sqrtE = std::sqrt(E);

    // sputtering yield Y_s
    localData.getVectorData(0)[primID] +=
        A_sp * std::max(sqrtE - std::sqrt(Eth_sp), (NumericType)0) *
        (1 + B_sp * (1 - cosTheta * cosTheta)) * cosTheta;

    // ion enhanced etching yield Y_ie
    localData.getVectorData(1)[primID] +=
        A_ie * std::max(sqrtE - std::sqrt(Eth_ie), (NumericType)0) * cosTheta;

    // polymer yield Y_p
    localData.getVectorData(2)[primID] +=
        p.Polymer.A_ie *
        std::max(sqrtE - std::sqrt(p.Polymer.Eth_ie), (NumericType)0) *
        cosTheta;
  }
  std::pair<NumericType, Vec3D<NumericType>>
  surfaceReflection(NumericType rayWeight, const Vec3D<NumericType> &rayDir,
                    const Vec3D<NumericType> &geomNormal,
                    const unsigned int primId, const int materialId,
                    const viennaray::TracingData<NumericType> *globalData,
                    RNG &Rng) override final {

    // Small incident angles are reflected with the energy fraction centered at
    // 0
    NumericType incAngle = std::acos(-DotProduct(rayDir, geomNormal));
    NumericType Eref_peak;
    if (incAngle >= p.Ions.inflectAngle) {
      Eref_peak =
          1. - (1. - A) * (M_PI_2 - incAngle) / (M_PI_2 - p.Ions.inflectAngle);
    } else {
      Eref_peak = A * std::pow(incAngle / p.Ions.inflectAngle, p.Ions.n_l);
    }
    // Gaussian distribution around the Eref_peak scaled by the particle energy
    NumericType newEnergy;
    std::normal_distribution<NumericType> normalDist(Eref_peak * E, 0.1 * E);
    do {
      newEnergy = normalDist(Rng);
    } while (newEnergy > E || newEnergy < 0.);

    if (newEnergy > minEnergy) {
      E = newEnergy;
      auto direction = viennaray::ReflectionConedCosine<NumericType, D>(
          rayDir, geomNormal, Rng, std::max(incAngle, p.Ions.minAngle));
      return std::pair<NumericType, Vec3D<NumericType>>{0., direction};
    } else {
      return std::pair<NumericType, Vec3D<NumericType>>{
          1., Vec3D<NumericType>{0., 0., 0.}};
    }
  }
  void initNew(RNG &RNG) override final {
    std::normal_distribution<NumericType> normalDist{p.Ions.meanEnergy,
                                                     p.Ions.sigmaEnergy};
    do {
      E = normalDist(RNG);
    } while (E < minEnergy);
  }
  NumericType getSourceDistributionPower() const override final {
    return p.Ions.exponent;
  }
  std::vector<std::string> getLocalDataLabels() const override final {
    return {"ionSputteringRate", "ionEnhancedRate", "ionpeRate"};
  }
};

template <typename NumericType, int D>
class FluorocarbonPolymer
    : public viennaray::Particle<FluorocarbonPolymer<NumericType, D>,
                                 NumericType> {
  const FluorocarbonParameters<NumericType> &p;

public:
<<<<<<< HEAD
  Polymer(const Parameters<NumericType> &parameters) : p(parameters) {}
  void surfaceCollision(NumericType rayWeight, const rayTriple<NumericType> &,
                        const rayTriple<NumericType> &,
                        const unsigned int primID, const int,
                        rayTracingData<NumericType> &localData,
                        const rayTracingData<NumericType> *,
                        rayRNG &) override final {
=======
  FluorocarbonPolymer(const FluorocarbonParameters<NumericType> &parameters)
      : p(parameters) {}
  void surfaceCollision(NumericType rayWeight, const Vec3D<NumericType> &,
                        const Vec3D<NumericType> &, const unsigned int primID,
                        const int,
                        viennaray::TracingData<NumericType> &localData,
                        const viennaray::TracingData<NumericType> *,
                        RNG &) override final {
>>>>>>> 7c5e88a3
    // collect data for this hit
    localData.getVectorData(0)[primID] += rayWeight;
  }
  std::pair<NumericType, Vec3D<NumericType>>
  surfaceReflection(NumericType, const Vec3D<NumericType> &,
                    const Vec3D<NumericType> &geomNormal,
                    const unsigned int primID, const int materialId,
                    const viennaray::TracingData<NumericType> *globalData,
                    RNG &Rng) override final {
    auto direction =
        viennaray::ReflectionDiffuse<NumericType, D>(geomNormal, Rng);

    const auto &phi_e = globalData->getVectorData(0)[primID];
    const auto &phi_p = globalData->getVectorData(1)[primID];
    const auto &phi_pe = globalData->getVectorData(2)[primID];

    NumericType stick = 1.;
    if (MaterialMap::isMaterial(materialId, Material::Mask))
      stick = p.Mask.beta_p;
    else
      stick = p.beta_p;
    stick *= std::max(1 - phi_e - phi_p, (NumericType)0);
    return std::pair<NumericType, Vec3D<NumericType>>{stick, direction};
  }
  NumericType getSourceDistributionPower() const override final { return 1.; }
  std::vector<std::string> getLocalDataLabels() const override final {
    return {"polyRate"};
  }
};

template <typename NumericType, int D>
class FluorocarbonEtchant
    : public viennaray::Particle<FluorocarbonEtchant<NumericType, D>,
                                 NumericType> {
  const FluorocarbonParameters<NumericType> &p;

public:
<<<<<<< HEAD
  Etchant(const Parameters<NumericType> &parameters) : p(parameters) {}
  void surfaceCollision(NumericType rayWeight, const rayTriple<NumericType> &,
                        const rayTriple<NumericType> &,
                        const unsigned int primID, const int,
                        rayTracingData<NumericType> &localData,
                        const rayTracingData<NumericType> *,
                        rayRNG &) override final {
=======
  FluorocarbonEtchant(const FluorocarbonParameters<NumericType> &parameters)
      : p(parameters) {}
  void surfaceCollision(NumericType rayWeight, const Vec3D<NumericType> &,
                        const Vec3D<NumericType> &, const unsigned int primID,
                        const int,
                        viennaray::TracingData<NumericType> &localData,
                        const viennaray::TracingData<NumericType> *,
                        RNG &) override final {
>>>>>>> 7c5e88a3
    // collect data for this hit
    localData.getVectorData(0)[primID] += rayWeight;
  }
  std::pair<NumericType, Vec3D<NumericType>>
  surfaceReflection(NumericType rayWeight, const Vec3D<NumericType> &rayDir,
                    const Vec3D<NumericType> &geomNormal,
                    const unsigned int primID, const int materialId,
                    const viennaray::TracingData<NumericType> *globalData,
                    RNG &Rng) override final {
    auto direction =
        viennaray::ReflectionDiffuse<NumericType, D>(geomNormal, Rng);

    const auto &phi_e = globalData->getVectorData(0)[primID];
    const auto &phi_p = globalData->getVectorData(1)[primID];
    const auto &phi_pe = globalData->getVectorData(2)[primID];

    NumericType Seff;
    if (MaterialMap::isMaterial(materialId, Material::Mask)) {
      Seff = p.Mask.beta_p * std::max(1 - phi_e - phi_p, (NumericType)0);
    } else if (MaterialMap::isMaterial(materialId, Material::Polymer)) {
      Seff = p.beta_pe * std::max(1 - phi_pe, (NumericType)0);
    } else {
      Seff = p.beta_e * std::max(1 - phi_e - phi_p, (NumericType)0);
    }

    return std::pair<NumericType, Vec3D<NumericType>>{Seff, direction};
  }
  NumericType getSourceDistributionPower() const override final { return 1.; }
  std::vector<std::string> getLocalDataLabels() const override final {
    return {"etchantRate"};
  }
};
} // namespace impl

template <typename NumericType, int D>
class FluorocarbonEtching : public ProcessModel<NumericType, D> {
public:
<<<<<<< HEAD
  psFluorocarbonEtching() { initialize(); }
  psFluorocarbonEtching(const double ionFlux, const double etchantFlux,
                        const double polyFlux, const NumericType meanEnergy,
                        const NumericType sigmaEnergy,
                        const NumericType exponent = 100.,
                        const NumericType deltaP = 0.,
                        const NumericType etchStopDepth =
                            std::numeric_limits<NumericType>::lowest()) {
=======
  FluorocarbonEtching() { initialize(); }
  FluorocarbonEtching(const double ionFlux, const double etchantFlux,
                      const double polyFlux, const NumericType meanEnergy,
                      const NumericType sigmaEnergy,
                      const NumericType exponent = 100.,
                      const NumericType deltaP = 0.,
                      const NumericType etchStopDepth =
                          std::numeric_limits<NumericType>::lowest()) {
>>>>>>> 7c5e88a3
    params_.ionFlux = ionFlux;
    params_.etchantFlux = etchantFlux;
    params_.polyFlux = polyFlux;
    params_.Ions.meanEnergy = meanEnergy;
    params_.Ions.sigmaEnergy = sigmaEnergy;
    params_.Ions.exponent = exponent;
    params_.delta_p = deltaP;
    params_.etchStopDepth = etchStopDepth;
    initialize();
  }
<<<<<<< HEAD
  psFluorocarbonEtching(
      const FluorocarbonImplementation::Parameters<NumericType> &parameters)
=======
  FluorocarbonEtching(const FluorocarbonParameters<NumericType> &parameters)
>>>>>>> 7c5e88a3
      : params_(parameters) {
    initialize();
  }

<<<<<<< HEAD
  FluorocarbonImplementation::Parameters<NumericType> &getParameters() {
    return params_;
  }
  void setParameters(
      const FluorocarbonImplementation::Parameters<NumericType> &parameters) {
=======
  FluorocarbonParameters<NumericType> &getParameters() { return params_; }
  void setParameters(const FluorocarbonParameters<NumericType> &parameters) {
>>>>>>> 7c5e88a3
    params_ = parameters;
  }

private:
<<<<<<< HEAD
  FluorocarbonImplementation::Parameters<NumericType> params_;

  void initialize() {
    // particles
    auto ion =
        std::make_unique<FluorocarbonImplementation::Ion<NumericType, D>>(
            params_);
    auto etchant =
        std::make_unique<FluorocarbonImplementation::Etchant<NumericType, D>>(
            params_);
    auto poly =
        std::make_unique<FluorocarbonImplementation::Polymer<NumericType, D>>(
            params_);

    // surface model
    auto surfModel = psSmartPointer<
        FluorocarbonImplementation::SurfaceModel<NumericType, D>>::New(params_);
=======
  FluorocarbonParameters<NumericType> params_;

  void initialize() {
    // particles
    auto ion = std::make_unique<impl::FluorocarbonIon<NumericType, D>>(params_);
    auto etchant =
        std::make_unique<impl::FluorocarbonEtchant<NumericType, D>>(params_);
    auto poly =
        std::make_unique<impl::FluorocarbonPolymer<NumericType, D>>(params_);

    // surface model
    auto surfModel =
        SmartPointer<impl::FluorocarbonSurfaceModel<NumericType, D>>::New(
            params_);
>>>>>>> 7c5e88a3

    // velocity field
    auto velField = SmartPointer<DefaultVelocityField<NumericType>>::New(2);

    this->setSurfaceModel(surfModel);
    this->setVelocityField(velField);
    this->setProcessName("FluorocarbonEtching");
    this->insertNextParticleType(ion);
    this->insertNextParticleType(etchant);
    this->insertNextParticleType(poly);
  }
};

} // namespace viennaps
<|MERGE_RESOLUTION|>--- conflicted
+++ resolved
@@ -1,729 +1,633 @@
-#pragma once
-
-#include <cmath>
-
-#include "../psMaterials.hpp"
-#include "../psProcessModel.hpp"
-
-#include <rayParticle.hpp>
-#include <rayReflection.hpp>
-#include <rayUtil.hpp>
-
-#include <vcLogger.hpp>
-#include <vcVectorUtil.hpp>
-
-namespace viennaps {
-
-using namespace viennacore;
-
-// Parameters from:
-// A. LaMagna and G. Garozzo "Factors affecting profile evolution in plasma
-// etching of SiO2: Modeling and experimental verification" Journal of the
-// Electrochemical Society 150(10) 2003 pp. 1896-1902
-
-template <typename NumericType> struct FluorocarbonParameters {
-  // fluxes in (1e15 /cm² /s)
-  NumericType ionFlux = 56.;
-  NumericType etchantFlux = 500.;
-  NumericType polyFlux = 100.;
-
-  NumericType delta_p = 1.;
-  NumericType etchStopDepth = std::numeric_limits<NumericType>::lowest();
-
-  NumericType temperature = 300.; // K
-  NumericType k_ie = 2.;
-  NumericType k_ev = 2.;
-
-  NumericType beta_pe = 0.6;
-  NumericType beta_p = 0.26;
-  NumericType beta_e = 0.9;
-
-  // Mask
-  struct MaskType {
-    NumericType rho = 500.; // 1e22 atoms/cm³
-    NumericType beta_p = 0.01;
-    NumericType beta_e = 0.1;
-
-    NumericType A_sp = 0.0139;
-    NumericType B_sp = 9.3;
-    NumericType Eth_sp = 20.; // eV
-  } Mask;
-
-  // SiO2
-  struct SiO2Type {
-    // density
-    NumericType rho = 2.2; // 1e22 atoms/cm³
-
-    // sputtering coefficients
-    NumericType Eth_sp = 18.; // eV
-    NumericType Eth_ie = 4.;  // eV
-    NumericType A_sp = 0.0139;
-    NumericType B_sp = 9.3;
-    NumericType A_ie = 0.0361;
-
-    // chemical etching
-    NumericType K = 0.002789491704544977;
-    NumericType E_a = 0.168; // eV
-  } SiO2;
-
-  // Polymer
-  struct PolymerType {
-    NumericType rho = 2.; // 1e22 atoms/cm³
-
-    // sputtering coefficients
-    NumericType Eth_ie = 4.; // eV
-    NumericType A_ie = 0.0361 * 4;
-  } Polymer;
-
-  // Si3N4
-  struct Si3N4Type {
-    // density
-    NumericType rho = 2.3; // 1e22 atoms/cm³
-
-    // sputtering coefficients
-    NumericType Eth_sp = 18.; // eV
-    NumericType Eth_ie = 4.;  // eV
-    NumericType A_sp = 0.0139;
-    NumericType B_sp = 9.3;
-    NumericType A_ie = 0.0361;
-
-    // chemical etching
-    NumericType K = 0.002789491704544977;
-    NumericType E_a = 0.168; // eV
-  } Si3N4;
-
-  // Si
-  struct SiType {
-    // density
-    NumericType rho = 5.02; // 1e22 atoms/cm³
-
-    // sputtering coefficients
-    NumericType Eth_sp = 20.; // eV
-    NumericType Eth_ie = 4.;  // eV
-    NumericType A_sp = 0.0337;
-    NumericType B_sp = 9.3;
-    NumericType A_ie = 0.0361;
-
-    // chemical etching
-    NumericType K = 0.029997010728956663;
-    NumericType E_a = 0.108; // eV
-  } Si;
-
-  struct IonType {
-    NumericType meanEnergy = 100.; // eV
-    NumericType sigmaEnergy = 10.; // eV
-    NumericType exponent = 500.;
-
-    NumericType inflectAngle = 1.55334303;
-    NumericType n_l = 10.;
-    NumericType minAngle = 1.3962634;
-  } Ions;
-
-  // fixed
-  static constexpr double kB = 8.617333262 * 1e-5; // eV / K
-};
-
-namespace impl {
-
-template <typename NumericType, int D>
-class FluorocarbonSurfaceModel : public SurfaceModel<NumericType> {
-  using SurfaceModel<NumericType>::coverages;
-  static constexpr double eps = 1e-6;
-  const FluorocarbonParameters<NumericType> &p;
-
-public:
-<<<<<<< HEAD
-  SurfaceModel(const Parameters<NumericType> &parameters) : p(parameters) {}
-=======
-  FluorocarbonSurfaceModel(
-      const FluorocarbonParameters<NumericType> &parameters)
-      : p(parameters) {}
->>>>>>> 7c5e88a3
-
-  void initializeCoverages(unsigned numGeometryPoints) override {
-    if (coverages == nullptr) {
-      coverages = SmartPointer<viennals::PointData<NumericType>>::New();
-    } else {
-      coverages->clear();
-    }
-    std::vector<NumericType> cov(numGeometryPoints);
-    coverages->insertNextScalarData(cov, "eCoverage");
-    coverages->insertNextScalarData(cov, "pCoverage");
-    coverages->insertNextScalarData(cov, "peCoverage");
-  }
-
-  SmartPointer<std::vector<NumericType>>
-  calculateVelocities(SmartPointer<viennals::PointData<NumericType>> rates,
-                      const std::vector<Vec3D<NumericType>> &coordinates,
-                      const std::vector<NumericType> &materialIds) override {
-    updateCoverages(rates, materialIds);
-    const auto numPoints = materialIds.size();
-    std::vector<NumericType> etchRate(numPoints, 0.);
-
-    auto ionEnhancedRate = rates->getScalarData("ionEnhancedRate");
-    auto ionSputteringRate = rates->getScalarData("ionSputteringRate");
-    auto ionpeRate = rates->getScalarData("ionpeRate");
-    auto polyRate = rates->getScalarData("polyRate");
-    rates->insertNextScalarData(etchRate, "F_ev");
-    auto F_ev_rate = rates->getScalarData("F_ev");
-
-    const auto eCoverage = coverages->getScalarData("eCoverage");
-    const auto pCoverage = coverages->getScalarData("pCoverage");
-    const auto peCoverage = coverages->getScalarData("peCoverage");
-
-    bool etchStop = false;
-
-    // calculate etch rates
-    for (std::size_t i = 0; i < numPoints; ++i) {
-      if (coordinates[i][D - 1] <= p.etchStopDepth) {
-        etchStop = true;
-        break;
-      }
-
-      auto matId = MaterialMap::mapToMaterial(materialIds[i]);
-      if (matId == Material::Mask) {
-        etchRate[i] = (-1. / p.Mask.rho) * ionSputteringRate->at(i) * p.ionFlux;
-      } else if (pCoverage->at(i) >= 1.) {
-        // Deposition
-        etchRate[i] =
-            (1 / p.Polymer.rho) *
-            std::max((polyRate->at(i) * p.polyFlux * p.beta_p -
-                      ionpeRate->at(i) * p.ionFlux * peCoverage->at(i)),
-                     (NumericType)0);
-        assert(etchRate[i] >= 0 && "Negative deposition");
-      } else if (matId == Material::Polymer) {
-        // Etching depo layer
-        etchRate[i] =
-            std::min((1 / p.Polymer.rho) *
-                         (polyRate->at(i) * p.polyFlux * p.beta_p -
-                          ionpeRate->at(i) * p.ionFlux * peCoverage->at(i)),
-                     (NumericType)0);
-      } else {
-        NumericType density = 1.;
-        NumericType F_ev = 0.;
-        switch (matId) {
-<<<<<<< HEAD
-        case psMaterial::Si: {
-=======
-        case Material::Si: {
->>>>>>> 7c5e88a3
-
-          density = -p.Si.rho;
-          F_ev = p.Si.K * p.etchantFlux *
-                 std::exp(-p.Si.E_a / (FluorocarbonParameters<NumericType>::kB *
-                                       p.temperature));
-          break;
-        }
-<<<<<<< HEAD
-        case psMaterial::SiO2: {
-
-          F_ev = p.SiO2.K * p.etchantFlux *
-                 std::exp(-p.SiO2.E_a /
-                          (Parameters<NumericType>::kB * p.temperature));
-          density = -p.SiO2.rho;
-          break;
-        }
-        case psMaterial::Si3N4: {
-
-          F_ev = p.Si3N4.K * p.etchantFlux *
-                 std::exp(-p.Si3N4.E_a /
-                          (Parameters<NumericType>::kB * p.temperature));
-=======
-        case Material::SiO2: {
-
-          F_ev =
-              p.SiO2.K * p.etchantFlux *
-              std::exp(-p.SiO2.E_a / (FluorocarbonParameters<NumericType>::kB *
-                                      p.temperature));
-          density = -p.SiO2.rho;
-          break;
-        }
-        case Material::Si3N4: {
-
-          F_ev =
-              p.Si3N4.K * p.etchantFlux *
-              std::exp(-p.Si3N4.E_a / (FluorocarbonParameters<NumericType>::kB *
-                                       p.temperature));
->>>>>>> 7c5e88a3
-          density = -p.Si3N4.rho;
-          break;
-        }
-        default:
-          break;
-        }
-
-        etchRate[i] =
-            (1 / density) *
-            (F_ev * eCoverage->at(i) +
-             ionEnhancedRate->at(i) * p.ionFlux * eCoverage->at(i) +
-             ionSputteringRate->at(i) * p.ionFlux * (1. - eCoverage->at(i)));
-
-        F_ev_rate->at(i) = F_ev * eCoverage->at(i);
-        ionSputteringRate->at(i) =
-            ionSputteringRate->at(i) * p.ionFlux * (1. - eCoverage->at(i));
-        ionEnhancedRate->at(i) =
-            ionEnhancedRate->at(i) * p.ionFlux * eCoverage->at(i);
-      }
-
-      // etch rate is in nm / s
-
-      assert(!std::isnan(etchRate[i]) && "etchRate NaN");
-    }
-
-    if (etchStop) {
-      std::fill(etchRate.begin(), etchRate.end(), 0.);
-      Logger::getInstance().addInfo("Etch stop depth reached.").print();
-    }
-
-    return SmartPointer<std::vector<NumericType>>::New(etchRate);
-  }
-
-  void updateCoverages(SmartPointer<viennals::PointData<NumericType>> rates,
-                       const std::vector<NumericType> &materialIds) override {
-
-    const auto ionEnhancedRate = rates->getScalarData("ionEnhancedRate");
-    const auto ionpeRate = rates->getScalarData("ionpeRate");
-    const auto polyRate = rates->getScalarData("polyRate");
-    const auto etchantRate = rates->getScalarData("etchantRate");
-
-    const auto eCoverage = coverages->getScalarData("eCoverage");
-    const auto pCoverage = coverages->getScalarData("pCoverage");
-    const auto peCoverage = coverages->getScalarData("peCoverage");
-
-    // update coverages based on fluxes
-    const auto numPoints = ionEnhancedRate->size();
-    eCoverage->resize(numPoints);
-    pCoverage->resize(numPoints);
-    peCoverage->resize(numPoints);
-
-    // pe coverage
-    for (std::size_t i = 0; i < numPoints; ++i) {
-      if (etchantRate->at(i) == 0.) {
-        peCoverage->at(i) = 0.;
-      } else {
-        peCoverage->at(i) = (etchantRate->at(i) * p.etchantFlux * p.beta_pe) /
-                            (etchantRate->at(i) * p.etchantFlux * p.beta_pe +
-                             ionpeRate->at(i) * p.ionFlux);
-      }
-      assert(!std::isnan(peCoverage->at(i)) && "peCoverage NaN");
-    }
-
-    // polymer coverage
-    for (std::size_t i = 0; i < numPoints; ++i) {
-      if (polyRate->at(i) < eps) {
-        pCoverage->at(i) = 0.;
-      } else if (peCoverage->at(i) < eps || ionpeRate->at(i) < eps) {
-        pCoverage->at(i) = 1.;
-      } else {
-        pCoverage->at(i) =
-            (polyRate->at(i) * p.polyFlux * p.beta_p) /
-            (ionpeRate->at(i) * p.ionFlux * peCoverage->at(i) + p.delta_p);
-      }
-      assert(!std::isnan(pCoverage->at(i)) && "pCoverage NaN");
-    }
-
-    // etchant coverage
-    for (std::size_t i = 0; i < numPoints; ++i) {
-      if (pCoverage->at(i) < 1.) {
-        if (etchantRate->at(i) == 0.) {
-          eCoverage->at(i) = 0;
-        } else {
-          NumericType F_ev = 0.;
-          switch (MaterialMap::mapToMaterial(materialIds[i])) {
-          case Material::Si:
-            F_ev =
-                p.Si.K * p.etchantFlux *
-                std::exp(-p.Si.E_a / (FluorocarbonParameters<NumericType>::kB *
-                                      p.temperature));
-            break;
-          case Material::SiO2:
-            F_ev = p.SiO2.K * p.etchantFlux *
-                   std::exp(-p.SiO2.E_a /
-                            (FluorocarbonParameters<NumericType>::kB *
-                             p.temperature));
-            break;
-          case Material::Si3N4:
-            F_ev = p.Si3N4.K * p.etchantFlux *
-                   std::exp(-p.Si3N4.E_a /
-                            (FluorocarbonParameters<NumericType>::kB *
-                             p.temperature));
-            break;
-          default:
-            F_ev = 0.;
-          }
-          eCoverage->at(i) =
-              (etchantRate->at(i) * p.etchantFlux * p.beta_e *
-               (1. - pCoverage->at(i))) /
-              (p.k_ie * ionEnhancedRate->at(i) * p.ionFlux + p.k_ev * F_ev +
-               etchantRate->at(i) * p.etchantFlux * p.beta_e);
-        }
-      } else {
-        eCoverage->at(i) = 0.;
-      }
-      assert(!std::isnan(eCoverage->at(i)) && "eCoverage NaN");
-    }
-  }
-};
-
-template <typename NumericType, int D>
-class FluorocarbonIon
-    : public viennaray::Particle<FluorocarbonIon<NumericType, D>, NumericType> {
-  const FluorocarbonParameters<NumericType> &p;
-  const NumericType A;
-  const NumericType minEnergy;
-  NumericType E;
-
-public:
-<<<<<<< HEAD
-  Ion(const Parameters<NumericType> &parameters)
-=======
-  FluorocarbonIon(const FluorocarbonParameters<NumericType> &parameters)
->>>>>>> 7c5e88a3
-      : p(parameters),
-        A(1. / (1. + p.Ions.n_l * (M_PI_2 / p.Ions.inflectAngle - 1.))),
-        minEnergy(std::min({p.Si.Eth_ie, p.SiO2.Eth_ie, p.Si3N4.Eth_ie})) {}
-  void surfaceCollision(NumericType rayWeight, const Vec3D<NumericType> &rayDir,
-                        const Vec3D<NumericType> &geomNormal,
-                        const unsigned int primID, const int materialId,
-                        viennaray::TracingData<NumericType> &localData,
-                        const viennaray::TracingData<NumericType> *globalData,
-                        RNG &) override final {
-    // collect data for this hit
-    assert(primID < localData.getVectorData(0).size() && "id out of bounds");
-    assert(E >= 0 && "Negative energy ion");
-
-    const auto cosTheta = -rayInternal::DotProduct(rayDir, geomNormal);
-
-    assert(cosTheta >= 0 && "Hit backside of disc");
-    assert(cosTheta <= 1 + 4 && "Error in calculating cos theta");
-
-    NumericType A_sp = 0.;
-    NumericType B_sp = 1.;
-    NumericType A_ie = 0.;
-    NumericType Eth_sp = 1.;
-    NumericType Eth_ie = 1.;
-    switch (MaterialMap::mapToMaterial(materialId)) {
-    case Material::Si:
-      A_sp = p.Si.A_sp;
-      B_sp = p.Si.B_sp;
-      A_ie = p.Si.A_ie;
-      Eth_sp = p.Si.Eth_sp;
-      Eth_ie = p.Si.Eth_ie;
-      break;
-    case Material::SiO2:
-      A_sp = p.SiO2.A_sp;
-      B_sp = p.SiO2.B_sp;
-      A_ie = p.SiO2.A_ie;
-      Eth_sp = p.SiO2.Eth_sp;
-      Eth_ie = p.SiO2.Eth_ie;
-      break;
-    case Material::Si3N4:
-      A_sp = p.Si3N4.A_sp;
-      B_sp = p.Si3N4.B_sp;
-      A_ie = p.Si3N4.A_ie;
-      Eth_sp = p.Si3N4.Eth_sp;
-      Eth_ie = p.Si3N4.Eth_ie;
-      break;
-<<<<<<< HEAD
-    case psMaterial::Polymer:
-=======
-    case Material::Polymer:
->>>>>>> 7c5e88a3
-      A_sp = p.Polymer.A_ie;
-      B_sp = 1.;
-      A_ie = p.Polymer.A_ie;
-      Eth_sp = p.Polymer.Eth_ie;
-      Eth_ie = p.Polymer.Eth_ie;
-      break;
-    default:
-      A_sp = 0.;
-      B_sp = 0.;
-      A_ie = 0.;
-      Eth_sp = 0.;
-      Eth_ie = 0.;
-    }
-
-    const auto sqrtE = std::sqrt(E);
-
-    // sputtering yield Y_s
-    localData.getVectorData(0)[primID] +=
-        A_sp * std::max(sqrtE - std::sqrt(Eth_sp), (NumericType)0) *
-        (1 + B_sp * (1 - cosTheta * cosTheta)) * cosTheta;
-
-    // ion enhanced etching yield Y_ie
-    localData.getVectorData(1)[primID] +=
-        A_ie * std::max(sqrtE - std::sqrt(Eth_ie), (NumericType)0) * cosTheta;
-
-    // polymer yield Y_p
-    localData.getVectorData(2)[primID] +=
-        p.Polymer.A_ie *
-        std::max(sqrtE - std::sqrt(p.Polymer.Eth_ie), (NumericType)0) *
-        cosTheta;
-  }
-  std::pair<NumericType, Vec3D<NumericType>>
-  surfaceReflection(NumericType rayWeight, const Vec3D<NumericType> &rayDir,
-                    const Vec3D<NumericType> &geomNormal,
-                    const unsigned int primId, const int materialId,
-                    const viennaray::TracingData<NumericType> *globalData,
-                    RNG &Rng) override final {
-
-    // Small incident angles are reflected with the energy fraction centered at
-    // 0
-    NumericType incAngle = std::acos(-DotProduct(rayDir, geomNormal));
-    NumericType Eref_peak;
-    if (incAngle >= p.Ions.inflectAngle) {
-      Eref_peak =
-          1. - (1. - A) * (M_PI_2 - incAngle) / (M_PI_2 - p.Ions.inflectAngle);
-    } else {
-      Eref_peak = A * std::pow(incAngle / p.Ions.inflectAngle, p.Ions.n_l);
-    }
-    // Gaussian distribution around the Eref_peak scaled by the particle energy
-    NumericType newEnergy;
-    std::normal_distribution<NumericType> normalDist(Eref_peak * E, 0.1 * E);
-    do {
-      newEnergy = normalDist(Rng);
-    } while (newEnergy > E || newEnergy < 0.);
-
-    if (newEnergy > minEnergy) {
-      E = newEnergy;
-      auto direction = viennaray::ReflectionConedCosine<NumericType, D>(
-          rayDir, geomNormal, Rng, std::max(incAngle, p.Ions.minAngle));
-      return std::pair<NumericType, Vec3D<NumericType>>{0., direction};
-    } else {
-      return std::pair<NumericType, Vec3D<NumericType>>{
-          1., Vec3D<NumericType>{0., 0., 0.}};
-    }
-  }
-  void initNew(RNG &RNG) override final {
-    std::normal_distribution<NumericType> normalDist{p.Ions.meanEnergy,
-                                                     p.Ions.sigmaEnergy};
-    do {
-      E = normalDist(RNG);
-    } while (E < minEnergy);
-  }
-  NumericType getSourceDistributionPower() const override final {
-    return p.Ions.exponent;
-  }
-  std::vector<std::string> getLocalDataLabels() const override final {
-    return {"ionSputteringRate", "ionEnhancedRate", "ionpeRate"};
-  }
-};
-
-template <typename NumericType, int D>
-class FluorocarbonPolymer
-    : public viennaray::Particle<FluorocarbonPolymer<NumericType, D>,
-                                 NumericType> {
-  const FluorocarbonParameters<NumericType> &p;
-
-public:
-<<<<<<< HEAD
-  Polymer(const Parameters<NumericType> &parameters) : p(parameters) {}
-  void surfaceCollision(NumericType rayWeight, const rayTriple<NumericType> &,
-                        const rayTriple<NumericType> &,
-                        const unsigned int primID, const int,
-                        rayTracingData<NumericType> &localData,
-                        const rayTracingData<NumericType> *,
-                        rayRNG &) override final {
-=======
-  FluorocarbonPolymer(const FluorocarbonParameters<NumericType> &parameters)
-      : p(parameters) {}
-  void surfaceCollision(NumericType rayWeight, const Vec3D<NumericType> &,
-                        const Vec3D<NumericType> &, const unsigned int primID,
-                        const int,
-                        viennaray::TracingData<NumericType> &localData,
-                        const viennaray::TracingData<NumericType> *,
-                        RNG &) override final {
->>>>>>> 7c5e88a3
-    // collect data for this hit
-    localData.getVectorData(0)[primID] += rayWeight;
-  }
-  std::pair<NumericType, Vec3D<NumericType>>
-  surfaceReflection(NumericType, const Vec3D<NumericType> &,
-                    const Vec3D<NumericType> &geomNormal,
-                    const unsigned int primID, const int materialId,
-                    const viennaray::TracingData<NumericType> *globalData,
-                    RNG &Rng) override final {
-    auto direction =
-        viennaray::ReflectionDiffuse<NumericType, D>(geomNormal, Rng);
-
-    const auto &phi_e = globalData->getVectorData(0)[primID];
-    const auto &phi_p = globalData->getVectorData(1)[primID];
-    const auto &phi_pe = globalData->getVectorData(2)[primID];
-
-    NumericType stick = 1.;
-    if (MaterialMap::isMaterial(materialId, Material::Mask))
-      stick = p.Mask.beta_p;
-    else
-      stick = p.beta_p;
-    stick *= std::max(1 - phi_e - phi_p, (NumericType)0);
-    return std::pair<NumericType, Vec3D<NumericType>>{stick, direction};
-  }
-  NumericType getSourceDistributionPower() const override final { return 1.; }
-  std::vector<std::string> getLocalDataLabels() const override final {
-    return {"polyRate"};
-  }
-};
-
-template <typename NumericType, int D>
-class FluorocarbonEtchant
-    : public viennaray::Particle<FluorocarbonEtchant<NumericType, D>,
-                                 NumericType> {
-  const FluorocarbonParameters<NumericType> &p;
-
-public:
-<<<<<<< HEAD
-  Etchant(const Parameters<NumericType> &parameters) : p(parameters) {}
-  void surfaceCollision(NumericType rayWeight, const rayTriple<NumericType> &,
-                        const rayTriple<NumericType> &,
-                        const unsigned int primID, const int,
-                        rayTracingData<NumericType> &localData,
-                        const rayTracingData<NumericType> *,
-                        rayRNG &) override final {
-=======
-  FluorocarbonEtchant(const FluorocarbonParameters<NumericType> &parameters)
-      : p(parameters) {}
-  void surfaceCollision(NumericType rayWeight, const Vec3D<NumericType> &,
-                        const Vec3D<NumericType> &, const unsigned int primID,
-                        const int,
-                        viennaray::TracingData<NumericType> &localData,
-                        const viennaray::TracingData<NumericType> *,
-                        RNG &) override final {
->>>>>>> 7c5e88a3
-    // collect data for this hit
-    localData.getVectorData(0)[primID] += rayWeight;
-  }
-  std::pair<NumericType, Vec3D<NumericType>>
-  surfaceReflection(NumericType rayWeight, const Vec3D<NumericType> &rayDir,
-                    const Vec3D<NumericType> &geomNormal,
-                    const unsigned int primID, const int materialId,
-                    const viennaray::TracingData<NumericType> *globalData,
-                    RNG &Rng) override final {
-    auto direction =
-        viennaray::ReflectionDiffuse<NumericType, D>(geomNormal, Rng);
-
-    const auto &phi_e = globalData->getVectorData(0)[primID];
-    const auto &phi_p = globalData->getVectorData(1)[primID];
-    const auto &phi_pe = globalData->getVectorData(2)[primID];
-
-    NumericType Seff;
-    if (MaterialMap::isMaterial(materialId, Material::Mask)) {
-      Seff = p.Mask.beta_p * std::max(1 - phi_e - phi_p, (NumericType)0);
-    } else if (MaterialMap::isMaterial(materialId, Material::Polymer)) {
-      Seff = p.beta_pe * std::max(1 - phi_pe, (NumericType)0);
-    } else {
-      Seff = p.beta_e * std::max(1 - phi_e - phi_p, (NumericType)0);
-    }
-
-    return std::pair<NumericType, Vec3D<NumericType>>{Seff, direction};
-  }
-  NumericType getSourceDistributionPower() const override final { return 1.; }
-  std::vector<std::string> getLocalDataLabels() const override final {
-    return {"etchantRate"};
-  }
-};
-} // namespace impl
-
-template <typename NumericType, int D>
-class FluorocarbonEtching : public ProcessModel<NumericType, D> {
-public:
-<<<<<<< HEAD
-  psFluorocarbonEtching() { initialize(); }
-  psFluorocarbonEtching(const double ionFlux, const double etchantFlux,
-                        const double polyFlux, const NumericType meanEnergy,
-                        const NumericType sigmaEnergy,
-                        const NumericType exponent = 100.,
-                        const NumericType deltaP = 0.,
-                        const NumericType etchStopDepth =
-                            std::numeric_limits<NumericType>::lowest()) {
-=======
-  FluorocarbonEtching() { initialize(); }
-  FluorocarbonEtching(const double ionFlux, const double etchantFlux,
-                      const double polyFlux, const NumericType meanEnergy,
-                      const NumericType sigmaEnergy,
-                      const NumericType exponent = 100.,
-                      const NumericType deltaP = 0.,
-                      const NumericType etchStopDepth =
-                          std::numeric_limits<NumericType>::lowest()) {
->>>>>>> 7c5e88a3
-    params_.ionFlux = ionFlux;
-    params_.etchantFlux = etchantFlux;
-    params_.polyFlux = polyFlux;
-    params_.Ions.meanEnergy = meanEnergy;
-    params_.Ions.sigmaEnergy = sigmaEnergy;
-    params_.Ions.exponent = exponent;
-    params_.delta_p = deltaP;
-    params_.etchStopDepth = etchStopDepth;
-    initialize();
-  }
-<<<<<<< HEAD
-  psFluorocarbonEtching(
-      const FluorocarbonImplementation::Parameters<NumericType> &parameters)
-=======
-  FluorocarbonEtching(const FluorocarbonParameters<NumericType> &parameters)
->>>>>>> 7c5e88a3
-      : params_(parameters) {
-    initialize();
-  }
-
-<<<<<<< HEAD
-  FluorocarbonImplementation::Parameters<NumericType> &getParameters() {
-    return params_;
-  }
-  void setParameters(
-      const FluorocarbonImplementation::Parameters<NumericType> &parameters) {
-=======
-  FluorocarbonParameters<NumericType> &getParameters() { return params_; }
-  void setParameters(const FluorocarbonParameters<NumericType> &parameters) {
->>>>>>> 7c5e88a3
-    params_ = parameters;
-  }
-
-private:
-<<<<<<< HEAD
-  FluorocarbonImplementation::Parameters<NumericType> params_;
-
-  void initialize() {
-    // particles
-    auto ion =
-        std::make_unique<FluorocarbonImplementation::Ion<NumericType, D>>(
-            params_);
-    auto etchant =
-        std::make_unique<FluorocarbonImplementation::Etchant<NumericType, D>>(
-            params_);
-    auto poly =
-        std::make_unique<FluorocarbonImplementation::Polymer<NumericType, D>>(
-            params_);
-
-    // surface model
-    auto surfModel = psSmartPointer<
-        FluorocarbonImplementation::SurfaceModel<NumericType, D>>::New(params_);
-=======
-  FluorocarbonParameters<NumericType> params_;
-
-  void initialize() {
-    // particles
-    auto ion = std::make_unique<impl::FluorocarbonIon<NumericType, D>>(params_);
-    auto etchant =
-        std::make_unique<impl::FluorocarbonEtchant<NumericType, D>>(params_);
-    auto poly =
-        std::make_unique<impl::FluorocarbonPolymer<NumericType, D>>(params_);
-
-    // surface model
-    auto surfModel =
-        SmartPointer<impl::FluorocarbonSurfaceModel<NumericType, D>>::New(
-            params_);
->>>>>>> 7c5e88a3
-
-    // velocity field
-    auto velField = SmartPointer<DefaultVelocityField<NumericType>>::New(2);
-
-    this->setSurfaceModel(surfModel);
-    this->setVelocityField(velField);
-    this->setProcessName("FluorocarbonEtching");
-    this->insertNextParticleType(ion);
-    this->insertNextParticleType(etchant);
-    this->insertNextParticleType(poly);
-  }
-};
-
-} // namespace viennaps
+#pragma once
+
+#include <cmath>
+
+#include "../psMaterials.hpp"
+#include "../psProcessModel.hpp"
+
+#include <rayParticle.hpp>
+#include <rayReflection.hpp>
+#include <rayUtil.hpp>
+
+#include <vcLogger.hpp>
+#include <vcVectorUtil.hpp>
+
+namespace viennaps {
+
+using namespace viennacore;
+
+// Parameters from:
+// A. LaMagna and G. Garozzo "Factors affecting profile evolution in plasma
+// etching of SiO2: Modeling and experimental verification" Journal of the
+// Electrochemical Society 150(10) 2003 pp. 1896-1902
+
+template <typename NumericType> struct FluorocarbonParameters {
+  // fluxes in (1e15 /cm² /s)
+  NumericType ionFlux = 56.;
+  NumericType etchantFlux = 500.;
+  NumericType polyFlux = 100.;
+
+  NumericType delta_p = 1.;
+  NumericType etchStopDepth = std::numeric_limits<NumericType>::lowest();
+
+  NumericType temperature = 300.; // K
+  NumericType k_ie = 2.;
+  NumericType k_ev = 2.;
+
+  NumericType beta_pe = 0.6;
+  NumericType beta_p = 0.26;
+  NumericType beta_e = 0.9;
+
+  // Mask
+  struct MaskType {
+    NumericType rho = 500.; // 1e22 atoms/cm³
+    NumericType beta_p = 0.01;
+    NumericType beta_e = 0.1;
+
+    NumericType A_sp = 0.0139;
+    NumericType B_sp = 9.3;
+    NumericType Eth_sp = 20.; // eV
+  } Mask;
+
+  // SiO2
+  struct SiO2Type {
+    // density
+    NumericType rho = 2.2; // 1e22 atoms/cm³
+
+    // sputtering coefficients
+    NumericType Eth_sp = 18.; // eV
+    NumericType Eth_ie = 4.;  // eV
+    NumericType A_sp = 0.0139;
+    NumericType B_sp = 9.3;
+    NumericType A_ie = 0.0361;
+
+    // chemical etching
+    NumericType K = 0.002789491704544977;
+    NumericType E_a = 0.168; // eV
+  } SiO2;
+
+  // Polymer
+  struct PolymerType {
+    NumericType rho = 2.; // 1e22 atoms/cm³
+
+    // sputtering coefficients
+    NumericType Eth_ie = 4.; // eV
+    NumericType A_ie = 0.0361 * 4;
+  } Polymer;
+
+  // Si3N4
+  struct Si3N4Type {
+    // density
+    NumericType rho = 2.3; // 1e22 atoms/cm³
+
+    // sputtering coefficients
+    NumericType Eth_sp = 18.; // eV
+    NumericType Eth_ie = 4.;  // eV
+    NumericType A_sp = 0.0139;
+    NumericType B_sp = 9.3;
+    NumericType A_ie = 0.0361;
+
+    // chemical etching
+    NumericType K = 0.002789491704544977;
+    NumericType E_a = 0.168; // eV
+  } Si3N4;
+
+  // Si
+  struct SiType {
+    // density
+    NumericType rho = 5.02; // 1e22 atoms/cm³
+
+    // sputtering coefficients
+    NumericType Eth_sp = 20.; // eV
+    NumericType Eth_ie = 4.;  // eV
+    NumericType A_sp = 0.0337;
+    NumericType B_sp = 9.3;
+    NumericType A_ie = 0.0361;
+
+    // chemical etching
+    NumericType K = 0.029997010728956663;
+    NumericType E_a = 0.108; // eV
+  } Si;
+
+  struct IonType {
+    NumericType meanEnergy = 100.; // eV
+    NumericType sigmaEnergy = 10.; // eV
+    NumericType exponent = 500.;
+
+    NumericType inflectAngle = 1.55334303;
+    NumericType n_l = 10.;
+    NumericType minAngle = 1.3962634;
+  } Ions;
+
+  // fixed
+  static constexpr double kB = 8.617333262 * 1e-5; // eV / K
+};
+
+namespace impl {
+
+template <typename NumericType, int D>
+class FluorocarbonSurfaceModel : public SurfaceModel<NumericType> {
+  using SurfaceModel<NumericType>::coverages;
+  static constexpr double eps = 1e-6;
+  const FluorocarbonParameters<NumericType> &p;
+
+public:
+  FluorocarbonSurfaceModel(
+      const FluorocarbonParameters<NumericType> &parameters)
+      : p(parameters) {}
+
+  void initializeCoverages(unsigned numGeometryPoints) override {
+    if (coverages == nullptr) {
+      coverages = SmartPointer<viennals::PointData<NumericType>>::New();
+    } else {
+      coverages->clear();
+    }
+    std::vector<NumericType> cov(numGeometryPoints);
+    coverages->insertNextScalarData(cov, "eCoverage");
+    coverages->insertNextScalarData(cov, "pCoverage");
+    coverages->insertNextScalarData(cov, "peCoverage");
+  }
+
+  SmartPointer<std::vector<NumericType>>
+  calculateVelocities(SmartPointer<viennals::PointData<NumericType>> rates,
+                      const std::vector<Vec3D<NumericType>> &coordinates,
+                      const std::vector<NumericType> &materialIds) override {
+    updateCoverages(rates, materialIds);
+    const auto numPoints = materialIds.size();
+    std::vector<NumericType> etchRate(numPoints, 0.);
+
+    auto ionEnhancedRate = rates->getScalarData("ionEnhancedRate");
+    auto ionSputteringRate = rates->getScalarData("ionSputteringRate");
+    auto ionpeRate = rates->getScalarData("ionpeRate");
+    auto polyRate = rates->getScalarData("polyRate");
+    rates->insertNextScalarData(etchRate, "F_ev");
+    auto F_ev_rate = rates->getScalarData("F_ev");
+
+    const auto eCoverage = coverages->getScalarData("eCoverage");
+    const auto pCoverage = coverages->getScalarData("pCoverage");
+    const auto peCoverage = coverages->getScalarData("peCoverage");
+
+    bool etchStop = false;
+
+    // calculate etch rates
+    for (std::size_t i = 0; i < numPoints; ++i) {
+      if (coordinates[i][D - 1] <= p.etchStopDepth) {
+        etchStop = true;
+        break;
+      }
+
+      auto matId = MaterialMap::mapToMaterial(materialIds[i]);
+      if (matId == Material::Mask) {
+        etchRate[i] = (-1. / p.Mask.rho) * ionSputteringRate->at(i) * p.ionFlux;
+      } else if (pCoverage->at(i) >= 1.) {
+        // Deposition
+        etchRate[i] =
+            (1 / p.Polymer.rho) *
+            std::max((polyRate->at(i) * p.polyFlux * p.beta_p -
+                      ionpeRate->at(i) * p.ionFlux * peCoverage->at(i)),
+                     (NumericType)0);
+        assert(etchRate[i] >= 0 && "Negative deposition");
+      } else if (matId == Material::Polymer) {
+        // Etching depo layer
+        etchRate[i] =
+            std::min((1 / p.Polymer.rho) *
+                         (polyRate->at(i) * p.polyFlux * p.beta_p -
+                          ionpeRate->at(i) * p.ionFlux * peCoverage->at(i)),
+                     (NumericType)0);
+      } else {
+        NumericType density = 1.;
+        NumericType F_ev = 0.;
+        switch (matId) {
+        case Material::Si: {
+
+          density = -p.Si.rho;
+          F_ev = p.Si.K * p.etchantFlux *
+                 std::exp(-p.Si.E_a / (FluorocarbonParameters<NumericType>::kB *
+                                       p.temperature));
+          break;
+        }
+        case Material::SiO2: {
+
+          F_ev =
+              p.SiO2.K * p.etchantFlux *
+              std::exp(-p.SiO2.E_a / (FluorocarbonParameters<NumericType>::kB *
+                                      p.temperature));
+          density = -p.SiO2.rho;
+          break;
+        }
+        case Material::Si3N4: {
+
+          F_ev =
+              p.Si3N4.K * p.etchantFlux *
+              std::exp(-p.Si3N4.E_a / (FluorocarbonParameters<NumericType>::kB *
+                                       p.temperature));
+          density = -p.Si3N4.rho;
+          break;
+        }
+        default:
+          break;
+        }
+
+        etchRate[i] =
+            (1 / density) *
+            (F_ev * eCoverage->at(i) +
+             ionEnhancedRate->at(i) * p.ionFlux * eCoverage->at(i) +
+             ionSputteringRate->at(i) * p.ionFlux * (1. - eCoverage->at(i)));
+
+        F_ev_rate->at(i) = F_ev * eCoverage->at(i);
+        ionSputteringRate->at(i) =
+            ionSputteringRate->at(i) * p.ionFlux * (1. - eCoverage->at(i));
+        ionEnhancedRate->at(i) =
+            ionEnhancedRate->at(i) * p.ionFlux * eCoverage->at(i);
+      }
+
+      // etch rate is in nm / s
+
+      assert(!std::isnan(etchRate[i]) && "etchRate NaN");
+    }
+
+    if (etchStop) {
+      std::fill(etchRate.begin(), etchRate.end(), 0.);
+      Logger::getInstance().addInfo("Etch stop depth reached.").print();
+    }
+
+    return SmartPointer<std::vector<NumericType>>::New(etchRate);
+  }
+
+  void updateCoverages(SmartPointer<viennals::PointData<NumericType>> rates,
+                       const std::vector<NumericType> &materialIds) override {
+
+    const auto ionEnhancedRate = rates->getScalarData("ionEnhancedRate");
+    const auto ionpeRate = rates->getScalarData("ionpeRate");
+    const auto polyRate = rates->getScalarData("polyRate");
+    const auto etchantRate = rates->getScalarData("etchantRate");
+
+    const auto eCoverage = coverages->getScalarData("eCoverage");
+    const auto pCoverage = coverages->getScalarData("pCoverage");
+    const auto peCoverage = coverages->getScalarData("peCoverage");
+
+    // update coverages based on fluxes
+    const auto numPoints = ionEnhancedRate->size();
+    eCoverage->resize(numPoints);
+    pCoverage->resize(numPoints);
+    peCoverage->resize(numPoints);
+
+    // pe coverage
+    for (std::size_t i = 0; i < numPoints; ++i) {
+      if (etchantRate->at(i) == 0.) {
+        peCoverage->at(i) = 0.;
+      } else {
+        peCoverage->at(i) = (etchantRate->at(i) * p.etchantFlux * p.beta_pe) /
+                            (etchantRate->at(i) * p.etchantFlux * p.beta_pe +
+                             ionpeRate->at(i) * p.ionFlux);
+      }
+      assert(!std::isnan(peCoverage->at(i)) && "peCoverage NaN");
+    }
+
+    // polymer coverage
+    for (std::size_t i = 0; i < numPoints; ++i) {
+      if (polyRate->at(i) < eps) {
+        pCoverage->at(i) = 0.;
+      } else if (peCoverage->at(i) < eps || ionpeRate->at(i) < eps) {
+        pCoverage->at(i) = 1.;
+      } else {
+        pCoverage->at(i) =
+            (polyRate->at(i) * p.polyFlux * p.beta_p) /
+            (ionpeRate->at(i) * p.ionFlux * peCoverage->at(i) + p.delta_p);
+      }
+      assert(!std::isnan(pCoverage->at(i)) && "pCoverage NaN");
+    }
+
+    // etchant coverage
+    for (std::size_t i = 0; i < numPoints; ++i) {
+      if (pCoverage->at(i) < 1.) {
+        if (etchantRate->at(i) == 0.) {
+          eCoverage->at(i) = 0;
+        } else {
+          NumericType F_ev = 0.;
+          switch (MaterialMap::mapToMaterial(materialIds[i])) {
+          case Material::Si:
+            F_ev =
+                p.Si.K * p.etchantFlux *
+                std::exp(-p.Si.E_a / (FluorocarbonParameters<NumericType>::kB *
+                                      p.temperature));
+            break;
+          case Material::SiO2:
+            F_ev = p.SiO2.K * p.etchantFlux *
+                   std::exp(-p.SiO2.E_a /
+                            (FluorocarbonParameters<NumericType>::kB *
+                             p.temperature));
+            break;
+          case Material::Si3N4:
+            F_ev = p.Si3N4.K * p.etchantFlux *
+                   std::exp(-p.Si3N4.E_a /
+                            (FluorocarbonParameters<NumericType>::kB *
+                             p.temperature));
+            break;
+          default:
+            F_ev = 0.;
+          }
+          eCoverage->at(i) =
+              (etchantRate->at(i) * p.etchantFlux * p.beta_e *
+               (1. - pCoverage->at(i))) /
+              (p.k_ie * ionEnhancedRate->at(i) * p.ionFlux + p.k_ev * F_ev +
+               etchantRate->at(i) * p.etchantFlux * p.beta_e);
+        }
+      } else {
+        eCoverage->at(i) = 0.;
+      }
+      assert(!std::isnan(eCoverage->at(i)) && "eCoverage NaN");
+    }
+  }
+};
+
+template <typename NumericType, int D>
+class FluorocarbonIon
+    : public viennaray::Particle<FluorocarbonIon<NumericType, D>, NumericType> {
+  const FluorocarbonParameters<NumericType> &p;
+  const NumericType A;
+  const NumericType minEnergy;
+  NumericType E;
+
+public:
+  FluorocarbonIon(const FluorocarbonParameters<NumericType> &parameters)
+      : p(parameters),
+        A(1. / (1. + p.Ions.n_l * (M_PI_2 / p.Ions.inflectAngle - 1.))),
+        minEnergy(std::min({p.Si.Eth_ie, p.SiO2.Eth_ie, p.Si3N4.Eth_ie})) {}
+  void surfaceCollision(NumericType rayWeight, const Vec3D<NumericType> &rayDir,
+                        const Vec3D<NumericType> &geomNormal,
+                        const unsigned int primID, const int materialId,
+                        viennaray::TracingData<NumericType> &localData,
+                        const viennaray::TracingData<NumericType> *globalData,
+                        RNG &) override final {
+    // collect data for this hit
+    assert(primID < localData.getVectorData(0).size() && "id out of bounds");
+    assert(E >= 0 && "Negative energy ion");
+
+    const auto cosTheta = -rayInternal::DotProduct(rayDir, geomNormal);
+
+    assert(cosTheta >= 0 && "Hit backside of disc");
+    assert(cosTheta <= 1 + 4 && "Error in calculating cos theta");
+
+    NumericType A_sp = 0.;
+    NumericType B_sp = 1.;
+    NumericType A_ie = 0.;
+    NumericType Eth_sp = 1.;
+    NumericType Eth_ie = 1.;
+    switch (MaterialMap::mapToMaterial(materialId)) {
+    case Material::Si:
+      A_sp = p.Si.A_sp;
+      B_sp = p.Si.B_sp;
+      A_ie = p.Si.A_ie;
+      Eth_sp = p.Si.Eth_sp;
+      Eth_ie = p.Si.Eth_ie;
+      break;
+    case Material::SiO2:
+      A_sp = p.SiO2.A_sp;
+      B_sp = p.SiO2.B_sp;
+      A_ie = p.SiO2.A_ie;
+      Eth_sp = p.SiO2.Eth_sp;
+      Eth_ie = p.SiO2.Eth_ie;
+      break;
+    case Material::Si3N4:
+      A_sp = p.Si3N4.A_sp;
+      B_sp = p.Si3N4.B_sp;
+      A_ie = p.Si3N4.A_ie;
+      Eth_sp = p.Si3N4.Eth_sp;
+      Eth_ie = p.Si3N4.Eth_ie;
+      break;
+    case Material::Polymer:
+      A_sp = p.Polymer.A_ie;
+      B_sp = 1.;
+      A_ie = p.Polymer.A_ie;
+      Eth_sp = p.Polymer.Eth_ie;
+      Eth_ie = p.Polymer.Eth_ie;
+      break;
+    default:
+      A_sp = 0.;
+      B_sp = 0.;
+      A_ie = 0.;
+      Eth_sp = 0.;
+      Eth_ie = 0.;
+    }
+
+    const auto sqrtE = std::sqrt(E);
+
+    // sputtering yield Y_s
+    localData.getVectorData(0)[primID] +=
+        A_sp * std::max(sqrtE - std::sqrt(Eth_sp), (NumericType)0) *
+        (1 + B_sp * (1 - cosTheta * cosTheta)) * cosTheta;
+
+    // ion enhanced etching yield Y_ie
+    localData.getVectorData(1)[primID] +=
+        A_ie * std::max(sqrtE - std::sqrt(Eth_ie), (NumericType)0) * cosTheta;
+
+    // polymer yield Y_p
+    localData.getVectorData(2)[primID] +=
+        p.Polymer.A_ie *
+        std::max(sqrtE - std::sqrt(p.Polymer.Eth_ie), (NumericType)0) *
+        cosTheta;
+  }
+  std::pair<NumericType, Vec3D<NumericType>>
+  surfaceReflection(NumericType rayWeight, const Vec3D<NumericType> &rayDir,
+                    const Vec3D<NumericType> &geomNormal,
+                    const unsigned int primId, const int materialId,
+                    const viennaray::TracingData<NumericType> *globalData,
+                    RNG &Rng) override final {
+
+    // Small incident angles are reflected with the energy fraction centered at
+    // 0
+    NumericType incAngle = std::acos(-DotProduct(rayDir, geomNormal));
+    NumericType Eref_peak;
+    if (incAngle >= p.Ions.inflectAngle) {
+      Eref_peak =
+          1. - (1. - A) * (M_PI_2 - incAngle) / (M_PI_2 - p.Ions.inflectAngle);
+    } else {
+      Eref_peak = A * std::pow(incAngle / p.Ions.inflectAngle, p.Ions.n_l);
+    }
+    // Gaussian distribution around the Eref_peak scaled by the particle energy
+    NumericType newEnergy;
+    std::normal_distribution<NumericType> normalDist(Eref_peak * E, 0.1 * E);
+    do {
+      newEnergy = normalDist(Rng);
+    } while (newEnergy > E || newEnergy < 0.);
+
+    if (newEnergy > minEnergy) {
+      E = newEnergy;
+      auto direction = viennaray::ReflectionConedCosine<NumericType, D>(
+          rayDir, geomNormal, Rng, std::max(incAngle, p.Ions.minAngle));
+      return std::pair<NumericType, Vec3D<NumericType>>{0., direction};
+    } else {
+      return std::pair<NumericType, Vec3D<NumericType>>{
+          1., Vec3D<NumericType>{0., 0., 0.}};
+    }
+  }
+  void initNew(RNG &RNG) override final {
+    std::normal_distribution<NumericType> normalDist{p.Ions.meanEnergy,
+                                                     p.Ions.sigmaEnergy};
+    do {
+      E = normalDist(RNG);
+    } while (E < minEnergy);
+  }
+  NumericType getSourceDistributionPower() const override final {
+    return p.Ions.exponent;
+  }
+  std::vector<std::string> getLocalDataLabels() const override final {
+    return {"ionSputteringRate", "ionEnhancedRate", "ionpeRate"};
+  }
+};
+
+template <typename NumericType, int D>
+class FluorocarbonPolymer
+    : public viennaray::Particle<FluorocarbonPolymer<NumericType, D>,
+                                 NumericType> {
+  const FluorocarbonParameters<NumericType> &p;
+
+public:
+  FluorocarbonPolymer(const FluorocarbonParameters<NumericType> &parameters)
+      : p(parameters) {}
+  void surfaceCollision(NumericType rayWeight, const Vec3D<NumericType> &,
+                        const Vec3D<NumericType> &, const unsigned int primID,
+                        const int,
+                        viennaray::TracingData<NumericType> &localData,
+                        const viennaray::TracingData<NumericType> *,
+                        RNG &) override final {
+    // collect data for this hit
+    localData.getVectorData(0)[primID] += rayWeight;
+  }
+  std::pair<NumericType, Vec3D<NumericType>>
+  surfaceReflection(NumericType, const Vec3D<NumericType> &,
+                    const Vec3D<NumericType> &geomNormal,
+                    const unsigned int primID, const int materialId,
+                    const viennaray::TracingData<NumericType> *globalData,
+                    RNG &Rng) override final {
+    auto direction =
+        viennaray::ReflectionDiffuse<NumericType, D>(geomNormal, Rng);
+
+    const auto &phi_e = globalData->getVectorData(0)[primID];
+    const auto &phi_p = globalData->getVectorData(1)[primID];
+    const auto &phi_pe = globalData->getVectorData(2)[primID];
+
+    NumericType stick = 1.;
+    if (MaterialMap::isMaterial(materialId, Material::Mask))
+      stick = p.Mask.beta_p;
+    else
+      stick = p.beta_p;
+    stick *= std::max(1 - phi_e - phi_p, (NumericType)0);
+    return std::pair<NumericType, Vec3D<NumericType>>{stick, direction};
+  }
+  NumericType getSourceDistributionPower() const override final { return 1.; }
+  std::vector<std::string> getLocalDataLabels() const override final {
+    return {"polyRate"};
+  }
+};
+
+template <typename NumericType, int D>
+class FluorocarbonEtchant
+    : public viennaray::Particle<FluorocarbonEtchant<NumericType, D>,
+                                 NumericType> {
+  const FluorocarbonParameters<NumericType> &p;
+
+public:
+  FluorocarbonEtchant(const FluorocarbonParameters<NumericType> &parameters)
+      : p(parameters) {}
+  void surfaceCollision(NumericType rayWeight, const Vec3D<NumericType> &,
+                        const Vec3D<NumericType> &, const unsigned int primID,
+                        const int,
+                        viennaray::TracingData<NumericType> &localData,
+                        const viennaray::TracingData<NumericType> *,
+                        RNG &) override final {
+    // collect data for this hit
+    localData.getVectorData(0)[primID] += rayWeight;
+  }
+  std::pair<NumericType, Vec3D<NumericType>>
+  surfaceReflection(NumericType rayWeight, const Vec3D<NumericType> &rayDir,
+                    const Vec3D<NumericType> &geomNormal,
+                    const unsigned int primID, const int materialId,
+                    const viennaray::TracingData<NumericType> *globalData,
+                    RNG &Rng) override final {
+    auto direction =
+        viennaray::ReflectionDiffuse<NumericType, D>(geomNormal, Rng);
+
+    const auto &phi_e = globalData->getVectorData(0)[primID];
+    const auto &phi_p = globalData->getVectorData(1)[primID];
+    const auto &phi_pe = globalData->getVectorData(2)[primID];
+
+    NumericType Seff;
+    if (MaterialMap::isMaterial(materialId, Material::Mask)) {
+      Seff = p.Mask.beta_p * std::max(1 - phi_e - phi_p, (NumericType)0);
+    } else if (MaterialMap::isMaterial(materialId, Material::Polymer)) {
+      Seff = p.beta_pe * std::max(1 - phi_pe, (NumericType)0);
+    } else {
+      Seff = p.beta_e * std::max(1 - phi_e - phi_p, (NumericType)0);
+    }
+
+    return std::pair<NumericType, Vec3D<NumericType>>{Seff, direction};
+  }
+  NumericType getSourceDistributionPower() const override final { return 1.; }
+  std::vector<std::string> getLocalDataLabels() const override final {
+    return {"etchantRate"};
+  }
+};
+} // namespace impl
+
+template <typename NumericType, int D>
+class FluorocarbonEtching : public ProcessModel<NumericType, D> {
+public:
+  FluorocarbonEtching() { initialize(); }
+  FluorocarbonEtching(const double ionFlux, const double etchantFlux,
+                      const double polyFlux, const NumericType meanEnergy,
+                      const NumericType sigmaEnergy,
+                      const NumericType exponent = 100.,
+                      const NumericType deltaP = 0.,
+                      const NumericType etchStopDepth =
+                          std::numeric_limits<NumericType>::lowest()) {
+    params_.ionFlux = ionFlux;
+    params_.etchantFlux = etchantFlux;
+    params_.polyFlux = polyFlux;
+    params_.Ions.meanEnergy = meanEnergy;
+    params_.Ions.sigmaEnergy = sigmaEnergy;
+    params_.Ions.exponent = exponent;
+    params_.delta_p = deltaP;
+    params_.etchStopDepth = etchStopDepth;
+    initialize();
+  }
+  FluorocarbonEtching(const FluorocarbonParameters<NumericType> &parameters)
+      : params_(parameters) {
+    initialize();
+  }
+
+  FluorocarbonParameters<NumericType> &getParameters() { return params_; }
+  void setParameters(const FluorocarbonParameters<NumericType> &parameters) {
+    params_ = parameters;
+  }
+
+private:
+  FluorocarbonParameters<NumericType> params_;
+
+  void initialize() {
+    // particles
+    auto ion = std::make_unique<impl::FluorocarbonIon<NumericType, D>>(params_);
+    auto etchant =
+        std::make_unique<impl::FluorocarbonEtchant<NumericType, D>>(params_);
+    auto poly =
+        std::make_unique<impl::FluorocarbonPolymer<NumericType, D>>(params_);
+
+    // surface model
+    auto surfModel =
+        SmartPointer<impl::FluorocarbonSurfaceModel<NumericType, D>>::New(
+            params_);
+
+    // velocity field
+    auto velField = SmartPointer<DefaultVelocityField<NumericType>>::New(2);
+
+    this->setSurfaceModel(surfModel);
+    this->setVelocityField(velField);
+    this->setProcessName("FluorocarbonEtching");
+    this->insertNextParticleType(ion);
+    this->insertNextParticleType(etchant);
+    this->insertNextParticleType(poly);
+  }
+};
+
+} // namespace viennaps