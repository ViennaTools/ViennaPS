--- conflicted
+++ resolved
@@ -14,11 +14,7 @@
 namespace impl {
 
 template <class NumericType, int D>
-<<<<<<< HEAD
-class IsotropicVelocityField : public psVelocityField<NumericType> {
-=======
 class IsotropicVelocityField : public VelocityField<NumericType> {
->>>>>>> 7c5e88a3
   const NumericType rate_ = 1.;
   const std::vector<int> maskMaterials_;
 
@@ -64,13 +60,8 @@
     // velocity field
     std::vector<int> maskMaterialsInt = {static_cast<int>(maskMaterial)};
     auto velField =
-<<<<<<< HEAD
-        psSmartPointer<IsotropicImplementation::IsotropicVelocityField<
-            NumericType, D>>::New(isotropicRate, std::move(maskMaterialsInt));
-=======
         SmartPointer<impl::IsotropicVelocityField<NumericType, D>>::New(
             isotropicRate, std::move(maskMaterialsInt));
->>>>>>> 7c5e88a3
 
     this->setSurfaceModel(surfModel);
     this->setVelocityField(velField);
@@ -88,13 +79,8 @@
       maskMaterialsInt.push_back(static_cast<int>(mat));
     }
     auto velField =
-<<<<<<< HEAD
-        psSmartPointer<IsotropicImplementation::IsotropicVelocityField<
-            NumericType, D>>::New(isotropicRate, std::move(maskMaterialsInt));
-=======
         SmartPointer<impl::IsotropicVelocityField<NumericType, D>>::New(
             isotropicRate, std::move(maskMaterialsInt));
->>>>>>> 7c5e88a3
 
     this->setSurfaceModel(surfModel);
     this->setVelocityField(velField);
