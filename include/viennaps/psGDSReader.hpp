#pragma once

#include <cstdio>
#include <cstdlib>
#include <string>

#include "psGDSGeometry.hpp"
#include "psGDSUtils.hpp"

<<<<<<< HEAD
/// This class reads a GDS file and creates a psGDSGeometry object. It is a
/// very simple implementation and does not support all GDS features.
template <typename NumericType, int D = 3> class psGDSReader {
  using GeometryType = psSmartPointer<psGDSGeometry<NumericType, D>>;
=======
#include <vcLogger.hpp>

namespace viennaps {

using namespace viennacore;
>>>>>>> 7c5e88a3

/// This class reads a GDS file and creates a GDSGeometry object. It is a
/// very simple implementation and does not support all GDS features.
template <typename NumericType, int D = 3> class GDSReader {
  FILE *filePtr = nullptr;
<<<<<<< HEAD
  GeometryType geometry = nullptr;
  std::string fileName;

public:
  psGDSReader() {}
  psGDSReader(GeometryType passedGeometry, std::string passedFileName)
      : geometry(passedGeometry), fileName(std::move(passedFileName)) {}

  void setGeometry(GeometryType passedGeometry) { geometry = passedGeometry; }
=======
  SmartPointer<GDSGeometry<NumericType, D>> geometry = nullptr;
  std::string fileName;

public:
  GDSReader() {}
  GDSReader(SmartPointer<GDSGeometry<NumericType, D>> passedGeometry,
            std::string passedFileName)
      : geometry(passedGeometry), fileName(std::move(passedFileName)) {}

  void setGeometry(SmartPointer<GDSGeometry<NumericType, D>> passedGeometry) {
    geometry = passedGeometry;
  }
>>>>>>> 7c5e88a3

  void setFileName(std::string passedFileName) {
    fileName = std::move(passedFileName);
  }

  void apply() {
    if constexpr (D == 2) {
      Logger::getInstance()
          .addWarning("Cannot import 2D geometry from GDS file.")
          .print();
      return;
    }

    parseFile();
    geometry->finalize();
  }

private:
<<<<<<< HEAD
  psGDS::Structure<NumericType> currentStructure;
=======
  GDS::Structure<NumericType> currentStructure;
>>>>>>> 7c5e88a3

  int16_t currentRecordLen = 0;
  int16_t currentLayer;
  int16_t currentDataType;
  int16_t currentPlexNumber;
  int16_t currentSTrans;
  double currentMag = 0;
  double currentAngle = 0;
  int16_t arrayCols, arrayRows;
  bool ignore = false;
<<<<<<< HEAD
  psGDS::ElementType currentElement;
=======
  GDS::ElementType currentElement;
>>>>>>> 7c5e88a3
  double units; // units in micron
  double userUnits;

  // unused
  float currentWidth;
  char *tempStr;

  bool contains(int32_t X, int32_t Y,
                const std::vector<std::array<int32_t, 2>> &uniPoints) {
    for (const auto &p : uniPoints) {
      if (p[0] == X && p[1] == Y)
        return true;
    }

    return false;
  }

  void resetCurrentStructure() {
    currentStructure.name = "";
    currentStructure.elements.clear();
    currentStructure.sRefs.clear();
    currentStructure.aRefs.clear();
    currentStructure.containsLayers.clear();
    currentStructure.boundaryElements = 0;
    currentStructure.boxElements = 0;

    currentStructure.elementBoundingBox[0][0] =
        std::numeric_limits<NumericType>::max();
    currentStructure.elementBoundingBox[0][1] =
        std::numeric_limits<NumericType>::max();

    currentStructure.elementBoundingBox[1][0] =
        std::numeric_limits<NumericType>::lowest();
    currentStructure.elementBoundingBox[1][1] =
        std::numeric_limits<NumericType>::lowest();
  }

  char *readAsciiString() {
    char *str = NULL;

    if (currentRecordLen > 0) {
      currentRecordLen += currentRecordLen % 2;
      str = new char[currentRecordLen + 1];

      (void)!fread(str, 1, currentRecordLen, filePtr);
      str[currentRecordLen] = 0;
      currentRecordLen = 0;
    }

    return str;
  }

  int16_t readTwoByteSignedInt() {
    int16_t value;
    (void)!fread(&value, 2, 1, filePtr);

    currentRecordLen -= 2;

#if __BYTE_ORDER == __LITTLE_ENDIAN
    return endian_swap_short(value);
#else
    return value;
#endif
  }

  int32_t readFourByteSignedInt() {
    int32_t value;
    (void)!fread(&value, 4, 1, filePtr);

    currentRecordLen -= 4;

#if __BYTE_ORDER == __LITTLE_ENDIAN
    return endian_swap_long(value);
#else
    return value;
#endif
  }

  double readEightByteReal() {
    unsigned char value;
    std::array<unsigned char, 7> bytes;
    double sign = 1.0;
    double exponent;
    double mant;

    (void)!fread(&value, 1, 1, filePtr);
    if (value & 128) {
      value -= 128;
      sign = -1.0;
    }
    exponent = static_cast<double>(value);
    exponent -= 64.0;
    mant = 0.0;

    for (int i = 0; i < 7; i++) {
      (void)!fread(&bytes[i], 1, 1, filePtr);
    }

    for (int i = 6; i >= 0; i--) {
      mant += static_cast<double>(bytes[i]);
      mant /= 256.0;
    }

    currentRecordLen -= 8;

    return sign * (mant * std::pow(16.0, exponent));
  }

  void parseHeader() {
    short version;
    version = readTwoByteSignedInt();
<<<<<<< HEAD
    psLogger::getInstance()
=======
    Logger::getInstance()
>>>>>>> 7c5e88a3
        .addDebug("GDS Version: " + std::to_string(version))
        .print();
  }

  void parseLibName() {
    char *str;
    str = readAsciiString();
<<<<<<< HEAD
    psLogger::getInstance()
=======
    Logger::getInstance()
>>>>>>> 7c5e88a3
        .addDebug("GDS Library name: " + std::string(str))
        .print();
    delete[] str;
  }

  void parseUnits() {
    userUnits = readEightByteReal();
    units = readEightByteReal();
    units = units * 1.0e6; /*in micron*/
  }

  void parseStructureName() {
    char *str = readAsciiString();

    if (str) {
      currentStructure.name = str;
      delete[] str;
    }
  }

  void parseSName() {
    // parse the structure reference
    char *str = readAsciiString();
    if (str) {
<<<<<<< HEAD
      if (currentElement == psGDS::ElementType::elSRef) {
        currentStructure.sRefs.back().strName = str;
      } else if (currentElement == psGDS::ElementType::elARef) {
=======
      if (currentElement == GDS::ElementType::elSRef) {
        currentStructure.sRefs.back().strName = str;
      } else if (currentElement == GDS::ElementType::elARef) {
>>>>>>> 7c5e88a3
        currentStructure.aRefs.back().strName = str;
      }
      delete[] str;
    }
  }

  void parseXYBoundary() {
    float X, Y;
    unsigned int numPoints = currentRecordLen / 8;
    auto &currentElPointCloud = currentStructure.elements.back().pointCloud;
    std::vector<std::array<int32_t, 2>> uniquePoints;

    // do not include the last point since it
    // is just a copy of the first
    for (unsigned int i = 0; i < numPoints - 1; i++) {
      auto pX = readFourByteSignedInt();
      auto pY = readFourByteSignedInt();

      if (!contains(pX, pY, uniquePoints)) {
        uniquePoints.push_back({pX, pY});

        X = units * (float)pX;
        Y = units * (float)pY;

        currentElPointCloud.push_back(std::array<NumericType, 3>{
            static_cast<NumericType>(X), static_cast<NumericType>(Y),
            NumericType(0)});

        if (X < currentStructure.elementBoundingBox[0][0]) {
          currentStructure.elementBoundingBox[0][0] = X;
        }
        if (X > currentStructure.elementBoundingBox[1][0]) {
          currentStructure.elementBoundingBox[1][0] = X;
        }
        if (Y < currentStructure.elementBoundingBox[0][1]) {
          currentStructure.elementBoundingBox[0][1] = Y;
        }
        if (Y > currentStructure.elementBoundingBox[1][1]) {
          currentStructure.elementBoundingBox[1][1] = Y;
        }
      }
    }
    readFourByteSignedInt(); // parse remaining points
    readFourByteSignedInt();
  }

  void parseXYIgnore() {
    unsigned int numPoints = currentRecordLen / 8;
    for (unsigned int i = 0; i < numPoints * 2; i++) {
      readFourByteSignedInt();
    }
  }

  void parseXYRef() {
    bool flipped = ((uint16_t)(currentSTrans & 0x8000) == (uint16_t)0x8000);

<<<<<<< HEAD
    if (currentElement == psGDS::ElementType::elSRef) {
=======
    if (currentElement == GDS::ElementType::elSRef) {
>>>>>>> 7c5e88a3
      float X = units * (float)readFourByteSignedInt();
      float Y = units * (float)readFourByteSignedInt();
      currentStructure.sRefs.back().refPoint[0] = static_cast<NumericType>(X);
      currentStructure.sRefs.back().refPoint[1] = static_cast<NumericType>(Y);
      currentStructure.sRefs.back().refPoint[2] = static_cast<NumericType>(0);

      currentStructure.sRefs.back().magnification =
          static_cast<NumericType>(currentMag);
      currentStructure.sRefs.back().angle =
          static_cast<NumericType>(currentAngle);
      currentStructure.sRefs.back().flipped = flipped;
    } else {
      for (size_t i = 0; i < 3; i++) {
        float X = units * (float)readFourByteSignedInt();
        float Y = units * (float)readFourByteSignedInt();
        currentStructure.aRefs.back().refPoints[i][0] =
            static_cast<NumericType>(X);
        currentStructure.aRefs.back().refPoints[i][1] =
            static_cast<NumericType>(Y);
        currentStructure.aRefs.back().refPoints[i][2] =
            static_cast<NumericType>(0);
      }

      currentStructure.aRefs.back().magnification =
          static_cast<NumericType>(currentMag);
      currentStructure.aRefs.back().angle =
          static_cast<NumericType>(currentAngle);
      currentStructure.aRefs.back().flipped = flipped;

      currentStructure.aRefs.back().arrayDims[0] = arrayRows;
      currentStructure.aRefs.back().arrayDims[1] = arrayCols;
    }

    currentAngle = 0;
    currentMag = 0;
    currentSTrans = 0;
  }

  void parseFile() {
    filePtr = fopen(fileName.c_str(), "rb");
    if (!filePtr) {
      Logger::getInstance().addError("Could not open GDS file.").print();
      return;
    }

    unsigned char recordType, dataType;
    resetCurrentStructure();

    while (!feof(filePtr)) {
      currentRecordLen = readTwoByteSignedInt();
      (void)!fread(&recordType, 1, 1, filePtr);
      (void)!fread(&dataType, 1, 1, filePtr);
      currentRecordLen -= 4;

<<<<<<< HEAD
      switch (static_cast<psGDS::RecordNumbers>(recordType)) {
      case psGDS::RecordNumbers::Header:
        parseHeader();
        break;

      case psGDS::RecordNumbers::BgnLib:
=======
      switch (static_cast<GDS::RecordNumbers>(recordType)) {
      case GDS::RecordNumbers::Header:
        parseHeader();
        break;

      case GDS::RecordNumbers::BgnLib:
>>>>>>> 7c5e88a3
        while (currentRecordLen)
          readTwoByteSignedInt(); // read modification date/time
        break;

<<<<<<< HEAD
      case psGDS::RecordNumbers::LibName:
        parseLibName();
        break;

      case psGDS::RecordNumbers::Units:
        parseUnits();
        break;

      case psGDS::RecordNumbers::EndLib:
        fseek(filePtr, 0, SEEK_END);
        return;

      case psGDS::RecordNumbers::BgnStr: // begin structure
=======
      case GDS::RecordNumbers::LibName:
        parseLibName();
        break;

      case GDS::RecordNumbers::Units:
        parseUnits();
        break;

      case GDS::RecordNumbers::EndLib:
        fseek(filePtr, 0, SEEK_END);
        return;

      case GDS::RecordNumbers::BgnStr: // begin structure
>>>>>>> 7c5e88a3
        assert(currentStructure.name == "" &&
               currentStructure.elements.empty() &&
               currentStructure.sRefs.empty() &&
               currentStructure.aRefs
                   .empty()); // assert current structure is reset
        while (currentRecordLen)
          readTwoByteSignedInt(); // read modification date/time
        break;

<<<<<<< HEAD
      case psGDS::RecordNumbers::StrName:
        parseStructureName();
        break;

      case psGDS::RecordNumbers::EndStr: // current structure finished
=======
      case GDS::RecordNumbers::StrName:
        parseStructureName();
        break;

      case GDS::RecordNumbers::EndStr: // current structure finished
>>>>>>> 7c5e88a3
        geometry->insertNextStructure(currentStructure);
        resetCurrentStructure();
        break;

<<<<<<< HEAD
      case psGDS::RecordNumbers::EndEl:
        ignore = false;
        break;

      case psGDS::RecordNumbers::Boundary:
        currentStructure.elements.push_back(
            psGDS::Element<NumericType>{psGDS::ElementType::elBoundary});
        currentElement = psGDS::ElementType::elBoundary;
        currentStructure.boundaryElements++;
        break;

      case psGDS::RecordNumbers::Box:
        currentStructure.elements.push_back(
            psGDS::Element<NumericType>{psGDS::ElementType::elBox});
        currentElement = psGDS::ElementType::elBox;
        currentStructure.boxElements++;
        break;

      case psGDS::RecordNumbers::BoxType: // ignore
        readTwoByteSignedInt();
        break;

      case psGDS::RecordNumbers::Layer:
=======
      case GDS::RecordNumbers::EndEl:
        ignore = false;
        break;

      case GDS::RecordNumbers::Boundary:
        currentStructure.elements.push_back(
            GDS::Element<NumericType>{GDS::ElementType::elBoundary});
        currentElement = GDS::ElementType::elBoundary;
        currentStructure.boundaryElements++;
        break;

      case GDS::RecordNumbers::Box:
        currentStructure.elements.push_back(
            GDS::Element<NumericType>{GDS::ElementType::elBox});
        currentElement = GDS::ElementType::elBox;
        currentStructure.boxElements++;
        break;

      case GDS::RecordNumbers::BoxType: // ignore
        readTwoByteSignedInt();
        break;

      case GDS::RecordNumbers::Layer:
>>>>>>> 7c5e88a3
        currentLayer = readTwoByteSignedInt();
        if (!ignore) {
          assert(currentStructure.elements.size() > 0);
          currentStructure.elements.back().layer = currentLayer;
          currentStructure.containsLayers.insert(currentLayer);
        }
        break;

<<<<<<< HEAD
      case psGDS::RecordNumbers::Plex:
=======
      case GDS::RecordNumbers::Plex:
>>>>>>> 7c5e88a3
        currentPlexNumber = readFourByteSignedInt();
        if (!ignore) {
          assert(currentStructure.elements.size() > 0);
          currentStructure.elements.back().plexNumber = currentPlexNumber;
        }
        break;

<<<<<<< HEAD
      case psGDS::RecordNumbers::XY:
        if (currentElement == psGDS::ElementType::elBoundary ||
            currentElement == psGDS::ElementType::elBox) {
          parseXYBoundary();
        } else if (currentElement == psGDS::ElementType::elSRef ||
                   currentElement == psGDS::ElementType::elARef) {
=======
      case GDS::RecordNumbers::XY:
        if (currentElement == GDS::ElementType::elBoundary ||
            currentElement == GDS::ElementType::elBox) {
          parseXYBoundary();
        } else if (currentElement == GDS::ElementType::elSRef ||
                   currentElement == GDS::ElementType::elARef) {
>>>>>>> 7c5e88a3
          parseXYRef();
        } else {
          parseXYIgnore();
        }
        break;

<<<<<<< HEAD
      case psGDS::RecordNumbers::SRef:
        currentElement = psGDS::ElementType::elSRef;
        currentStructure.sRefs.push_back(psGDS::SRef<NumericType>{});
        break;

      case psGDS::RecordNumbers::ARef:
        currentElement = psGDS::ElementType::elARef;
        currentStructure.aRefs.push_back(psGDS::ARef<NumericType>{});
        break;

      case psGDS::RecordNumbers::SName:
        parseSName();
        break;

      case psGDS::RecordNumbers::STrans:
        currentSTrans = readTwoByteSignedInt();
        break;

      case psGDS::RecordNumbers::Mag:
        currentMag = readEightByteReal();
        break;

      case psGDS::RecordNumbers::Angle:
        currentAngle = readEightByteReal();
        break;

      case psGDS::RecordNumbers::ColRow:
=======
      case GDS::RecordNumbers::SRef:
        currentElement = GDS::ElementType::elSRef;
        currentStructure.sRefs.push_back(GDS::SRef<NumericType>{});
        break;

      case GDS::RecordNumbers::ARef:
        currentElement = GDS::ElementType::elARef;
        currentStructure.aRefs.push_back(GDS::ARef<NumericType>{});
        break;

      case GDS::RecordNumbers::SName:
        parseSName();
        break;

      case GDS::RecordNumbers::STrans:
        currentSTrans = readTwoByteSignedInt();
        break;

      case GDS::RecordNumbers::Mag:
        currentMag = readEightByteReal();
        break;

      case GDS::RecordNumbers::Angle:
        currentAngle = readEightByteReal();
        break;

      case GDS::RecordNumbers::ColRow:
>>>>>>> 7c5e88a3
        arrayCols = readTwoByteSignedInt();
        arrayRows = readTwoByteSignedInt();
        break;

<<<<<<< HEAD
      case psGDS::RecordNumbers::Text: // ignore
        currentElement = psGDS::ElementType::elText;
        ignore = true;
        break;

      case psGDS::RecordNumbers::TextType: // ignore
        readTwoByteSignedInt();
        break;

      case psGDS::RecordNumbers::Presentation: // ignore
        readTwoByteSignedInt();
        break;

      case psGDS::RecordNumbers::String: // ignore
=======
      case GDS::RecordNumbers::Text: // ignore
        currentElement = GDS::ElementType::elText;
        ignore = true;
        break;

      case GDS::RecordNumbers::TextType: // ignore
        readTwoByteSignedInt();
        break;

      case GDS::RecordNumbers::Presentation: // ignore
        readTwoByteSignedInt();
        break;

      case GDS::RecordNumbers::String: // ignore
>>>>>>> 7c5e88a3
        tempStr = readAsciiString();
        delete[] tempStr;
        break;

<<<<<<< HEAD
      case psGDS::RecordNumbers::Path: // ignore
        currentElement = psGDS::ElementType::elPath;
        ignore = true;
        break;

      case psGDS::RecordNumbers::PathType: // ignore
        readTwoByteSignedInt();
        break;

      case psGDS::RecordNumbers::Width: // ignore (only used in path and text)
=======
      case GDS::RecordNumbers::Path: // ignore
        currentElement = GDS::ElementType::elPath;
        ignore = true;
        break;

      case GDS::RecordNumbers::PathType: // ignore
        readTwoByteSignedInt();
        break;

      case GDS::RecordNumbers::Width: // ignore (only used in path and text)
>>>>>>> 7c5e88a3
        currentWidth = (float)readFourByteSignedInt();
        if (currentWidth > 0) {
          currentWidth *= units;
        }
        break;

<<<<<<< HEAD
      case psGDS::RecordNumbers::DataType: // unimportant and should be zero
=======
      case GDS::RecordNumbers::DataType: // unimportant and should be zero
>>>>>>> 7c5e88a3
        currentDataType = readTwoByteSignedInt();
        if (currentDataType != 0)
          Logger::getInstance()
              .addWarning("Unsupported argument in DATATYPE")
              .print();
        break;

<<<<<<< HEAD
      case psGDS::RecordNumbers::Node: // ignore
        currentElement = psGDS::ElementType::elNone;
=======
      case GDS::RecordNumbers::Node: // ignore
        currentElement = GDS::ElementType::elNone;
>>>>>>> 7c5e88a3
        while (currentRecordLen) {
          readTwoByteSignedInt();
        }
        ignore = true;
        break;

<<<<<<< HEAD
      case psGDS::RecordNumbers::ElFlags: // ignore
=======
      case GDS::RecordNumbers::ElFlags: // ignore
>>>>>>> 7c5e88a3
        while (currentRecordLen)
          readTwoByteSignedInt();
        break;

<<<<<<< HEAD
      case psGDS::RecordNumbers::ElKey: // ignore
=======
      case GDS::RecordNumbers::ElKey: // ignore
>>>>>>> 7c5e88a3
        while (currentRecordLen)
          readTwoByteSignedInt();
        break;

<<<<<<< HEAD
      case psGDS::RecordNumbers::RefLibs: // ignore
=======
      case GDS::RecordNumbers::RefLibs: // ignore
>>>>>>> 7c5e88a3
        tempStr = readAsciiString();
        delete[] tempStr;
        break;

<<<<<<< HEAD
      case psGDS::RecordNumbers::Fonts: // ignore
=======
      case GDS::RecordNumbers::Fonts: // ignore
>>>>>>> 7c5e88a3
        tempStr = readAsciiString();
        delete[] tempStr;
        break;

<<<<<<< HEAD
      case psGDS::RecordNumbers::Generations: // ignore
        while (currentRecordLen)
          readTwoByteSignedInt();
        break;
      case psGDS::RecordNumbers::AttrTable: // ignore
=======
      case GDS::RecordNumbers::Generations: // ignore
        while (currentRecordLen)
          readTwoByteSignedInt();
        break;
      case GDS::RecordNumbers::AttrTable: // ignore
>>>>>>> 7c5e88a3
        tempStr = readAsciiString();
        delete[] tempStr;
        break;

<<<<<<< HEAD
      case psGDS::RecordNumbers::StypTable: // ignore
        readTwoByteSignedInt();
        break;

      case psGDS::RecordNumbers::StrType: // ignore
=======
      case GDS::RecordNumbers::StypTable: // ignore
        readTwoByteSignedInt();
        break;

      case GDS::RecordNumbers::StrType: // ignore
>>>>>>> 7c5e88a3
        tempStr = readAsciiString();
        delete[] tempStr;
        break;

<<<<<<< HEAD
      case psGDS::RecordNumbers::LinkType: // ignore
=======
      case GDS::RecordNumbers::LinkType: // ignore
>>>>>>> 7c5e88a3
        while (currentRecordLen)
          readTwoByteSignedInt();
        break;

<<<<<<< HEAD
      case psGDS::RecordNumbers::LinkKeys: // ignore
=======
      case GDS::RecordNumbers::LinkKeys: // ignore
>>>>>>> 7c5e88a3
        while (currentRecordLen)
          readFourByteSignedInt();
        break;

<<<<<<< HEAD
      case psGDS::RecordNumbers::NodeType: // ignore
=======
      case GDS::RecordNumbers::NodeType: // ignore
>>>>>>> 7c5e88a3
        while (currentRecordLen)
          readTwoByteSignedInt();
        break;

<<<<<<< HEAD
      case psGDS::RecordNumbers::PropAttr: // ignore
=======
      case GDS::RecordNumbers::PropAttr: // ignore
>>>>>>> 7c5e88a3
        while (currentRecordLen)
          readTwoByteSignedInt();
        break;

<<<<<<< HEAD
      case psGDS::RecordNumbers::PropValue: // ignore
=======
      case GDS::RecordNumbers::PropValue: // ignore
>>>>>>> 7c5e88a3
        tempStr = readAsciiString();
        delete[] tempStr;
        break;

<<<<<<< HEAD
      case psGDS::RecordNumbers::BgnExtn: // ignore
        readFourByteSignedInt();
        break;

      case psGDS::RecordNumbers::EndExtn: // ignore
        readFourByteSignedInt();
        break;

      case psGDS::RecordNumbers::TapeNum: // ignore
=======
      case GDS::RecordNumbers::BgnExtn: // ignore
        readFourByteSignedInt();
        break;

      case GDS::RecordNumbers::EndExtn: // ignore
        readFourByteSignedInt();
        break;

      case GDS::RecordNumbers::TapeNum: // ignore
>>>>>>> 7c5e88a3
        while (currentRecordLen)
          readTwoByteSignedInt();
        break;

<<<<<<< HEAD
      case psGDS::RecordNumbers::TapeCode: // ignore
=======
      case GDS::RecordNumbers::TapeCode: // ignore
>>>>>>> 7c5e88a3
        while (currentRecordLen)
          readTwoByteSignedInt();
        break;

<<<<<<< HEAD
      case psGDS::RecordNumbers::StrClass: // ignore
=======
      case GDS::RecordNumbers::StrClass: // ignore
>>>>>>> 7c5e88a3
        while (currentRecordLen)
          readTwoByteSignedInt();
        break;

<<<<<<< HEAD
      case psGDS::RecordNumbers::Reserved: // ignore
        /* Empty */
        break;

      case psGDS::RecordNumbers::Format: // ignore
=======
      case GDS::RecordNumbers::Reserved: // ignore
        /* Empty */
        break;

      case GDS::RecordNumbers::Format: // ignore
>>>>>>> 7c5e88a3
        while (currentRecordLen)
          readTwoByteSignedInt();
        break;

<<<<<<< HEAD
      case psGDS::RecordNumbers::Mask: // ignore
=======
      case GDS::RecordNumbers::Mask: // ignore
>>>>>>> 7c5e88a3
        tempStr = readAsciiString();
        delete[] tempStr;
        break;

<<<<<<< HEAD
      case psGDS::RecordNumbers::EndMasks: // ignore
        /* Empty */
        break;

      case psGDS::RecordNumbers::LibDirSize: // ignore
=======
      case GDS::RecordNumbers::EndMasks: // ignore
        /* Empty */
        break;

      case GDS::RecordNumbers::LibDirSize: // ignore
>>>>>>> 7c5e88a3
        while (currentRecordLen)
          readTwoByteSignedInt();
        break;

<<<<<<< HEAD
      case psGDS::RecordNumbers::SrfName: // ignore
=======
      case GDS::RecordNumbers::SrfName: // ignore
>>>>>>> 7c5e88a3
        tempStr = readAsciiString();
        delete[] tempStr;
        break;

<<<<<<< HEAD
      case psGDS::RecordNumbers::LibSecur: // ignore
=======
      case GDS::RecordNumbers::LibSecur: // ignore
>>>>>>> 7c5e88a3
        while (currentRecordLen)
          readTwoByteSignedInt();
        break;

<<<<<<< HEAD
      case psGDS::RecordNumbers::Border: // ignore
        /* Empty */
        break;

      case psGDS::RecordNumbers::SoftFence: // ignore
        /* Empty */
        break;

      case psGDS::RecordNumbers::HardFence: // ignore
        /* Empty */
        break;

      case psGDS::RecordNumbers::SoftWire: // ignore
        /* Empty */
        break;

      case psGDS::RecordNumbers::HardWire: // ignore
        /* Empty */
        break;

      case psGDS::RecordNumbers::PathPort: // ignore
        /* Empty */
        break;

      case psGDS::RecordNumbers::NodePort: // ignore
        /* Empty */
        break;

      case psGDS::RecordNumbers::UserConstraint: // ignore
        /* Empty */
        break;

      case psGDS::RecordNumbers::SpacerError: // ignore
        /* Empty */
        break;

      case psGDS::RecordNumbers::Contact: // ignore
=======
      case GDS::RecordNumbers::Border: // ignore
        /* Empty */
        break;

      case GDS::RecordNumbers::SoftFence: // ignore
        /* Empty */
        break;

      case GDS::RecordNumbers::HardFence: // ignore
        /* Empty */
        break;

      case GDS::RecordNumbers::SoftWire: // ignore
        /* Empty */
        break;

      case GDS::RecordNumbers::HardWire: // ignore
        /* Empty */
        break;

      case GDS::RecordNumbers::PathPort: // ignore
        /* Empty */
        break;

      case GDS::RecordNumbers::NodePort: // ignore
        /* Empty */
        break;

      case GDS::RecordNumbers::UserConstraint: // ignore
        /* Empty */
        break;

      case GDS::RecordNumbers::SpacerError: // ignore
        /* Empty */
        break;

      case GDS::RecordNumbers::Contact: // ignore
>>>>>>> 7c5e88a3
        /* Empty */
        break;

      default:
        Logger::getInstance()
            .addWarning("Unknown record type in GDS file.")
            .print();
        return;
      }
    }
  }
};

} // namespace viennaps<|MERGE_RESOLUTION|>--- conflicted
+++ resolved
@@ -7,34 +7,16 @@
 #include "psGDSGeometry.hpp"
 #include "psGDSUtils.hpp"
 
-<<<<<<< HEAD
-/// This class reads a GDS file and creates a psGDSGeometry object. It is a
-/// very simple implementation and does not support all GDS features.
-template <typename NumericType, int D = 3> class psGDSReader {
-  using GeometryType = psSmartPointer<psGDSGeometry<NumericType, D>>;
-=======
 #include <vcLogger.hpp>
 
 namespace viennaps {
 
 using namespace viennacore;
->>>>>>> 7c5e88a3
 
 /// This class reads a GDS file and creates a GDSGeometry object. It is a
 /// very simple implementation and does not support all GDS features.
 template <typename NumericType, int D = 3> class GDSReader {
   FILE *filePtr = nullptr;
-<<<<<<< HEAD
-  GeometryType geometry = nullptr;
-  std::string fileName;
-
-public:
-  psGDSReader() {}
-  psGDSReader(GeometryType passedGeometry, std::string passedFileName)
-      : geometry(passedGeometry), fileName(std::move(passedFileName)) {}
-
-  void setGeometry(GeometryType passedGeometry) { geometry = passedGeometry; }
-=======
   SmartPointer<GDSGeometry<NumericType, D>> geometry = nullptr;
   std::string fileName;
 
@@ -47,7 +29,6 @@
   void setGeometry(SmartPointer<GDSGeometry<NumericType, D>> passedGeometry) {
     geometry = passedGeometry;
   }
->>>>>>> 7c5e88a3
 
   void setFileName(std::string passedFileName) {
     fileName = std::move(passedFileName);
@@ -66,11 +47,7 @@
   }
 
 private:
-<<<<<<< HEAD
-  psGDS::Structure<NumericType> currentStructure;
-=======
   GDS::Structure<NumericType> currentStructure;
->>>>>>> 7c5e88a3
 
   int16_t currentRecordLen = 0;
   int16_t currentLayer;
@@ -81,11 +58,7 @@
   double currentAngle = 0;
   int16_t arrayCols, arrayRows;
   bool ignore = false;
-<<<<<<< HEAD
-  psGDS::ElementType currentElement;
-=======
   GDS::ElementType currentElement;
->>>>>>> 7c5e88a3
   double units; // units in micron
   double userUnits;
 
@@ -197,11 +170,7 @@
   void parseHeader() {
     short version;
     version = readTwoByteSignedInt();
-<<<<<<< HEAD
-    psLogger::getInstance()
-=======
     Logger::getInstance()
->>>>>>> 7c5e88a3
         .addDebug("GDS Version: " + std::to_string(version))
         .print();
   }
@@ -209,11 +178,7 @@
   void parseLibName() {
     char *str;
     str = readAsciiString();
-<<<<<<< HEAD
-    psLogger::getInstance()
-=======
     Logger::getInstance()
->>>>>>> 7c5e88a3
         .addDebug("GDS Library name: " + std::string(str))
         .print();
     delete[] str;
@@ -238,15 +203,9 @@
     // parse the structure reference
     char *str = readAsciiString();
     if (str) {
-<<<<<<< HEAD
-      if (currentElement == psGDS::ElementType::elSRef) {
-        currentStructure.sRefs.back().strName = str;
-      } else if (currentElement == psGDS::ElementType::elARef) {
-=======
       if (currentElement == GDS::ElementType::elSRef) {
         currentStructure.sRefs.back().strName = str;
       } else if (currentElement == GDS::ElementType::elARef) {
->>>>>>> 7c5e88a3
         currentStructure.aRefs.back().strName = str;
       }
       delete[] str;
@@ -303,11 +262,7 @@
   void parseXYRef() {
     bool flipped = ((uint16_t)(currentSTrans & 0x8000) == (uint16_t)0x8000);
 
-<<<<<<< HEAD
-    if (currentElement == psGDS::ElementType::elSRef) {
-=======
     if (currentElement == GDS::ElementType::elSRef) {
->>>>>>> 7c5e88a3
       float X = units * (float)readFourByteSignedInt();
       float Y = units * (float)readFourByteSignedInt();
       currentStructure.sRefs.back().refPoint[0] = static_cast<NumericType>(X);
@@ -362,40 +317,16 @@
       (void)!fread(&dataType, 1, 1, filePtr);
       currentRecordLen -= 4;
 
-<<<<<<< HEAD
-      switch (static_cast<psGDS::RecordNumbers>(recordType)) {
-      case psGDS::RecordNumbers::Header:
-        parseHeader();
-        break;
-
-      case psGDS::RecordNumbers::BgnLib:
-=======
       switch (static_cast<GDS::RecordNumbers>(recordType)) {
       case GDS::RecordNumbers::Header:
         parseHeader();
         break;
 
       case GDS::RecordNumbers::BgnLib:
->>>>>>> 7c5e88a3
         while (currentRecordLen)
           readTwoByteSignedInt(); // read modification date/time
         break;
 
-<<<<<<< HEAD
-      case psGDS::RecordNumbers::LibName:
-        parseLibName();
-        break;
-
-      case psGDS::RecordNumbers::Units:
-        parseUnits();
-        break;
-
-      case psGDS::RecordNumbers::EndLib:
-        fseek(filePtr, 0, SEEK_END);
-        return;
-
-      case psGDS::RecordNumbers::BgnStr: // begin structure
-=======
       case GDS::RecordNumbers::LibName:
         parseLibName();
         break;
@@ -409,7 +340,6 @@
         return;
 
       case GDS::RecordNumbers::BgnStr: // begin structure
->>>>>>> 7c5e88a3
         assert(currentStructure.name == "" &&
                currentStructure.elements.empty() &&
                currentStructure.sRefs.empty() &&
@@ -419,48 +349,15 @@
           readTwoByteSignedInt(); // read modification date/time
         break;
 
-<<<<<<< HEAD
-      case psGDS::RecordNumbers::StrName:
-        parseStructureName();
-        break;
-
-      case psGDS::RecordNumbers::EndStr: // current structure finished
-=======
       case GDS::RecordNumbers::StrName:
         parseStructureName();
         break;
 
       case GDS::RecordNumbers::EndStr: // current structure finished
->>>>>>> 7c5e88a3
         geometry->insertNextStructure(currentStructure);
         resetCurrentStructure();
         break;
 
-<<<<<<< HEAD
-      case psGDS::RecordNumbers::EndEl:
-        ignore = false;
-        break;
-
-      case psGDS::RecordNumbers::Boundary:
-        currentStructure.elements.push_back(
-            psGDS::Element<NumericType>{psGDS::ElementType::elBoundary});
-        currentElement = psGDS::ElementType::elBoundary;
-        currentStructure.boundaryElements++;
-        break;
-
-      case psGDS::RecordNumbers::Box:
-        currentStructure.elements.push_back(
-            psGDS::Element<NumericType>{psGDS::ElementType::elBox});
-        currentElement = psGDS::ElementType::elBox;
-        currentStructure.boxElements++;
-        break;
-
-      case psGDS::RecordNumbers::BoxType: // ignore
-        readTwoByteSignedInt();
-        break;
-
-      case psGDS::RecordNumbers::Layer:
-=======
       case GDS::RecordNumbers::EndEl:
         ignore = false;
         break;
@@ -484,7 +381,6 @@
         break;
 
       case GDS::RecordNumbers::Layer:
->>>>>>> 7c5e88a3
         currentLayer = readTwoByteSignedInt();
         if (!ignore) {
           assert(currentStructure.elements.size() > 0);
@@ -493,11 +389,7 @@
         }
         break;
 
-<<<<<<< HEAD
-      case psGDS::RecordNumbers::Plex:
-=======
       case GDS::RecordNumbers::Plex:
->>>>>>> 7c5e88a3
         currentPlexNumber = readFourByteSignedInt();
         if (!ignore) {
           assert(currentStructure.elements.size() > 0);
@@ -505,56 +397,18 @@
         }
         break;
 
-<<<<<<< HEAD
-      case psGDS::RecordNumbers::XY:
-        if (currentElement == psGDS::ElementType::elBoundary ||
-            currentElement == psGDS::ElementType::elBox) {
-          parseXYBoundary();
-        } else if (currentElement == psGDS::ElementType::elSRef ||
-                   currentElement == psGDS::ElementType::elARef) {
-=======
       case GDS::RecordNumbers::XY:
         if (currentElement == GDS::ElementType::elBoundary ||
             currentElement == GDS::ElementType::elBox) {
           parseXYBoundary();
         } else if (currentElement == GDS::ElementType::elSRef ||
                    currentElement == GDS::ElementType::elARef) {
->>>>>>> 7c5e88a3
           parseXYRef();
         } else {
           parseXYIgnore();
         }
         break;
 
-<<<<<<< HEAD
-      case psGDS::RecordNumbers::SRef:
-        currentElement = psGDS::ElementType::elSRef;
-        currentStructure.sRefs.push_back(psGDS::SRef<NumericType>{});
-        break;
-
-      case psGDS::RecordNumbers::ARef:
-        currentElement = psGDS::ElementType::elARef;
-        currentStructure.aRefs.push_back(psGDS::ARef<NumericType>{});
-        break;
-
-      case psGDS::RecordNumbers::SName:
-        parseSName();
-        break;
-
-      case psGDS::RecordNumbers::STrans:
-        currentSTrans = readTwoByteSignedInt();
-        break;
-
-      case psGDS::RecordNumbers::Mag:
-        currentMag = readEightByteReal();
-        break;
-
-      case psGDS::RecordNumbers::Angle:
-        currentAngle = readEightByteReal();
-        break;
-
-      case psGDS::RecordNumbers::ColRow:
-=======
       case GDS::RecordNumbers::SRef:
         currentElement = GDS::ElementType::elSRef;
         currentStructure.sRefs.push_back(GDS::SRef<NumericType>{});
@@ -582,27 +436,10 @@
         break;
 
       case GDS::RecordNumbers::ColRow:
->>>>>>> 7c5e88a3
         arrayCols = readTwoByteSignedInt();
         arrayRows = readTwoByteSignedInt();
         break;
 
-<<<<<<< HEAD
-      case psGDS::RecordNumbers::Text: // ignore
-        currentElement = psGDS::ElementType::elText;
-        ignore = true;
-        break;
-
-      case psGDS::RecordNumbers::TextType: // ignore
-        readTwoByteSignedInt();
-        break;
-
-      case psGDS::RecordNumbers::Presentation: // ignore
-        readTwoByteSignedInt();
-        break;
-
-      case psGDS::RecordNumbers::String: // ignore
-=======
       case GDS::RecordNumbers::Text: // ignore
         currentElement = GDS::ElementType::elText;
         ignore = true;
@@ -617,23 +454,10 @@
         break;
 
       case GDS::RecordNumbers::String: // ignore
->>>>>>> 7c5e88a3
-        tempStr = readAsciiString();
-        delete[] tempStr;
-        break;
-
-<<<<<<< HEAD
-      case psGDS::RecordNumbers::Path: // ignore
-        currentElement = psGDS::ElementType::elPath;
-        ignore = true;
-        break;
-
-      case psGDS::RecordNumbers::PathType: // ignore
-        readTwoByteSignedInt();
-        break;
-
-      case psGDS::RecordNumbers::Width: // ignore (only used in path and text)
-=======
+        tempStr = readAsciiString();
+        delete[] tempStr;
+        break;
+
       case GDS::RecordNumbers::Path: // ignore
         currentElement = GDS::ElementType::elPath;
         ignore = true;
@@ -644,18 +468,13 @@
         break;
 
       case GDS::RecordNumbers::Width: // ignore (only used in path and text)
->>>>>>> 7c5e88a3
         currentWidth = (float)readFourByteSignedInt();
         if (currentWidth > 0) {
           currentWidth *= units;
         }
         break;
 
-<<<<<<< HEAD
-      case psGDS::RecordNumbers::DataType: // unimportant and should be zero
-=======
       case GDS::RecordNumbers::DataType: // unimportant and should be zero
->>>>>>> 7c5e88a3
         currentDataType = readTwoByteSignedInt();
         if (currentDataType != 0)
           Logger::getInstance()
@@ -663,145 +482,77 @@
               .print();
         break;
 
-<<<<<<< HEAD
-      case psGDS::RecordNumbers::Node: // ignore
-        currentElement = psGDS::ElementType::elNone;
-=======
       case GDS::RecordNumbers::Node: // ignore
         currentElement = GDS::ElementType::elNone;
->>>>>>> 7c5e88a3
         while (currentRecordLen) {
           readTwoByteSignedInt();
         }
         ignore = true;
         break;
 
-<<<<<<< HEAD
-      case psGDS::RecordNumbers::ElFlags: // ignore
-=======
       case GDS::RecordNumbers::ElFlags: // ignore
->>>>>>> 7c5e88a3
-        while (currentRecordLen)
-          readTwoByteSignedInt();
-        break;
-
-<<<<<<< HEAD
-      case psGDS::RecordNumbers::ElKey: // ignore
-=======
+        while (currentRecordLen)
+          readTwoByteSignedInt();
+        break;
+
       case GDS::RecordNumbers::ElKey: // ignore
->>>>>>> 7c5e88a3
-        while (currentRecordLen)
-          readTwoByteSignedInt();
-        break;
-
-<<<<<<< HEAD
-      case psGDS::RecordNumbers::RefLibs: // ignore
-=======
+        while (currentRecordLen)
+          readTwoByteSignedInt();
+        break;
+
       case GDS::RecordNumbers::RefLibs: // ignore
->>>>>>> 7c5e88a3
-        tempStr = readAsciiString();
-        delete[] tempStr;
-        break;
-
-<<<<<<< HEAD
-      case psGDS::RecordNumbers::Fonts: // ignore
-=======
+        tempStr = readAsciiString();
+        delete[] tempStr;
+        break;
+
       case GDS::RecordNumbers::Fonts: // ignore
->>>>>>> 7c5e88a3
-        tempStr = readAsciiString();
-        delete[] tempStr;
-        break;
-
-<<<<<<< HEAD
-      case psGDS::RecordNumbers::Generations: // ignore
-        while (currentRecordLen)
-          readTwoByteSignedInt();
-        break;
-      case psGDS::RecordNumbers::AttrTable: // ignore
-=======
+        tempStr = readAsciiString();
+        delete[] tempStr;
+        break;
+
       case GDS::RecordNumbers::Generations: // ignore
         while (currentRecordLen)
           readTwoByteSignedInt();
         break;
       case GDS::RecordNumbers::AttrTable: // ignore
->>>>>>> 7c5e88a3
-        tempStr = readAsciiString();
-        delete[] tempStr;
-        break;
-
-<<<<<<< HEAD
-      case psGDS::RecordNumbers::StypTable: // ignore
-        readTwoByteSignedInt();
-        break;
-
-      case psGDS::RecordNumbers::StrType: // ignore
-=======
+        tempStr = readAsciiString();
+        delete[] tempStr;
+        break;
+
       case GDS::RecordNumbers::StypTable: // ignore
         readTwoByteSignedInt();
         break;
 
       case GDS::RecordNumbers::StrType: // ignore
->>>>>>> 7c5e88a3
-        tempStr = readAsciiString();
-        delete[] tempStr;
-        break;
-
-<<<<<<< HEAD
-      case psGDS::RecordNumbers::LinkType: // ignore
-=======
+        tempStr = readAsciiString();
+        delete[] tempStr;
+        break;
+
       case GDS::RecordNumbers::LinkType: // ignore
->>>>>>> 7c5e88a3
-        while (currentRecordLen)
-          readTwoByteSignedInt();
-        break;
-
-<<<<<<< HEAD
-      case psGDS::RecordNumbers::LinkKeys: // ignore
-=======
+        while (currentRecordLen)
+          readTwoByteSignedInt();
+        break;
+
       case GDS::RecordNumbers::LinkKeys: // ignore
->>>>>>> 7c5e88a3
         while (currentRecordLen)
           readFourByteSignedInt();
         break;
 
-<<<<<<< HEAD
-      case psGDS::RecordNumbers::NodeType: // ignore
-=======
       case GDS::RecordNumbers::NodeType: // ignore
->>>>>>> 7c5e88a3
-        while (currentRecordLen)
-          readTwoByteSignedInt();
-        break;
-
-<<<<<<< HEAD
-      case psGDS::RecordNumbers::PropAttr: // ignore
-=======
+        while (currentRecordLen)
+          readTwoByteSignedInt();
+        break;
+
       case GDS::RecordNumbers::PropAttr: // ignore
->>>>>>> 7c5e88a3
-        while (currentRecordLen)
-          readTwoByteSignedInt();
-        break;
-
-<<<<<<< HEAD
-      case psGDS::RecordNumbers::PropValue: // ignore
-=======
+        while (currentRecordLen)
+          readTwoByteSignedInt();
+        break;
+
       case GDS::RecordNumbers::PropValue: // ignore
->>>>>>> 7c5e88a3
-        tempStr = readAsciiString();
-        delete[] tempStr;
-        break;
-
-<<<<<<< HEAD
-      case psGDS::RecordNumbers::BgnExtn: // ignore
-        readFourByteSignedInt();
-        break;
-
-      case psGDS::RecordNumbers::EndExtn: // ignore
-        readFourByteSignedInt();
-        break;
-
-      case psGDS::RecordNumbers::TapeNum: // ignore
-=======
+        tempStr = readAsciiString();
+        delete[] tempStr;
+        break;
+
       case GDS::RecordNumbers::BgnExtn: // ignore
         readFourByteSignedInt();
         break;
@@ -811,129 +562,53 @@
         break;
 
       case GDS::RecordNumbers::TapeNum: // ignore
->>>>>>> 7c5e88a3
-        while (currentRecordLen)
-          readTwoByteSignedInt();
-        break;
-
-<<<<<<< HEAD
-      case psGDS::RecordNumbers::TapeCode: // ignore
-=======
+        while (currentRecordLen)
+          readTwoByteSignedInt();
+        break;
+
       case GDS::RecordNumbers::TapeCode: // ignore
->>>>>>> 7c5e88a3
-        while (currentRecordLen)
-          readTwoByteSignedInt();
-        break;
-
-<<<<<<< HEAD
-      case psGDS::RecordNumbers::StrClass: // ignore
-=======
+        while (currentRecordLen)
+          readTwoByteSignedInt();
+        break;
+
       case GDS::RecordNumbers::StrClass: // ignore
->>>>>>> 7c5e88a3
-        while (currentRecordLen)
-          readTwoByteSignedInt();
-        break;
-
-<<<<<<< HEAD
-      case psGDS::RecordNumbers::Reserved: // ignore
-        /* Empty */
-        break;
-
-      case psGDS::RecordNumbers::Format: // ignore
-=======
+        while (currentRecordLen)
+          readTwoByteSignedInt();
+        break;
+
       case GDS::RecordNumbers::Reserved: // ignore
         /* Empty */
         break;
 
       case GDS::RecordNumbers::Format: // ignore
->>>>>>> 7c5e88a3
-        while (currentRecordLen)
-          readTwoByteSignedInt();
-        break;
-
-<<<<<<< HEAD
-      case psGDS::RecordNumbers::Mask: // ignore
-=======
+        while (currentRecordLen)
+          readTwoByteSignedInt();
+        break;
+
       case GDS::RecordNumbers::Mask: // ignore
->>>>>>> 7c5e88a3
-        tempStr = readAsciiString();
-        delete[] tempStr;
-        break;
-
-<<<<<<< HEAD
-      case psGDS::RecordNumbers::EndMasks: // ignore
-        /* Empty */
-        break;
-
-      case psGDS::RecordNumbers::LibDirSize: // ignore
-=======
+        tempStr = readAsciiString();
+        delete[] tempStr;
+        break;
+
       case GDS::RecordNumbers::EndMasks: // ignore
         /* Empty */
         break;
 
       case GDS::RecordNumbers::LibDirSize: // ignore
->>>>>>> 7c5e88a3
-        while (currentRecordLen)
-          readTwoByteSignedInt();
-        break;
-
-<<<<<<< HEAD
-      case psGDS::RecordNumbers::SrfName: // ignore
-=======
+        while (currentRecordLen)
+          readTwoByteSignedInt();
+        break;
+
       case GDS::RecordNumbers::SrfName: // ignore
->>>>>>> 7c5e88a3
-        tempStr = readAsciiString();
-        delete[] tempStr;
-        break;
-
-<<<<<<< HEAD
-      case psGDS::RecordNumbers::LibSecur: // ignore
-=======
+        tempStr = readAsciiString();
+        delete[] tempStr;
+        break;
+
       case GDS::RecordNumbers::LibSecur: // ignore
->>>>>>> 7c5e88a3
-        while (currentRecordLen)
-          readTwoByteSignedInt();
-        break;
-
-<<<<<<< HEAD
-      case psGDS::RecordNumbers::Border: // ignore
-        /* Empty */
-        break;
-
-      case psGDS::RecordNumbers::SoftFence: // ignore
-        /* Empty */
-        break;
-
-      case psGDS::RecordNumbers::HardFence: // ignore
-        /* Empty */
-        break;
-
-      case psGDS::RecordNumbers::SoftWire: // ignore
-        /* Empty */
-        break;
-
-      case psGDS::RecordNumbers::HardWire: // ignore
-        /* Empty */
-        break;
-
-      case psGDS::RecordNumbers::PathPort: // ignore
-        /* Empty */
-        break;
-
-      case psGDS::RecordNumbers::NodePort: // ignore
-        /* Empty */
-        break;
-
-      case psGDS::RecordNumbers::UserConstraint: // ignore
-        /* Empty */
-        break;
-
-      case psGDS::RecordNumbers::SpacerError: // ignore
-        /* Empty */
-        break;
-
-      case psGDS::RecordNumbers::Contact: // ignore
-=======
+        while (currentRecordLen)
+          readTwoByteSignedInt();
+        break;
+
       case GDS::RecordNumbers::Border: // ignore
         /* Empty */
         break;
@@ -971,7 +646,6 @@
         break;
 
       case GDS::RecordNumbers::Contact: // ignore
->>>>>>> 7c5e88a3
         /* Empty */
         break;
 
