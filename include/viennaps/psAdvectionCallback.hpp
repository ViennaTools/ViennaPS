#pragma once

#include "psDomain.hpp"

#include <vcSmartPointer.hpp>

namespace viennaps {

using namespace viennacore;

template <typename NumericType, int D> class AdvectionCallback {
protected:
  SmartPointer<Domain<NumericType, D>> domain = nullptr;

public:
<<<<<<< HEAD
  virtual ~psAdvectionCallback() = default;

  void setDomain(psSmartPointer<psDomain<NumericType, D>> passedDomain) {
=======
  virtual ~AdvectionCallback() = default;

  void setDomain(SmartPointer<Domain<NumericType, D>> passedDomain) {
>>>>>>> 7c5e88a3
    domain = passedDomain;
  }

  virtual bool applyPreAdvect(const NumericType processTime) { return true; }

  virtual bool applyPostAdvect(const NumericType advectionTime) { return true; }
};

} // namespace viennaps<|MERGE_RESOLUTION|>--- conflicted
+++ resolved
@@ -13,15 +13,9 @@
   SmartPointer<Domain<NumericType, D>> domain = nullptr;
 
 public:
-<<<<<<< HEAD
-  virtual ~psAdvectionCallback() = default;
-
-  void setDomain(psSmartPointer<psDomain<NumericType, D>> passedDomain) {
-=======
   virtual ~AdvectionCallback() = default;
 
   void setDomain(SmartPointer<Domain<NumericType, D>> passedDomain) {
->>>>>>> 7c5e88a3
     domain = passedDomain;
   }
 
