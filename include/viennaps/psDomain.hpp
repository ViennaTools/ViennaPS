--- conflicted
+++ resolved
@@ -2,8 +2,6 @@
 
 #include "psMaterials.hpp"
 #include "psSurfacePointValuesToLevelSet.hpp"
-
-#include "cellSet/csDenseCellSet.hpp"
 
 #include <lsBooleanOperation.hpp>
 #include <lsDomain.hpp>
@@ -36,57 +34,22 @@
   which can be used in a process to implement material specific rates or
   similar.
 */
-<<<<<<< HEAD
-template <class NumericType, int D> class psDomain {
-public:
-  using lsDomainType = psSmartPointer<lsDomain<NumericType, D>>;
-  using lsDomainsType = psSmartPointer<std::vector<lsDomainType>>;
-  using csDomainType = psSmartPointer<csDenseCellSet<NumericType, D>>;
-  using materialMapType = psSmartPointer<psMaterialMap>;
-=======
 template <class NumericType, int D> class Domain {
 public:
   using lsDomainType = SmartPointer<viennals::Domain<NumericType, D>>;
   using lsDomainsType = std::vector<lsDomainType>;
   using csDomainType = SmartPointer<viennacs::DenseCellSet<NumericType, D>>;
   using materialMapType = SmartPointer<MaterialMap>;
->>>>>>> 7c5e88a3
 
   static constexpr char materialIdsLabel[] = "MaterialIds";
 
 private:
-<<<<<<< HEAD
-  lsDomainsType levelSets_ = nullptr;
-=======
   lsDomainsType levelSets_;
->>>>>>> 7c5e88a3
   csDomainType cellSet_ = nullptr;
   materialMapType materialMap_ = nullptr;
 
 public:
   // Default constructor.
-<<<<<<< HEAD
-  psDomain() : levelSets_(lsDomainsType::New()) {}
-
-  // Deep copy constructor.
-  psDomain(psSmartPointer<psDomain> domain) { deepCopy(domain); }
-
-  // Constructor for domain with a single initial Level-Set.
-  psDomain(lsDomainType levelSet) : levelSets_(lsDomainsType::New()) {
-    levelSets_->push_back(levelSet);
-  }
-
-  // Constructor for domain with multiple initial Level-Sets.
-  psDomain(lsDomainsType levelSets) : levelSets_(levelSets) {}
-
-  // Create a deep copy of all Level-Sets and the Cell-Set from the passed
-  // domain.
-  void deepCopy(psSmartPointer<psDomain> domain) {
-
-    // Copy all Level-Sets.
-    for (auto &ls : *domain->levelSets_) {
-      levelSets_->push_back(lsDomainType::New(ls));
-=======
   Domain() = default;
 
   // Deep copy constructor.
@@ -105,7 +68,6 @@
     // Copy all Level-Sets.
     for (auto &ls : domain->levelSets_) {
       levelSets_.push_back(lsDomainType::New(ls));
->>>>>>> 7c5e88a3
     }
 
     // Copy material map.
@@ -122,12 +84,8 @@
     // Copy Cell-Set.
     if (domain->cellSet_) {
       auto cellSetDepth = domain->getCellSet()->getDepth();
-<<<<<<< HEAD
-      cellSet_ = csDomainType::New(levelSets_, materialMap_, cellSetDepth);
-=======
       cellSet_ = csDomainType::New(levelSets_, materialMap_->getMaterialMap(),
                                    cellSetDepth);
->>>>>>> 7c5e88a3
     } else {
       cellSet_ = nullptr;
     }
@@ -135,16 +93,6 @@
 
   void insertNextLevelSet(lsDomainType levelSet,
                           bool wrapLowerLevelSet = true) {
-<<<<<<< HEAD
-    if (!levelSets_->empty() && wrapLowerLevelSet) {
-      lsBooleanOperation<NumericType, D>(levelSet, levelSets_->back(),
-                                         lsBooleanOperationEnum::UNION)
-          .apply();
-    }
-    levelSets_->push_back(levelSet);
-    if (materialMap_) {
-      psLogger::getInstance()
-=======
     if (!levelSets_.empty() && wrapLowerLevelSet) {
       viennals::BooleanOperation<NumericType, D>(
           levelSet, levelSets_.back(), viennals::BooleanOperationEnum::UNION)
@@ -153,7 +101,6 @@
     levelSets_.push_back(levelSet);
     if (materialMap_) {
       Logger::getInstance()
->>>>>>> 7c5e88a3
           .addWarning("Inserting non-material specific Level-Set in domain "
                       "with material mapping.")
           .print();
@@ -162,44 +109,23 @@
   }
 
   void insertNextLevelSetAsMaterial(lsDomainType levelSet,
-<<<<<<< HEAD
-                                    const psMaterial material,
-                                    bool wrapLowerLevelSet = true) {
-    if (!levelSets_->empty() && wrapLowerLevelSet) {
-      lsBooleanOperation<NumericType, D>(levelSet, levelSets_->back(),
-                                         lsBooleanOperationEnum::UNION)
-=======
                                     const Material material,
                                     bool wrapLowerLevelSet = true) {
     if (!levelSets_.empty() && wrapLowerLevelSet) {
       viennals::BooleanOperation<NumericType, D>(
           levelSet, levelSets_.back(), viennals::BooleanOperationEnum::UNION)
->>>>>>> 7c5e88a3
           .apply();
     }
     if (!materialMap_) {
       materialMap_ = materialMapType::New();
     }
     materialMap_->insertNextMaterial(material);
-<<<<<<< HEAD
-    levelSets_->push_back(levelSet);
-=======
     levelSets_.push_back(levelSet);
->>>>>>> 7c5e88a3
     materialMapCheck();
   }
 
   // Copy the top Level-Set and insert it in the domain (e.g. in order to
   // capture depositing material on top of the surface).
-<<<<<<< HEAD
-  void duplicateTopLevelSet(const psMaterial material = psMaterial::None) {
-    if (levelSets_->empty()) {
-      return;
-    }
-
-    auto copy = lsDomainType::New(levelSets_->back());
-    if (material == psMaterial::None) {
-=======
   void duplicateTopLevelSet(const Material material = Material::None) {
     if (levelSets_.empty()) {
       return;
@@ -207,7 +133,6 @@
 
     auto copy = lsDomainType::New(levelSets_.back());
     if (material == Material::None) {
->>>>>>> 7c5e88a3
       insertNextLevelSet(copy, false);
     } else {
       insertNextLevelSetAsMaterial(copy, material, false);
@@ -216,16 +141,6 @@
 
   // Remove the top (last inserted) Level-Set.
   void removeTopLevelSet() {
-<<<<<<< HEAD
-    if (levelSets_->empty()) {
-      return;
-    }
-
-    levelSets_->pop_back();
-    if (materialMap_) {
-      auto newMatMap = materialMapType::New();
-      for (std::size_t i = 0; i < levelSets_->size(); i++) {
-=======
     if (levelSets_.empty()) {
       return;
     }
@@ -234,7 +149,6 @@
     if (materialMap_) {
       auto newMatMap = materialMapType::New();
       for (std::size_t i = 0; i < levelSets_.size(); i++) {
->>>>>>> 7c5e88a3
         newMatMap->insertNextMaterial(materialMap_->getMaterialAtIdx(i));
       }
       materialMap_ = newMatMap;
@@ -244,15 +158,6 @@
   // Apply a boolean operation with the passed Level-Set to all of the
   // Level-Sets in the domain.
   void applyBooleanOperation(lsDomainType levelSet,
-<<<<<<< HEAD
-                             lsBooleanOperationEnum operation) {
-    if (levelSets_->empty()) {
-      return;
-    }
-
-    for (auto &layer : *levelSets_) {
-      lsBooleanOperation<NumericType, D>(layer, levelSet, operation).apply();
-=======
                              viennals::BooleanOperationEnum operation) {
     if (levelSets_.empty()) {
       return;
@@ -261,7 +166,6 @@
     for (auto &layer : levelSets_) {
       viennals::BooleanOperation<NumericType, D>(layer, levelSet, operation)
           .apply();
->>>>>>> 7c5e88a3
     }
   }
 
@@ -272,15 +176,10 @@
     if (!cellSet_)
       cellSet_ = csDomainType::New();
     cellSet_->setCellSetPosition(isAboveSurface);
-<<<<<<< HEAD
-    cellSet_->setCoverMaterial(coverMaterial);
-    cellSet_->fromLevelSets(levelSets_, materialMap_, position);
-=======
     cellSet_->setCoverMaterial(static_cast<int>(coverMaterial));
     cellSet_->fromLevelSets(
         levelSets_, materialMap_ ? materialMap_->getMaterialMap() : nullptr,
         position);
->>>>>>> 7c5e88a3
   }
 
   void setMaterialMap(materialMapType passedMaterialMap) {
@@ -289,11 +188,7 @@
   }
 
   // Set the material of a specific Level-Set in the domain.
-<<<<<<< HEAD
-  void setMaterial(unsigned int lsId, const psMaterial material) {
-=======
   void setMaterial(unsigned int lsId, const Material material) {
->>>>>>> 7c5e88a3
     if (materialMap_) {
       materialMap_ = materialMapType::New();
     }
@@ -311,23 +206,14 @@
   auto &getCellSet() const { return cellSet_; }
 
   // Returns the underlying HRLE grid of the top Level-Set in the domain.
-<<<<<<< HEAD
-  auto &getGrid() const { return levelSets_->back()->getGrid(); }
-=======
   auto &getGrid() const { return levelSets_.back()->getGrid(); }
->>>>>>> 7c5e88a3
 
   // Returns the bounding box of the top Level-Set in the domain.
   // [min, max][x, y, z]
   auto getBoundingBox() const {
     std::array<std::array<NumericType, 3>, 2> boundingBox;
-<<<<<<< HEAD
-    auto mesh = psSmartPointer<lsMesh<NumericType>>::New();
-    lsToDiskMesh<NumericType, D>(levelSets_->back(), mesh).apply();
-=======
     auto mesh = SmartPointer<viennals::Mesh<NumericType>>::New();
     viennals::ToDiskMesh<NumericType, D>(levelSets_.back(), mesh).apply();
->>>>>>> 7c5e88a3
     boundingBox[0] = mesh->minimumExtent;
     boundingBox[1] = mesh->maximumExtent;
     return boundingBox;
@@ -336,11 +222,7 @@
   void print() const {
     std::cout << "Process Simulation Domain:" << std::endl;
     std::cout << "**************************" << std::endl;
-<<<<<<< HEAD
-    for (auto &ls : *levelSets_) {
-=======
     for (auto &ls : levelSets_) {
->>>>>>> 7c5e88a3
       ls->print();
     }
     std::cout << "**************************" << std::endl;
@@ -348,21 +230,12 @@
 
   // Save the level set as a VTK file.
   void saveLevelSetMesh(std::string fileName, int width = 1) {
-<<<<<<< HEAD
-    for (int i = 0; i < levelSets_->size(); i++) {
-      auto mesh = psSmartPointer<lsMesh<NumericType>>::New();
-      lsExpand<NumericType, D>(levelSets_->at(i), width).apply();
-      lsToMesh<NumericType, D>(levelSets_->at(i), mesh).apply();
-      psVTKWriter<NumericType>(mesh,
-                               fileName + "_layer" + std::to_string(i) + ".vtp")
-=======
     for (int i = 0; i < levelSets_.size(); i++) {
       auto mesh = SmartPointer<viennals::Mesh<NumericType>>::New();
       viennals::Expand<NumericType, D>(levelSets_.at(i), width).apply();
       viennals::ToMesh<NumericType, D>(levelSets_.at(i), mesh).apply();
       viennals::VTKWriter<NumericType>(mesh, fileName + "_layer" +
                                                  std::to_string(i) + ".vtp")
->>>>>>> 7c5e88a3
           .apply();
     }
   }
@@ -377,24 +250,11 @@
       meshConverter.setMesh(mesh);
       if (materialMap_)
         meshConverter.setMaterialMap(materialMap_->getMaterialMap());
-<<<<<<< HEAD
-      for (const auto ls : *levelSets_) {
-=======
       for (const auto ls : levelSets_) {
->>>>>>> 7c5e88a3
         meshConverter.insertNextLevelSet(ls);
       }
       meshConverter.apply();
 
-<<<<<<< HEAD
-      psSurfacePointValuesToLevelSet<NumericType, D>(levelSets_->back(), mesh,
-                                                     {"MaterialIds"})
-          .apply();
-    }
-
-    lsToSurfaceMesh<NumericType, D>(levelSets_->back(), mesh).apply();
-    psVTKWriter<NumericType>(mesh, fileName).apply();
-=======
       SurfacePointValuesToLevelSet<NumericType, D>(levelSets_.back(), mesh,
                                                    {"MaterialIds"})
           .apply();
@@ -402,20 +262,13 @@
 
     viennals::ToSurfaceMesh<NumericType, D>(levelSets_.back(), mesh).apply();
     viennals::VTKWriter<NumericType>(mesh, fileName).apply();
->>>>>>> 7c5e88a3
   }
 
   // Save the domain as a volume mesh
   void saveVolumeMesh(std::string fileName) const {
-<<<<<<< HEAD
-    lsWriteVisualizationMesh<NumericType, D> visMesh;
-    visMesh.setFileName(fileName);
-    for (auto &ls : *levelSets_) {
-=======
     viennals::WriteVisualizationMesh<NumericType, D> visMesh;
     visMesh.setFileName(fileName);
     for (auto &ls : levelSets_) {
->>>>>>> 7c5e88a3
       visMesh.insertNextLevelSet(ls);
     }
     if (materialMap_)
@@ -427,25 +280,15 @@
   // serves as the prefix for the individual files and is append by
   // "_layerX.lvst", where X is the number of the Level-Set in the domain.
   void saveLevelSets(std::string fileName) const {
-<<<<<<< HEAD
-    for (int i = 0; i < levelSets_->size(); i++) {
-      lsWriter<NumericType, D>(
-          levelSets_->at(i), fileName + "_layer" + std::to_string(i) + ".lvst")
-=======
     for (int i = 0; i < levelSets_.size(); i++) {
       viennals::Writer<NumericType, D>(
           levelSets_.at(i), fileName + "_layer" + std::to_string(i) + ".lvst")
->>>>>>> 7c5e88a3
           .apply();
     }
   }
 
   void clear() {
-<<<<<<< HEAD
-    levelSets_ = lsDomainsType::New();
-=======
     levelSets_.clear();
->>>>>>> 7c5e88a3
     if (cellSet_)
       cellSet_ = csDomainType::New();
     if (materialMap_)
@@ -457,13 +300,8 @@
     if (!materialMap_)
       return;
 
-<<<<<<< HEAD
-    if (materialMap_->size() != levelSets_->size()) {
-      psLogger::getInstance()
-=======
     if (materialMap_->size() != levelSets_.size()) {
       Logger::getInstance()
->>>>>>> 7c5e88a3
           .addWarning("Size mismatch in material map and number of Level-Sets "
                       "in domain.")
           .print();
