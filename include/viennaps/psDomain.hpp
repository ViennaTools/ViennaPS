--- conflicted
+++ resolved
@@ -2,10 +2,6 @@
 
 #include "psMaterials.hpp"
 #include "psSurfacePointValuesToLevelSet.hpp"
-
-#include "cellSet/csDenseCellSet.hpp"
-
-#include <csDenseCellSet.hpp>
 
 #include <lsBooleanOperation.hpp>
 #include <lsDomain.hpp>
@@ -16,6 +12,8 @@
 #include <lsVTKWriter.hpp>
 #include <lsWriteVisualizationMesh.hpp>
 #include <lsWriter.hpp>
+
+#include <csDenseCellSet.hpp>
 
 #include <vcLogger.hpp>
 #include <vcSmartPointer.hpp>
@@ -84,18 +82,11 @@
     } else {
       materialMap_ = nullptr;
     }
-<<<<<<< HEAD
 
     // Copy Cell-Set.
     if (domain->cellSet_) {
       auto cellSetDepth = domain->getCellSet()->getDepth();
       cellSet_ = csDomainType::New(levelSets_, materialMap_, cellSetDepth);
-=======
-    if (passedDomain->cellSet) {
-      auto cellSetDepth = passedDomain->getCellSet()->getDepth();
-      auto matMap = materialMap ? materialMap->getMaterialMap() : nullptr;
-      cellSet = csDomainType::New(levelSets, matMap, cellSetDepth);
->>>>>>> 290952c1
     } else {
       cellSet_ = nullptr;
     }
@@ -183,20 +174,11 @@
   // be used to store and track volume data.
   void generateCellSet(const NumericType position, const Material coverMaterial,
                        const bool isAboveSurface = false) {
-<<<<<<< HEAD
     if (!cellSet_)
       cellSet_ = csDomainType::New();
     cellSet_->setCellSetPosition(isAboveSurface);
     cellSet_->setCoverMaterial(coverMaterial);
     cellSet_->fromLevelSets(levelSets_, materialMap_, position);
-=======
-    if (!cellSet)
-      cellSet = csDomainType::New();
-    cellSet->setCellSetPosition(isAboveSurface);
-    cellSet->setCoverMaterial(coverMaterial);
-    auto matMap = materialMap ? materialMap->getMaterialMap() : nullptr;
-    cellSet->fromLevelSets(levelSets, matMap, position);
->>>>>>> 290952c1
   }
 
   void setMaterialMap(materialMapType passedMaterialMap) {
