--- conflicted
+++ resolved
@@ -109,19 +109,7 @@
   ElementType elementType;
   int16_t layer;
   int32_t plexNumber = -1;
-<<<<<<< HEAD
-  std::vector<std::array<T, 3>> pointCloud;
-
-  // Member function to print pointCloud
-  void print() const {
-    std::cout << "Point Cloud Data:\n";
-    for (const auto& point : pointCloud) {
-        std::cout << "(" << point[0] << ", " << point[1] << ", " << point[2] << ")\n";
-    }
-  }
-=======
   std::vector<Vec3D<T>> pointCloud;
->>>>>>> c58b0e4f
 };
 
 template <class T> struct SRef {
