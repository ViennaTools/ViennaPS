--- conflicted
+++ resolved
@@ -249,12 +249,7 @@
   }
 };
 
-<<<<<<< HEAD
-template <int D>
-[[nodiscard]] viennaray::BoundaryCondition convertBoundaryCondition(
-=======
 [[nodiscard]] inline viennaray::BoundaryCondition convertBoundaryCondition(
->>>>>>> b0dee567
     viennals::BoundaryConditionEnum originalBoundaryCondition) {
   switch (originalBoundaryCondition) {
   case viennals::BoundaryConditionEnum::REFLECTIVE_BOUNDARY:
@@ -275,11 +270,10 @@
   return viennaray::BoundaryCondition::IGNORE;
 }
 
-<<<<<<< HEAD
 template <class NumericType>
-[[nodiscard]] std::vector<NumericType> calculateCoverageDeltaMetric(
-    SmartPointer<viennals::PointData<NumericType>> updated,
-    SmartPointer<viennals::PointData<NumericType>> previous) {
+std::vector<NumericType> calculateCoverageDeltaMetric(
+    viennacore::SmartPointer<viennals::PointData<NumericType>> updated,
+    viennacore::SmartPointer<viennals::PointData<NumericType>> previous) {
 
   assert(updated->getScalarDataSize() == previous->getScalarDataSize());
   std::vector<NumericType> delta(updated->getScalarDataSize(), 0.);
@@ -298,10 +292,10 @@
   }
 
   return delta;
-=======
+}
+
 inline std::string boolString(const int in) {
   return in == 0 ? "false" : "true";
->>>>>>> b0dee567
 }
 
 }; // namespace utils
