--- conflicted
+++ resolved
@@ -201,30 +201,6 @@
 };
 
 template <int D>
-<<<<<<< HEAD
-[[nodiscard]] rayBoundaryCondition
-convertBoundaryCondition(lsBoundaryConditionEnum<D> originalBoundaryCondition) {
-  switch (originalBoundaryCondition) {
-  case lsBoundaryConditionEnum<D>::REFLECTIVE_BOUNDARY:
-    return rayBoundaryCondition::REFLECTIVE;
-
-  case lsBoundaryConditionEnum<D>::INFINITE_BOUNDARY:
-    return rayBoundaryCondition::IGNORE;
-
-  case lsBoundaryConditionEnum<D>::PERIODIC_BOUNDARY:
-    return rayBoundaryCondition::PERIODIC;
-
-  case lsBoundaryConditionEnum<D>::POS_INFINITE_BOUNDARY:
-    return rayBoundaryCondition::IGNORE;
-
-  case lsBoundaryConditionEnum<D>::NEG_INFINITE_BOUNDARY:
-    return rayBoundaryCondition::IGNORE;
-  }
-  return rayBoundaryCondition::IGNORE;
-}
-
-}; // namespace psUtils
-=======
 [[nodiscard]] viennaray::BoundaryCondition convertBoundaryCondition(
     viennals::BoundaryConditionEnum<D> originalBoundaryCondition) {
   switch (originalBoundaryCondition) {
@@ -247,5 +223,4 @@
 }
 
 }; // namespace utils
-} // namespace viennaps
->>>>>>> 7c5e88a3
+} // namespace viennaps