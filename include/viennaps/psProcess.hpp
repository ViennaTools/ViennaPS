#pragma once

#include "psProcessBase.hpp"
#include "psProcessModel.hpp"
#include "psTranslationField.hpp"
#include "psUtils.hpp"

#include <lsAdvect.hpp>

#include <rayTrace.hpp>

namespace viennaps {

using namespace viennacore;

/// This class server as the main process tool, applying a user- or pre-defined
/// process model to a domain. Depending on the user inputs surface advection, a
/// single callback function or a geometric advection is applied.
template <typename NumericType, int D>
<<<<<<< HEAD
class Process : public ProcessBase<NumericType, D> {
=======
class Process final : public ProcessBase<NumericType, D> {
>>>>>>> 9e3c407c
  // Typedefs
  using TranslatorType = std::unordered_map<unsigned long, unsigned long>;
  using DomainType = SmartPointer<Domain<NumericType, D>>;

public:
<<<<<<< HEAD
  Process() {}
=======
  Process() = default;
>>>>>>> 9e3c407c
  Process(DomainType domain) : ProcessBase<NumericType, D>(domain) {}
  // Constructor for a process with a pre-configured process model.
  Process(DomainType domain,
          SmartPointer<ProcessModel<NumericType, D>> processModel,
          const NumericType duration = 0.)
      : ProcessBase<NumericType, D>(domain, processModel, duration),
        processModel_(processModel) {}

  // Set the process model. This can be either a pre-configured process model or
  // a custom process model. A custom process model must interface the
  // psProcessModel class.
  void
  setProcessModel(SmartPointer<ProcessModel<NumericType, D>> processModel) {
    processModel_ = processModel;
    this->model_ = processModel;
  }

  void setRayTracingDiskRadius(NumericType radius) {
    rayTracingParams_.diskRadius = radius;
    if (rayTracingParams_.diskRadius < 0.) {
      Logger::getInstance()
          .addWarning("Disk radius must be positive. Using default value.")
          .print();
      rayTracingParams_.diskRadius = 0.;
    }
  }

<<<<<<< HEAD
  void writeParticleDataLogs(std::string fileName) {
=======
  void writeParticleDataLogs(const std::string &fileName) {
>>>>>>> 9e3c407c
    std::ofstream file(fileName.c_str());

    for (std::size_t i = 0; i < particleDataLogs.size(); i++) {
      if (!particleDataLogs[i].data.empty()) {
        file << "particle" << i << "_data ";
        for (std::size_t j = 0; j < particleDataLogs[i].data[0].size(); j++) {
          file << particleDataLogs[i].data[0][j] << " ";
        }
        file << "\n";
      }
    }

    file.close();
  }

protected:
  static viennaray::TracingData<NumericType> movePointDataToRayData(
      SmartPointer<viennals::PointData<NumericType>> pointData) {
    viennaray::TracingData<NumericType> rayData;
    const auto numData = pointData->getScalarDataSize();
    rayData.setNumberOfVectorData(numData);
    for (size_t i = 0; i < numData; ++i) {
      auto label = pointData->getScalarDataLabel(i);
      rayData.setVectorData(i, std::move(*pointData->getScalarData(label)),
                            label);
    }

    return std::move(rayData);
  }

  static void moveRayDataToPointData(
      SmartPointer<viennals::PointData<NumericType>> pointData,
      viennaray::TracingData<NumericType> &rayData) {
    pointData->clear();
    const auto numData = rayData.getVectorData().size();
    for (size_t i = 0; i < numData; ++i)
      pointData->insertNextScalarData(std::move(rayData.getVectorData(i)),
                                      rayData.getVectorDataLabel(i));
  }

  bool checkInput() override { return true; }

  void initFluxEngine() override {
    // Map the domain boundary to the ray tracing boundaries
    viennaray::BoundaryCondition rayBoundaryCondition[D];
    if (rayTracingParams_.ignoreFluxBoundaries) {
      for (unsigned i = 0; i < D; ++i)
        rayBoundaryCondition[i] = viennaray::BoundaryCondition::IGNORE;
    } else {
      for (unsigned i = 0; i < D; ++i)
        rayBoundaryCondition[i] = utils::convertBoundaryCondition(
            domain_->getGrid().getBoundaryConditions(i));
    }
    rayTracer.setBoundaryConditions(rayBoundaryCondition);
    rayTracer.setSourceDirection(rayTracingParams_.sourceDirection);
    rayTracer.setNumberOfRaysPerPoint(rayTracingParams_.raysPerPoint);
    rayTracer.setUseRandomSeeds(rayTracingParams_.useRandomSeeds);
    rayTracer.setCalculateFlux(false);

<<<<<<< HEAD
    auto source = processModel_->getSource();
    if (source) {
      rayTracer.setSource(source);
      Logger::getInstance().addInfo("Using custom source.").print();
    }
    auto primaryDirection = processModel_->getPrimaryDirection();
    if (primaryDirection) {
=======
    if (auto source = processModel_->getSource()) {
      rayTracer.setSource(source);
      Logger::getInstance().addInfo("Using custom source.").print();
    }
    if (auto primaryDirection = processModel_->getPrimaryDirection()) {
>>>>>>> 9e3c407c
      Logger::getInstance()
          .addInfo("Using primary direction: " +
                   utils::arrayToString(primaryDirection.value()))
          .print();
      rayTracer.setPrimaryDirection(primaryDirection.value());
    }

    // initialize particle data logs
    particleDataLogs.resize(processModel_->getParticleTypes().size());
    for (std::size_t i = 0; i < processModel_->getParticleTypes().size(); i++) {
<<<<<<< HEAD
      int logSize = processModel_->getParticleLogSize(i);
      if (logSize > 0) {
=======
      if (int logSize = processModel_->getParticleLogSize(i); logSize > 0) {
>>>>>>> 9e3c407c
        particleDataLogs[i].data.resize(1);
        particleDataLogs[i].data[0].resize(logSize);
      }
    }
  }

  void setFluxEngineGeometry() override {
    assert(diskMesh_ != nullptr);
    auto points = diskMesh_->getNodes();
    auto normals = *diskMesh_->getCellData().getVectorData("Normals");
    auto materialIds = *diskMesh_->getCellData().getScalarData("MaterialIds");

    if (rayTracingParams_.diskRadius == 0.) {
      rayTracer.setGeometry(points, normals, domain_->getGrid().getGridDelta());
    } else {
      rayTracer.setGeometry(points, normals, domain_->getGrid().getGridDelta(),
                            rayTracingParams_.diskRadius);
    }
    rayTracer.setMaterialIds(materialIds);
  }

  SmartPointer<viennals::PointData<NumericType>>
  calculateFluxes(const bool useCoverages,
                  const bool useProcessParams) override {

    viennaray::TracingData<NumericType> rayTracingData;
    auto surfaceModel = this->model_->getSurfaceModel();

    // move coverages to the ray tracer
    if (useCoverages) {
      rayTracingData = movePointDataToRayData(surfaceModel->getCoverages());
    }

    if (useProcessParams) {
      // store scalars in addition to coverages
      auto processParams = surfaceModel->getProcessParameters();
      NumericType numParams = processParams->getScalarData().size();
      rayTracingData.setNumberOfScalarData(numParams);
      for (size_t i = 0; i < numParams; ++i) {
        rayTracingData.setScalarData(i, processParams->getScalarData(i),
                                     processParams->getScalarDataLabel(i));
      }
    }

    if (useCoverages || useProcessParams)
      rayTracer.setGlobalData(rayTracingData);

    auto fluxes = runRayTracer();

    // move coverages back in the model
    if (useCoverages)
      moveRayDataToPointData(surfaceModel->getCoverages(), rayTracingData);

    return fluxes;
  }

private:
  SmartPointer<viennals::PointData<NumericType>> runRayTracer() {
    auto fluxes = SmartPointer<viennals::PointData<NumericType>>::New();
    unsigned particleIdx = 0;
    for (auto &particle : processModel_->getParticleTypes()) {
      int dataLogSize = processModel_->getParticleLogSize(particleIdx);
      if (dataLogSize > 0) {
        rayTracer.getDataLog().data.resize(1);
        rayTracer.getDataLog().data[0].resize(dataLogSize, 0.);
      }
      rayTracer.setParticleType(particle);
      rayTracer.apply();

      // fill up fluxes vector with fluxes from this particle type
      auto &localData = rayTracer.getLocalData();
      int numFluxes = particle->getLocalDataLabels().size();
      for (int i = 0; i < numFluxes; ++i) {
        auto flux = std::move(localData.getVectorData(i));

        // normalize and smooth
        rayTracer.normalizeFlux(flux, rayTracingParams_.normalizationType);
        if (rayTracingParams_.smoothingNeighbors > 0)
          rayTracer.smoothFlux(flux, rayTracingParams_.smoothingNeighbors);

        fluxes->insertNextScalarData(std::move(flux),
                                     localData.getVectorDataLabel(i));
      }

      if (dataLogSize > 0) {
        particleDataLogs[particleIdx].merge(rayTracer.getDataLog());
      }
      ++particleIdx;
    }
    return fluxes;
  }

private:
  // Members
  using ProcessBase<NumericType, D>::domain_;
  using ProcessBase<NumericType, D>::rayTracingParams_;
  using ProcessBase<NumericType, D>::diskMesh_;

  SmartPointer<ProcessModel<NumericType, D>> processModel_;
  viennaray::Trace<NumericType, D> rayTracer;
  std::vector<viennaray::DataLog<NumericType>> particleDataLogs;
};

} // namespace viennaps<|MERGE_RESOLUTION|>--- conflicted
+++ resolved
@@ -17,21 +17,13 @@
 /// process model to a domain. Depending on the user inputs surface advection, a
 /// single callback function or a geometric advection is applied.
 template <typename NumericType, int D>
-<<<<<<< HEAD
-class Process : public ProcessBase<NumericType, D> {
-=======
 class Process final : public ProcessBase<NumericType, D> {
->>>>>>> 9e3c407c
   // Typedefs
   using TranslatorType = std::unordered_map<unsigned long, unsigned long>;
   using DomainType = SmartPointer<Domain<NumericType, D>>;
 
 public:
-<<<<<<< HEAD
-  Process() {}
-=======
   Process() = default;
->>>>>>> 9e3c407c
   Process(DomainType domain) : ProcessBase<NumericType, D>(domain) {}
   // Constructor for a process with a pre-configured process model.
   Process(DomainType domain,
@@ -59,11 +51,7 @@
     }
   }
 
-<<<<<<< HEAD
-  void writeParticleDataLogs(std::string fileName) {
-=======
   void writeParticleDataLogs(const std::string &fileName) {
->>>>>>> 9e3c407c
     std::ofstream file(fileName.c_str());
 
     for (std::size_t i = 0; i < particleDataLogs.size(); i++) {
@@ -123,21 +111,11 @@
     rayTracer.setUseRandomSeeds(rayTracingParams_.useRandomSeeds);
     rayTracer.setCalculateFlux(false);
 
-<<<<<<< HEAD
-    auto source = processModel_->getSource();
-    if (source) {
-      rayTracer.setSource(source);
-      Logger::getInstance().addInfo("Using custom source.").print();
-    }
-    auto primaryDirection = processModel_->getPrimaryDirection();
-    if (primaryDirection) {
-=======
     if (auto source = processModel_->getSource()) {
       rayTracer.setSource(source);
       Logger::getInstance().addInfo("Using custom source.").print();
     }
     if (auto primaryDirection = processModel_->getPrimaryDirection()) {
->>>>>>> 9e3c407c
       Logger::getInstance()
           .addInfo("Using primary direction: " +
                    utils::arrayToString(primaryDirection.value()))
@@ -148,12 +126,7 @@
     // initialize particle data logs
     particleDataLogs.resize(processModel_->getParticleTypes().size());
     for (std::size_t i = 0; i < processModel_->getParticleTypes().size(); i++) {
-<<<<<<< HEAD
-      int logSize = processModel_->getParticleLogSize(i);
-      if (logSize > 0) {
-=======
       if (int logSize = processModel_->getParticleLogSize(i); logSize > 0) {
->>>>>>> 9e3c407c
         particleDataLogs[i].data.resize(1);
         particleDataLogs[i].data[0].resize(logSize);
       }
