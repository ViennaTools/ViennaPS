#pragma once

#include "psProcessModel.hpp"
#include "psTranslationField.hpp"
#include "psUnits.hpp"
#include "psUtils.hpp"

#include <lsAdvect.hpp>
#include <lsCalculateVisibilities.hpp>
#include <lsDomain.hpp>
#include <lsMesh.hpp>
#include <lsToDiskMesh.hpp>
#include <lsVTKWriter.hpp>

#include <rayParticle.hpp>
#include <rayTrace.hpp>

namespace viennaps {

using namespace viennacore;

/// This class server as the main process tool, applying a user- or pre-defined
/// process model to a domain. Depending on the user inputs surface advection, a
/// single callback function or a geometric advection is applied.
template <typename NumericType, int D> class Process {
  using translatorType = std::unordered_map<unsigned long, unsigned long>;
  using psDomainType = SmartPointer<Domain<NumericType, D>>;

public:
  Process() {}
  Process(psDomainType passedDomain) : domain(passedDomain) {}
  // Constructor for a process with a pre-configured process model.
  Process(psDomainType passedDomain,
          SmartPointer<ProcessModel<NumericType, D>> passedProcessModel,
          const NumericType passedDuration = 0.)
      : domain(passedDomain), model(passedProcessModel),
        processDuration(passedDuration) {}

  // Set the process model. This can be either a pre-configured process model or
  // a custom process model. A custom process model must interface the
  // psProcessModel class.
  void setProcessModel(
      SmartPointer<ProcessModel<NumericType, D>> passedProcessModel) {
    model = passedProcessModel;
  }

  // Set the process domain.
  void setDomain(psDomainType passedDomain) { domain = passedDomain; }

  // Set the source direction, where the rays should be traced from.
  void setSourceDirection(viennaray::TraceDirection passedDirection) {
    sourceDirection = passedDirection;
  }

  // Set the duration of the process.
  void setProcessDuration(NumericType passedDuration) {
    processDuration = passedDuration;
  }

  // Returns the duration of the recently run process. This duration can
  // sometimes slightly vary from the set process duration, due to the maximum
  // time step according to the CFL condition.
  NumericType getProcessDuration() const { return processTime; }

  // Specify the number of rays to be traced for each particle throughout the
  // process. The total count of rays is the product of this number and the
  // number of points in the process geometry.
  void setNumberOfRaysPerPoint(unsigned numRays) { raysPerPoint = numRays; }

  // Set the number of iterations to initialize the coverages.
  void setMaxCoverageInitIterations(unsigned maxIt) { maxIterations = maxIt; }

  /// Enable flux smoothing. The flux at each surface point, calculated
  /// by the ray tracer, is averaged over the surface point neighbors.
  void enableFluxSmoothing() { smoothFlux = true; }

  // Disable flux smoothing.
  void disableFluxSmoothing() { smoothFlux = false; }

  void setRayTracingDiskRadius(NumericType radius) {
    diskRadius = radius;
    if (diskRadius < 0.) {
      Logger::getInstance()
          .addWarning("Disk radius must be positive. Using default value.")
          .print();
      diskRadius = 0.;
    }
  }

  void enableFluxBoundaries() { ignoreFluxBoundaries = false; }

  // Ignore boundary conditions during the flux calculation.
  void disableFluxBoundaries() { ignoreFluxBoundaries = true; }

  // Set the integration scheme for solving the level-set equation.
  // Possible integration schemes are specified in
  // viennals::IntegrationSchemeEnum.
  void setIntegrationScheme(
      viennals::IntegrationSchemeEnum passedIntegrationScheme) {
    integrationScheme = passedIntegrationScheme;
  }

  // Enable the output of the advection velocities on the level-set mesh.
  void enableAdvectionVelocityOutput() { lsVelocityOutput = true; }

  // Disable the output of the advection velocities on the level-set mesh.
  void disableAdvectionVelocityOutput() { lsVelocityOutput = false; }

  // Enable the use of random seeds for ray tracing. This is useful to
  // prevent the formation of artifacts in the flux calculation.
  void enableRandomSeeds() { useRandomSeeds_ = true; }

  // Disable the use of random seeds for ray tracing.
  void disableRandomSeeds() { useRandomSeeds_ = false; }

  // Set the CFL (Courant-Friedrichs-Levy) condition to use during surface
  // advection in the level-set. The CFL condition defines the maximum distance
  // a surface is allowed to move in a single advection step. It MUST be below
  // 0.5 to guarantee numerical stability. Defaults to 0.4999.
  void setTimeStepRatio(NumericType cfl) { timeStepRatio = cfl; }

  // A single flux calculation is performed on the domain surface. The result is
  // stored as point data on the nodes of the mesh.
  SmartPointer<viennals::Mesh<NumericType>> calculateFlux() const {

    // Generate disk mesh from domain
    auto mesh = SmartPointer<viennals::Mesh<NumericType>>::New();
    viennals::ToDiskMesh<NumericType, D> meshConverter(mesh);
    for (auto dom : domain->getLevelSets()) {
      meshConverter.insertNextLevelSet(dom);
    }
    meshConverter.apply();

    model->initialize(domain, 0.);
    if (model->getSurfaceModel()->getCoverages() != nullptr) {
      Logger::getInstance()
          .addWarning(
              "Coverages are not supported for single-pass flux calculation.")
          .print();
      return mesh;
    }

    viennaray::BoundaryCondition rayBoundaryCondition[D];
    viennaray::Trace<NumericType, D> rayTracer;

    // Map the domain boundary to the ray tracing boundaries
    if (ignoreFluxBoundaries) {
      for (unsigned i = 0; i < D; ++i)
        rayBoundaryCondition[i] = viennaray::BoundaryCondition::IGNORE;
    } else {
      for (unsigned i = 0; i < D; ++i)
        rayBoundaryCondition[i] = utils::convertBoundaryCondition<D>(
            domain->getGrid().getBoundaryConditions(i));
    }
    rayTracer.setSourceDirection(sourceDirection);
    rayTracer.setNumberOfRaysPerPoint(raysPerPoint);
    rayTracer.setBoundaryConditions(rayBoundaryCondition);
    rayTracer.setUseRandomSeeds(useRandomSeeds_);
    rayTracer.setCalculateFlux(false);
    auto source = model->getSource();
    if (source) {
      rayTracer.setSource(source);
      Logger::getInstance().addInfo("Using custom source.").print();
    }
    auto primaryDirection = model->getPrimaryDirection();
    if (primaryDirection) {
      Logger::getInstance()
          .addInfo("Using primary direction: " +
                   utils::arrayToString(primaryDirection.value()))
          .print();
      rayTracer.setPrimaryDirection(primaryDirection.value());
    }

    auto points = mesh->getNodes();
    auto normals = *mesh->getCellData().getVectorData("Normals");
    auto materialIds = *mesh->getCellData().getScalarData("MaterialIds");
    if (diskRadius == 0.) {
      rayTracer.setGeometry(points, normals, domain->getGrid().getGridDelta());
    } else {
      rayTracer.setGeometry(points, normals, domain->getGrid().getGridDelta(),
                            diskRadius);
    }
    rayTracer.setMaterialIds(materialIds);

    for (auto &particle : model->getParticleTypes()) {
      rayTracer.setParticleType(particle);
      rayTracer.apply();

      // fill up rates vector with rates from this particle type
      auto &localData = rayTracer.getLocalData();
      int numRates = particle->getLocalDataLabels().size();
      for (int i = 0; i < numRates; ++i) {
        auto rate = std::move(localData.getVectorData(i));

        // normalize fluxes
        rayTracer.normalizeFlux(rate);
        if (smoothFlux)
          rayTracer.smoothFlux(rate);
        mesh->getCellData().insertNextScalarData(
            std::move(rate), localData.getVectorDataLabel(i));
      }
    }

    return mesh;
  }

  // Run the process.
  void apply() {
    /* ---------- Check input --------- */
    if (!model) {
      Logger::getInstance()
          .addWarning("No process model passed to psProcess.")
          .print();
      return;
    }

    if (!domain) {
      Logger::getInstance()
          .addWarning("No domain passed to psProcess.")
          .print();
      return;
    }

    if (domain->getLevelSets().empty()) {
      Logger::getInstance().addWarning("No level sets in domain.").print();
      return;
    }

    model->initialize(domain, processDuration);
    const auto name = model->getProcessName().value_or("default");

    if (model->getGeometricModel()) {
      model->getGeometricModel()->setDomain(domain);
      Logger::getInstance().addInfo("Applying geometric model...").print();
      model->getGeometricModel()->apply();
      return;
    }

    if (processDuration == 0.) {
      // apply only advection callback
      if (model->getAdvectionCallback()) {
        model->getAdvectionCallback()->setDomain(domain);
        model->getAdvectionCallback()->applyPreAdvect(0);
      } else {
        Logger::getInstance()
            .addWarning("No advection callback passed to psProcess.")
            .print();
      }
      return;
    }

    if (!model->getSurfaceModel()) {
      Logger::getInstance()
          .addWarning("No surface model passed to psProcess.")
          .print();
      return;
    }

    if (!model->getVelocityField()) {
      Logger::getInstance()
          .addWarning("No velocity field passed to psProcess.")
          .print();
      return;
    }

<<<<<<< HEAD
    Timer rtTimer;
    Timer callbackTimer;
    Timer advTimer;
    Timer meshConverterTimer;
=======
    /* ------ Process Setup ------ */
    const unsigned int logLevel = Logger::getLogLevel();
>>>>>>> daa155d8
    Timer processTimer;
    processTimer.start();

    double remainingTime = processDuration;
    const NumericType gridDelta = domain->getGrid().getGridDelta();

    auto diskMesh = SmartPointer<viennals::Mesh<NumericType>>::New();
    auto translator = SmartPointer<translatorType>::New();
    viennals::ToDiskMesh<NumericType, D> meshConverter(diskMesh);
    meshConverter.setTranslator(translator);
    if (domain->getMaterialMap() &&
        domain->getMaterialMap()->size() == domain->getLevelSets().size()) {
      meshConverter.setMaterialMap(domain->getMaterialMap()->getMaterialMap());
    }

    auto transField = SmartPointer<TranslationField<NumericType, D>>::New(
        model->getVelocityField(), domain->getMaterialMap());
    transField->setTranslator(translator);

    viennals::Advect<NumericType, D> advectionKernel;
    advectionKernel.setVelocityField(transField);
    advectionKernel.setIntegrationScheme(integrationScheme);
    advectionKernel.setTimeStepRatio(timeStepRatio);
    advectionKernel.setSaveAdvectionVelocities(lsVelocityOutput);

    for (auto dom : domain->getLevelSets()) {
      meshConverter.insertNextLevelSet(dom);
      advectionKernel.insertNextLevelSet(dom);
    }

    /* --------- Setup for ray tracing ----------- */
    const bool useRayTracing = !model->getParticleTypes().empty();

    viennaray::BoundaryCondition rayBoundaryCondition[D];
    viennaray::Trace<NumericType, D> rayTracer;

    if (useRayTracing) {
      // Map the domain boundary to the ray tracing boundaries
      if (ignoreFluxBoundaries) {
        for (unsigned i = 0; i < D; ++i)
          rayBoundaryCondition[i] = viennaray::BoundaryCondition::IGNORE;
      } else {
        for (unsigned i = 0; i < D; ++i)
          rayBoundaryCondition[i] = utils::convertBoundaryCondition<D>(
              domain->getGrid().getBoundaryConditions(i));
      }

      rayTracer.setSourceDirection(sourceDirection);
      rayTracer.setNumberOfRaysPerPoint(raysPerPoint);
      rayTracer.setBoundaryConditions(rayBoundaryCondition);
      rayTracer.setUseRandomSeeds(useRandomSeeds_);
      auto primaryDirection = model->getPrimaryDirection();
      if (primaryDirection) {
        Logger::getInstance()
            .addInfo("Using primary direction: " +
                     utils::arrayToString(primaryDirection.value()))
            .print();
        rayTracer.setPrimaryDirection(primaryDirection.value());
      }
      rayTracer.setCalculateFlux(false);
      auto source = model->getSource();
      if (source) {
        rayTracer.setSource(source);
        Logger::getInstance().addInfo("Using custom source.").print();
      }

      // initialize particle data logs
      particleDataLogs.resize(model->getParticleTypes().size());
      for (std::size_t i = 0; i < model->getParticleTypes().size(); i++) {
        int logSize = model->getParticleLogSize(i);
        if (logSize > 0) {
          particleDataLogs[i].data.resize(1);
          particleDataLogs[i].data[0].resize(logSize);
        }
      }
    }

    // Determine whether advection callback is used
    const bool useAdvectionCallback = model->getAdvectionCallback() != nullptr;
    if (useAdvectionCallback) {
      model->getAdvectionCallback()->setDomain(domain);
    }

    // Determine whether there are process parameters used in ray tracing
    model->getSurfaceModel()->initializeProcessParameters();
    const bool useProcessParams =
        model->getSurfaceModel()->getProcessParameters() != nullptr;

    if (useProcessParams)
      Logger::getInstance().addInfo("Using process parameters.").print();
    if (useAdvectionCallback)
      Logger::getInstance().addInfo("Using advection callback.").print();

    bool useCoverages = false;

    // Initialize coverages
    meshConverterTimer.start();
    meshConverter.apply();
    meshConverterTimer.finish();

    auto numPoints = diskMesh->getNodes().size();
    model->getSurfaceModel()->initializeSurfaceData(numPoints);
    if (!coveragesInitialized_)
      model->getSurfaceModel()->initializeCoverages(numPoints);
    auto coverages = model->getSurfaceModel()->getCoverages();
    std::ofstream covMetricFile;
    if (coverages != nullptr) {
      Timer timer;
      useCoverages = true;
      Logger::getInstance().addInfo("Using coverages.").print();
      // debug output
      if (logLevel >= 5)
        covMetricFile.open(name + "_covMetric.txt");

      if (!coveragesInitialized_) {
        timer.start();
        Logger::getInstance().addInfo("Initializing coverages ... ").print();
        auto points = diskMesh->getNodes();
        auto normals = *diskMesh->getCellData().getVectorData("Normals");
        auto materialIds =
            *diskMesh->getCellData().getScalarData("MaterialIds");
        rayTracer.setGeometry(points, normals, gridDelta);
        rayTracer.setMaterialIds(materialIds);

        for (size_t iterations = 0; iterations < maxIterations; iterations++) {
          // We need additional signal handling when running the C++ code from
          // the Python bindings to allow interrupts in the Python scripts
#ifdef VIENNAPS_PYTHON_BUILD
          if (PyErr_CheckSignals() != 0)
            throw pybind11::error_already_set();
#endif
          // save current coverages to compare with the new ones
          auto prevStepCoverages =
              SmartPointer<viennals::PointData<NumericType>>::New(*coverages);
          // move coverages to the ray tracer
          viennaray::TracingData<NumericType> rayTraceCoverages =
              movePointDataToRayData(coverages);
          if (useProcessParams) {
            // store scalars in addition to coverages
            auto processParams =
                model->getSurfaceModel()->getProcessParameters();
            NumericType numParams = processParams->getScalarData().size();
            rayTraceCoverages.setNumberOfScalarData(numParams);
            for (size_t i = 0; i < numParams; ++i) {
              rayTraceCoverages.setScalarData(
                  i, processParams->getScalarData(i),
                  processParams->getScalarDataLabel(i));
            }
          }
          rayTracer.setGlobalData(rayTraceCoverages);

          auto rates = SmartPointer<viennals::PointData<NumericType>>::New();

          std::size_t particleIdx = 0;
          rtTimer.start();
          for (auto &particle : model->getParticleTypes()) {
            int dataLogSize = model->getParticleLogSize(particleIdx);
            if (dataLogSize > 0) {
              rayTracer.getDataLog().data.resize(1);
              rayTracer.getDataLog().data[0].resize(dataLogSize, 0.);
            }
            rayTracer.setParticleType(particle);
            rayTracer.apply();

            // fill up rates vector with rates from this particle type
            auto &localData = rayTracer.getLocalData();
            int numRates = particle->getLocalDataLabels().size();
            for (int i = 0; i < numRates; ++i) {
              auto rate = std::move(localData.getVectorData(i));

              // normalize fluxes
              rayTracer.normalizeFlux(rate);
              if (smoothFlux)
                rayTracer.smoothFlux(rate);
              rates->insertNextScalarData(std::move(rate),
                                          localData.getVectorDataLabel(i));
            }

            if (dataLogSize > 0) {
              particleDataLogs[particleIdx].merge(rayTracer.getDataLog());
            }
            ++particleIdx;
          }
          rtTimer.finish();

          // move coverages back in the model
          moveRayDataToPointData(model->getSurfaceModel()->getCoverages(),
                                 rayTraceCoverages);
          model->getSurfaceModel()->updateCoverages(rates, materialIds);

          // check for convergence
          if (logLevel >= 5) {
            coverages = model->getSurfaceModel()->getCoverages();
            auto metric =
                calculateCoverageDeltaMetric(coverages, prevStepCoverages);
            for (auto val : metric) {
              covMetricFile << val << ";";
            }
            covMetricFile << "\n";
          }

          if (logLevel >= 3) {
            auto coverages = model->getSurfaceModel()->getCoverages();
            for (size_t idx = 0; idx < coverages->getScalarDataSize(); idx++) {
              auto label = coverages->getScalarDataLabel(idx);
              diskMesh->getCellData().insertNextScalarData(
                  *coverages->getScalarData(idx), label);
            }
            for (size_t idx = 0; idx < rates->getScalarDataSize(); idx++) {
              auto label = rates->getScalarDataLabel(idx);
              diskMesh->getCellData().insertNextScalarData(
                  *rates->getScalarData(idx), label);
            }
            printDiskMesh(diskMesh, name + "_covInit_" +
                                        std::to_string(iterations) + ".vtp");
            Logger::getInstance()
                .addInfo("Iteration: " + std::to_string(iterations))
                .print();
          }
        }
        coveragesInitialized_ = true;

        timer.finish();
        Logger::getInstance()
            .addTiming("Coverage initialization", timer)
            .print();
      }
    } // end coverage initialization

    double previousTimeStep = 0.;
    size_t counter = 0;
<<<<<<< HEAD

=======
    unsigned lsVelCounter = 0;
    Timer rtTimer;
    Timer callbackTimer;
    Timer advTimer;
>>>>>>> daa155d8
    while (remainingTime > 0.) {
      // We need additional signal handling when running the C++ code from the
      // Python bindings to allow interrupts in the Python scripts
#ifdef VIENNAPS_PYTHON_BUILD
      if (PyErr_CheckSignals() != 0)
        throw pybind11::error_already_set();
#endif
      // Expand LS based on the integration scheme
      advectionKernel.prepareLS();
      model->initialize(domain, remainingTime);

      auto rates = SmartPointer<viennals::PointData<NumericType>>::New();
      meshConverterTimer.start();
      meshConverter.apply();
      meshConverterTimer.finish();
      auto materialIds = *diskMesh->getCellData().getScalarData("MaterialIds");
      auto points = diskMesh->getNodes();

      // rate calculation by top-down ray tracing
      if (useRayTracing) {
        auto normals = *diskMesh->getCellData().getVectorData("Normals");
        rayTracer.setGeometry(points, normals, gridDelta);
        rayTracer.setMaterialIds(materialIds);

        // move coverages to ray tracer
        viennaray::TracingData<NumericType> rayTraceCoverages;
        if (useCoverages) {
          rayTraceCoverages =
              movePointDataToRayData(model->getSurfaceModel()->getCoverages());
          if (useProcessParams) {
            // store scalars in addition to coverages
            auto processParams =
                model->getSurfaceModel()->getProcessParameters();
            NumericType numParams = processParams->getScalarData().size();
            rayTraceCoverages.setNumberOfScalarData(numParams);
            for (size_t i = 0; i < numParams; ++i) {
              rayTraceCoverages.setScalarData(
                  i, processParams->getScalarData(i),
                  processParams->getScalarDataLabel(i));
            }
          }
          rayTracer.setGlobalData(rayTraceCoverages);
        }

        std::size_t particleIdx = 0;
        rtTimer.start();
        for (auto &particle : model->getParticleTypes()) {
          int dataLogSize = model->getParticleLogSize(particleIdx);
          if (dataLogSize > 0) {
            rayTracer.getDataLog().data.resize(1);
            rayTracer.getDataLog().data[0].resize(dataLogSize, 0.);
          }
          rayTracer.setParticleType(particle);
          rayTracer.apply();

          // fill up rates vector with rates from this particle type
          auto numRates = particle->getLocalDataLabels().size();
          auto &localData = rayTracer.getLocalData();
          for (int i = 0; i < numRates; ++i) {
            auto rate = std::move(localData.getVectorData(i));

            // normalize rates
            rayTracer.normalizeFlux(rate);
            if (smoothFlux)
              rayTracer.smoothFlux(rate);
            rates->insertNextScalarData(std::move(rate),
                                        localData.getVectorDataLabel(i));
          }

          if (dataLogSize > 0) {
            particleDataLogs[particleIdx].merge(rayTracer.getDataLog());
          }
          ++particleIdx;
        }
        rtTimer.finish();
        Logger::getInstance()
            .addTiming("Top-down flux calculation", rtTimer)
            .print();

        // move coverages back to model
        if (useCoverages)
          moveRayDataToPointData(model->getSurfaceModel()->getCoverages(),
                                 rayTraceCoverages);
      }

      // save coverages for comparison
      SmartPointer<viennals::PointData<NumericType>> prevStepCoverages;
      if (useCoverages && logLevel >= 5) {
        coverages = model->getSurfaceModel()->getCoverages();
        prevStepCoverages =
            SmartPointer<viennals::PointData<NumericType>>::New(*coverages);
      }

      // get velocities from rates
      auto velocities = model->getSurfaceModel()->calculateVelocities(
          rates, points, materialIds);

      // calculate coverage metric
      if (useCoverages && logLevel >= 5) {
        auto metric =
            calculateCoverageDeltaMetric(coverages, prevStepCoverages);
        for (auto val : metric) {
          covMetricFile << val << ";";
        }
        covMetricFile << "\n";
      }

      // prepare velocity field
      model->getVelocityField()->prepare(domain, velocities,
                                         processDuration - remainingTime);
      if (model->getVelocityField()->getTranslationFieldOptions() == 2)
        transField->buildKdTree(points);

      // print debug output
      if (logLevel >= 4) {
        if (velocities)
          diskMesh->getCellData().insertNextScalarData(*velocities,
                                                       "velocities");
        if (useCoverages) {
          auto coverages = model->getSurfaceModel()->getCoverages();
          for (size_t idx = 0; idx < coverages->getScalarDataSize(); idx++) {
            auto label = coverages->getScalarDataLabel(idx);
            diskMesh->getCellData().insertNextScalarData(
                *coverages->getScalarData(idx), label);
          }
        }
        for (size_t idx = 0; idx < rates->getScalarDataSize(); idx++) {
          auto label = rates->getScalarDataLabel(idx);
          diskMesh->getCellData().insertNextScalarData(
              *rates->getScalarData(idx), label);
        }
        printDiskMesh(diskMesh, name + "_" + std::to_string(counter) + ".vtp");
        if (domain->getCellSet()) {
          domain->getCellSet()->writeVTU(name + "_cellSet_" +
                                         std::to_string(counter) + ".vtu");
        }
        counter++;
      }

      // apply advection callback
      if (useAdvectionCallback) {
        callbackTimer.start();
        bool continueProcess = model->getAdvectionCallback()->applyPreAdvect(
            processDuration - remainingTime);
        callbackTimer.finish();
        Logger::getInstance()
            .addTiming("Advection callback pre-advect", callbackTimer)
            .print();

        if (!continueProcess) {
          Logger::getInstance()
              .addInfo("Process stopped early by AdvectionCallback during "
                       "`preAdvect`.")
              .print();
          break;
        }
      }

      // adjust time step near end
      if (remainingTime - previousTimeStep < 0.) {
        advectionKernel.setAdvectionTime(remainingTime);
      }

      // move coverages to LS, so they are moved with the advection step
      if (useCoverages)
        moveCoveragesToTopLS(translator,
                             model->getSurfaceModel()->getCoverages());
      advTimer.start();
      advectionKernel.apply();
      advTimer.finish();
      Logger::getInstance().addTiming("Surface advection", advTimer).print();

      if (lsVelocityOutput) {
        auto lsMesh = SmartPointer<viennals::Mesh<NumericType>>::New();
        viennals::ToMesh<NumericType, D>(domain->getLevelSets().back(), lsMesh)
            .apply();
        viennals::VTKWriter<NumericType>(
            lsMesh, "ls_velocities_" + std::to_string(lsVelCounter++) + ".vtp")
            .apply();
      }

      // update the translator to retrieve the correct coverages from the LS
      meshConverter.apply();
      if (useCoverages)
        updateCoveragesFromAdvectedSurface(
            translator, model->getSurfaceModel()->getCoverages());

      // apply advection callback
      if (useAdvectionCallback) {
        callbackTimer.start();
        bool continueProcess = model->getAdvectionCallback()->applyPostAdvect(
            advectionKernel.getAdvectedTime());
        callbackTimer.finish();
        Logger::getInstance()
            .addTiming("Advection callback post-advect", callbackTimer)
            .print();
        if (!continueProcess) {
          Logger::getInstance()
              .addInfo("Process stopped early by AdvectionCallback during "
                       "`postAdvect`.")
              .print();
          break;
        }
      }

      previousTimeStep = advectionKernel.getAdvectedTime();
      if (previousTimeStep == std::numeric_limits<NumericType>::max()) {
        Logger::getInstance()
            .addInfo("Process halted: Surface velocities are zero across the "
                     "entire surface.")
            .print();
        remainingTime = 0.;
        break;
      }
      remainingTime -= previousTimeStep;

      if (Logger::getLogLevel() >= 2) {
        std::stringstream stream;
        stream << std::fixed << std::setprecision(4)
               << "Process time: " << processDuration - remainingTime << " / "
               << processDuration << " "
               << units::Time::getInstance().toShortString();
        Logger::getInstance().addInfo(stream.str()).print();
      }
    }

    processTime = processDuration - remainingTime;
    processTimer.finish();

    Logger::getInstance()
        .addTiming("\nProcess " + name, processTimer)
        .addTiming("Surface advection total time",
                   advTimer.totalDuration * 1e-9,
                   processTimer.totalDuration * 1e-9)
        .print();
    if (useRayTracing) {
      Logger::getInstance()
          .addTiming("Top-down flux calculation total time",
                     rtTimer.totalDuration * 1e-9,
                     processTimer.totalDuration * 1e-9)
          .print();
      Logger::getInstance()
          .addTiming("Mesh generation total time",
                     meshConverterTimer.totalDuration * 1e-9,
                     processTimer.totalDuration * 1e-9)
          .print();
    }
    if (useAdvectionCallback) {
      Logger::getInstance()
          .addTiming("Advection callback total time",
                     callbackTimer.totalDuration * 1e-9,
                     processTimer.totalDuration * 1e-9)
          .print();
    }
    model->reset();
    if (logLevel >= 5)
      covMetricFile.close();
  }

  void writeParticleDataLogs(std::string fileName) {
    std::ofstream file(fileName.c_str());

    for (std::size_t i = 0; i < particleDataLogs.size(); i++) {
      if (!particleDataLogs[i].data.empty()) {
        file << "particle" << i << "_data ";
        for (std::size_t j = 0; j < particleDataLogs[i].data[0].size(); j++) {
          file << particleDataLogs[i].data[0][j] << " ";
        }
        file << "\n";
      }
    }

    file.close();
  }

private:
  void printDiskMesh(SmartPointer<viennals::Mesh<NumericType>> mesh,
                     std::string name) const {
    viennals::VTKWriter<NumericType>(mesh, std::move(name)).apply();
  }

  viennaray::TracingData<NumericType> movePointDataToRayData(
      SmartPointer<viennals::PointData<NumericType>> pointData) const {
    viennaray::TracingData<NumericType> rayData;
    const auto numData = pointData->getScalarDataSize();
    rayData.setNumberOfVectorData(numData);
    for (size_t i = 0; i < numData; ++i) {
      auto label = pointData->getScalarDataLabel(i);
      rayData.setVectorData(i, std::move(*pointData->getScalarData(label)),
                            label);
    }

    return std::move(rayData);
  }

  void moveRayDataToPointData(
      SmartPointer<viennals::PointData<NumericType>> pointData,
      viennaray::TracingData<NumericType> &rayData) const {
    pointData->clear();
    const auto numData = rayData.getVectorData().size();
    for (size_t i = 0; i < numData; ++i)
      pointData->insertNextScalarData(std::move(rayData.getVectorData(i)),
                                      rayData.getVectorDataLabel(i));
  }

  void moveCoveragesToTopLS(
      SmartPointer<translatorType> translator,
      SmartPointer<viennals::PointData<NumericType>> coverages) {
    auto topLS = domain->getLevelSets().back();
    for (size_t i = 0; i < coverages->getScalarDataSize(); i++) {
      auto covName = coverages->getScalarDataLabel(i);
      std::vector<NumericType> levelSetData(topLS->getNumberOfPoints(), 0);
      auto cov = coverages->getScalarData(covName);
      for (const auto iter : *translator.get()) {
        levelSetData[iter.first] = cov->at(iter.second);
      }
      if (auto data = topLS->getPointData().getScalarData(covName, true);
          data != nullptr) {
        *data = std::move(levelSetData);
      } else {
        topLS->getPointData().insertNextScalarData(std::move(levelSetData),
                                                   covName);
      }
    }
  }

  void updateCoveragesFromAdvectedSurface(
      SmartPointer<translatorType> translator,
      SmartPointer<viennals::PointData<NumericType>> coverages) const {
    auto topLS = domain->getLevelSets().back();
    for (size_t i = 0; i < coverages->getScalarDataSize(); i++) {
      auto covName = coverages->getScalarDataLabel(i);
      auto levelSetData = topLS->getPointData().getScalarData(covName);
      auto covData = coverages->getScalarData(covName);
      covData->resize(translator->size());
      for (const auto it : *translator.get()) {
        covData->at(it.second) = levelSetData->at(it.first);
      }
    }
  }

  std::vector<NumericType> calculateCoverageDeltaMetric(
      SmartPointer<viennals::PointData<NumericType>> updated,
      SmartPointer<viennals::PointData<NumericType>> previous) const {

    assert(updated->getScalarDataSize() == previous->getScalarDataSize());
    std::vector<NumericType> delta(updated->getScalarDataSize(), 0.);

#pragma omp parallel for
    for (int i = 0; i < updated->getScalarDataSize(); i++) {
      auto label = updated->getScalarDataLabel(i);
      auto updatedData = updated->getScalarData(label);
      auto previousData = previous->getScalarData(label);
      for (size_t j = 0; j < updatedData->size(); j++) {
        auto diff = updatedData->at(j) - previousData->at(j);
        delta[i] += diff * diff;
      }

      delta[i] /= updatedData->size();
    }

    return delta;
  }

  psDomainType domain;
  SmartPointer<ProcessModel<NumericType, D>> model;
  NumericType processDuration;
  viennaray::TraceDirection sourceDirection =
      D == 3 ? viennaray::TraceDirection::POS_Z
             : viennaray::TraceDirection::POS_Y;
  viennals::IntegrationSchemeEnum integrationScheme =
      viennals::IntegrationSchemeEnum::ENGQUIST_OSHER_1ST_ORDER;
  unsigned raysPerPoint = 1000;
  std::vector<viennaray::DataLog<NumericType>> particleDataLogs;
  bool useRandomSeeds_ = true;
  bool smoothFlux = true;
  NumericType diskRadius = 0.;
  bool ignoreFluxBoundaries = false;
  bool lsVelocityOutput = false;
  unsigned maxIterations = 20;
  bool coveragesInitialized_ = false;
  NumericType processTime = 0.;
  NumericType timeStepRatio = 0.4999;
};

} // namespace viennaps<|MERGE_RESOLUTION|>--- conflicted
+++ resolved
@@ -263,15 +263,12 @@
       return;
     }
 
-<<<<<<< HEAD
     Timer rtTimer;
     Timer callbackTimer;
     Timer advTimer;
     Timer meshConverterTimer;
-=======
     /* ------ Process Setup ------ */
     const unsigned int logLevel = Logger::getLogLevel();
->>>>>>> daa155d8
     Timer processTimer;
     processTimer.start();
 
@@ -503,14 +500,7 @@
 
     double previousTimeStep = 0.;
     size_t counter = 0;
-<<<<<<< HEAD
-
-=======
     unsigned lsVelCounter = 0;
-    Timer rtTimer;
-    Timer callbackTimer;
-    Timer advTimer;
->>>>>>> daa155d8
     while (remainingTime > 0.) {
       // We need additional signal handling when running the C++ code from the
       // Python bindings to allow interrupts in the Python scripts
