--- conflicted
+++ resolved
@@ -1,12 +1,18 @@
 #pragma once
 
-#include "psProcessBase.hpp"
 #include "psProcessModel.hpp"
 #include "psTranslationField.hpp"
+#include "psUnits.hpp"
 #include "psUtils.hpp"
 
 #include <lsAdvect.hpp>
-
+#include <lsCalculateVisibilities.hpp>
+#include <lsDomain.hpp>
+#include <lsMesh.hpp>
+#include <lsToDiskMesh.hpp>
+#include <lsVTKWriter.hpp>
+
+#include <rayParticle.hpp>
 #include <rayTrace.hpp>
 
 namespace viennaps {
@@ -16,106 +22,148 @@
 /// This class server as the main process tool, applying a user- or pre-defined
 /// process model to a domain. Depending on the user inputs surface advection, a
 /// single callback function or a geometric advection is applied.
-template <typename NumericType, int D>
-class Process final : public ProcessBase<NumericType, D> {
-  // Typedefs
-  using TranslatorType = std::unordered_map<unsigned long, unsigned long>;
-  using DomainType = SmartPointer<Domain<NumericType, D>>;
+template <typename NumericType, int D> class Process {
+  using translatorType = std::unordered_map<unsigned long, unsigned long>;
+  using psDomainType = SmartPointer<Domain<NumericType, D>>;
 
 public:
-  Process() = default;
-  Process(DomainType domain) : ProcessBase<NumericType, D>(domain) {}
+  Process() {}
+  Process(psDomainType passedDomain) : domain(passedDomain) {}
   // Constructor for a process with a pre-configured process model.
-  Process(DomainType domain,
-          SmartPointer<ProcessModel<NumericType, D>> processModel,
-          const NumericType duration = 0.)
-      : ProcessBase<NumericType, D>(domain, processModel, duration),
-        processModel_(processModel) {}
+  Process(psDomainType passedDomain,
+          SmartPointer<ProcessModel<NumericType, D>> passedProcessModel,
+          const NumericType passedDuration = 0.)
+      : domain(passedDomain), model(passedProcessModel),
+        processDuration(passedDuration) {}
 
   // Set the process model. This can be either a pre-configured process model or
   // a custom process model. A custom process model must interface the
   // psProcessModel class.
-  void
-  setProcessModel(SmartPointer<ProcessModel<NumericType, D>> processModel) {
-    processModel_ = processModel;
-    this->model_ = processModel;
-  }
+  void setProcessModel(
+      SmartPointer<ProcessModel<NumericType, D>> passedProcessModel) {
+    model = passedProcessModel;
+  }
+
+  // Set the process domain.
+  void setDomain(psDomainType passedDomain) { domain = passedDomain; }
+
+  // Set the source direction, where the rays should be traced from.
+  void setSourceDirection(viennaray::TraceDirection passedDirection) {
+    sourceDirection = passedDirection;
+  }
+
+  // Set the duration of the process.
+  void setProcessDuration(NumericType passedDuration) {
+    processDuration = passedDuration;
+  }
+
+  // Returns the duration of the recently run process. This duration can
+  // sometimes slightly vary from the set process duration, due to the maximum
+  // time step according to the CFL condition.
+  NumericType getProcessDuration() const { return processTime; }
+
+  // Specify the number of rays to be traced for each particle throughout the
+  // process. The total count of rays is the product of this number and the
+  // number of points in the process geometry.
+  void setNumberOfRaysPerPoint(unsigned numRays) { raysPerPoint = numRays; }
+
+  // Set the number of iterations to initialize the coverages.
+  void setMaxCoverageInitIterations(unsigned maxIt) { maxIterations = maxIt; }
+
+  /// Enable flux smoothing. The flux at each surface point, calculated
+  /// by the ray tracer, is averaged over the surface point neighbors.
+  void enableFluxSmoothing() { smoothFlux = true; }
+
+  // Disable flux smoothing.
+  void disableFluxSmoothing() { smoothFlux = false; }
 
   void setRayTracingDiskRadius(NumericType radius) {
-    rayTracingParams_.diskRadius = radius;
-    if (rayTracingParams_.diskRadius < 0.) {
+    diskRadius = radius;
+    if (diskRadius < 0.) {
       Logger::getInstance()
           .addWarning("Disk radius must be positive. Using default value.")
           .print();
-      rayTracingParams_.diskRadius = 0.;
-    }
-  }
-
-  void writeParticleDataLogs(const std::string &fileName) {
-    std::ofstream file(fileName.c_str());
-
-    for (std::size_t i = 0; i < particleDataLogs.size(); i++) {
-      if (!particleDataLogs[i].data.empty()) {
-        file << "particle" << i << "_data ";
-        for (std::size_t j = 0; j < particleDataLogs[i].data[0].size(); j++) {
-          file << particleDataLogs[i].data[0][j] << " ";
-        }
-        file << "\n";
-      }
-    }
-
-    file.close();
-  }
-
-protected:
-  static viennaray::TracingData<NumericType> movePointDataToRayData(
-      SmartPointer<viennals::PointData<NumericType>> pointData) {
-    viennaray::TracingData<NumericType> rayData;
-    const auto numData = pointData->getScalarDataSize();
-    rayData.setNumberOfVectorData(numData);
-    for (size_t i = 0; i < numData; ++i) {
-      auto label = pointData->getScalarDataLabel(i);
-      rayData.setVectorData(i, std::move(*pointData->getScalarData(label)),
-                            label);
-    }
-
-    return std::move(rayData);
-  }
-
-  static void moveRayDataToPointData(
-      SmartPointer<viennals::PointData<NumericType>> pointData,
-      viennaray::TracingData<NumericType> &rayData) {
-    pointData->clear();
-    const auto numData = rayData.getVectorData().size();
-    for (size_t i = 0; i < numData; ++i)
-      pointData->insertNextScalarData(std::move(rayData.getVectorData(i)),
-                                      rayData.getVectorDataLabel(i));
-  }
-
-  bool checkInput() override { return true; }
-
-  void initFluxEngine() override {
+      diskRadius = 0.;
+    }
+  }
+
+  void enableFluxBoundaries() { ignoreFluxBoundaries = false; }
+
+  // Ignore boundary conditions during the flux calculation.
+  void disableFluxBoundaries() { ignoreFluxBoundaries = true; }
+
+  // Set the integration scheme for solving the level-set equation.
+  // Possible integration schemes are specified in
+  // viennals::IntegrationSchemeEnum.
+  void setIntegrationScheme(
+      viennals::IntegrationSchemeEnum passedIntegrationScheme) {
+    integrationScheme = passedIntegrationScheme;
+  }
+
+  // Enable the output of the advection velocities on the level-set mesh.
+  void enableAdvectionVelocityOutput() { lsVelocityOutput = true; }
+
+  // Disable the output of the advection velocities on the level-set mesh.
+  void disableAdvectionVelocityOutput() { lsVelocityOutput = false; }
+
+  // Enable the use of random seeds for ray tracing. This is useful to
+  // prevent the formation of artifacts in the flux calculation.
+  void enableRandomSeeds() { useRandomSeeds_ = true; }
+
+  // Disable the use of random seeds for ray tracing.
+  void disableRandomSeeds() { useRandomSeeds_ = false; }
+
+  // Set the CFL (Courant-Friedrichs-Levy) condition to use during surface
+  // advection in the level-set. The CFL condition defines the maximum distance
+  // a surface is allowed to move in a single advection step. It MUST be below
+  // 0.5 to guarantee numerical stability. Defaults to 0.4999.
+  void setTimeStepRatio(NumericType cfl) { timeStepRatio = cfl; }
+
+  // A single flux calculation is performed on the domain surface. The result is
+  // stored as point data on the nodes of the mesh.
+  SmartPointer<viennals::Mesh<NumericType>> calculateFlux() const {
+
+    // Generate disk mesh from domain
+    auto mesh = SmartPointer<viennals::Mesh<NumericType>>::New();
+    viennals::ToDiskMesh<NumericType, D> meshConverter(mesh);
+    for (auto dom : domain->getLevelSets()) {
+      meshConverter.insertNextLevelSet(dom);
+    }
+    meshConverter.apply();
+
+    model->initialize(domain, 0.);
+    if (model->getSurfaceModel()->getCoverages() != nullptr) {
+      Logger::getInstance()
+          .addWarning(
+              "Coverages are not supported for single-pass flux calculation.")
+          .print();
+      return mesh;
+    }
+
+    viennaray::BoundaryCondition rayBoundaryCondition[D];
+    viennaray::Trace<NumericType, D> rayTracer;
+
     // Map the domain boundary to the ray tracing boundaries
-    viennaray::BoundaryCondition rayBoundaryCondition[D];
-    if (rayTracingParams_.ignoreFluxBoundaries) {
+    if (ignoreFluxBoundaries) {
       for (unsigned i = 0; i < D; ++i)
         rayBoundaryCondition[i] = viennaray::BoundaryCondition::IGNORE;
     } else {
       for (unsigned i = 0; i < D; ++i)
-        rayBoundaryCondition[i] = utils::convertBoundaryCondition(
-            domain_->getGrid().getBoundaryConditions(i));
-    }
+        rayBoundaryCondition[i] = utils::convertBoundaryCondition<D>(
+            domain->getGrid().getBoundaryConditions(i));
+    }
+    rayTracer.setSourceDirection(sourceDirection);
+    rayTracer.setNumberOfRaysPerPoint(raysPerPoint);
     rayTracer.setBoundaryConditions(rayBoundaryCondition);
-    rayTracer.setSourceDirection(rayTracingParams_.sourceDirection);
-    rayTracer.setNumberOfRaysPerPoint(rayTracingParams_.raysPerPoint);
-    rayTracer.setUseRandomSeeds(rayTracingParams_.useRandomSeeds);
+    rayTracer.setUseRandomSeeds(useRandomSeeds_);
     rayTracer.setCalculateFlux(false);
-
-    if (auto source = processModel_->getSource()) {
+    auto source = model->getSource();
+    if (source) {
       rayTracer.setSource(source);
       Logger::getInstance().addInfo("Using custom source.").print();
     }
-    if (auto primaryDirection = processModel_->getPrimaryDirection()) {
+    auto primaryDirection = model->getPrimaryDirection();
+    if (primaryDirection) {
       Logger::getInstance()
           .addInfo("Using primary direction: " +
                    utils::arrayToString(primaryDirection.value()))
@@ -123,53 +171,183 @@
       rayTracer.setPrimaryDirection(primaryDirection.value());
     }
 
-    // initialize particle data logs
-    particleDataLogs.resize(processModel_->getParticleTypes().size());
-    for (std::size_t i = 0; i < processModel_->getParticleTypes().size(); i++) {
-      if (int logSize = processModel_->getParticleLogSize(i); logSize > 0) {
-        particleDataLogs[i].data.resize(1);
-        particleDataLogs[i].data[0].resize(logSize);
-      }
-    }
-  }
-
-  void setFluxEngineGeometry() override {
-    assert(diskMesh_ != nullptr);
-    auto points = diskMesh_->getNodes();
-    auto normals = *diskMesh_->getCellData().getVectorData("Normals");
-    auto materialIds = *diskMesh_->getCellData().getScalarData("MaterialIds");
-
-    if (rayTracingParams_.diskRadius == 0.) {
-      rayTracer.setGeometry(points, normals, domain_->getGrid().getGridDelta());
+    auto points = mesh->getNodes();
+    auto normals = *mesh->getCellData().getVectorData("Normals");
+    auto materialIds = *mesh->getCellData().getScalarData("MaterialIds");
+    if (diskRadius == 0.) {
+      rayTracer.setGeometry(points, normals, domain->getGrid().getGridDelta());
     } else {
-      rayTracer.setGeometry(points, normals, domain_->getGrid().getGridDelta(),
-                            rayTracingParams_.diskRadius);
+      rayTracer.setGeometry(points, normals, domain->getGrid().getGridDelta(),
+                            diskRadius);
     }
     rayTracer.setMaterialIds(materialIds);
-  }
-
-  SmartPointer<viennals::PointData<NumericType>>
-  calculateFluxes(const bool useCoverages,
-                  const bool useProcessParams) override {
-
-    viennaray::TracingData<NumericType> rayTracingData;
-    auto surfaceModel = this->model_->getSurfaceModel();
-
-    // move coverages to the ray tracer
-    if (useCoverages) {
-      rayTracingData = movePointDataToRayData(surfaceModel->getCoverages());
-    }
-
-<<<<<<< HEAD
-    if (useProcessParams) {
-      // store scalars in addition to coverages
-      auto processParams = surfaceModel->getProcessParameters();
-      NumericType numParams = processParams->getScalarData().size();
-      rayTracingData.setNumberOfScalarData(numParams);
-      for (size_t i = 0; i < numParams; ++i) {
-        rayTracingData.setScalarData(i, processParams->getScalarData(i),
-                                     processParams->getScalarDataLabel(i));
-=======
+
+    for (auto &particle : model->getParticleTypes()) {
+      rayTracer.setParticleType(particle);
+      rayTracer.apply();
+
+      // fill up rates vector with rates from this particle type
+      auto &localData = rayTracer.getLocalData();
+      int numRates = particle->getLocalDataLabels().size();
+      for (int i = 0; i < numRates; ++i) {
+        auto rate = std::move(localData.getVectorData(i));
+
+        // normalize fluxes
+        rayTracer.normalizeFlux(rate);
+        if (smoothFlux)
+          rayTracer.smoothFlux(rate);
+        mesh->getCellData().insertNextScalarData(
+            std::move(rate), localData.getVectorDataLabel(i));
+      }
+    }
+
+    return mesh;
+  }
+
+  // Run the process.
+  void apply() {
+    /* ---------- Check input --------- */
+    if (!model) {
+      Logger::getInstance()
+          .addWarning("No process model passed to psProcess.")
+          .print();
+      return;
+    }
+
+    if (!domain) {
+      Logger::getInstance()
+          .addWarning("No domain passed to psProcess.")
+          .print();
+      return;
+    }
+
+    if (domain->getLevelSets().empty()) {
+      Logger::getInstance().addWarning("No level sets in domain.").print();
+      return;
+    }
+
+    model->initialize(domain, processDuration);
+    const auto name = model->getProcessName().value_or("default");
+
+    if (model->getGeometricModel()) {
+      model->getGeometricModel()->setDomain(domain);
+      Logger::getInstance().addInfo("Applying geometric model...").print();
+      model->getGeometricModel()->apply();
+      return;
+    }
+
+    if (processDuration == 0.) {
+      // apply only advection callback
+      if (model->getAdvectionCallback()) {
+        model->getAdvectionCallback()->setDomain(domain);
+        model->getAdvectionCallback()->applyPreAdvect(0);
+      } else {
+        Logger::getInstance()
+            .addWarning("No advection callback passed to psProcess.")
+            .print();
+      }
+      return;
+    }
+
+    if (!model->getSurfaceModel()) {
+      Logger::getInstance()
+          .addWarning("No surface model passed to psProcess.")
+          .print();
+      return;
+    }
+
+    if (!model->getVelocityField()) {
+      Logger::getInstance()
+          .addWarning("No velocity field passed to psProcess.")
+          .print();
+      return;
+    }
+
+    /* ------ Process Setup ------ */
+    const unsigned int logLevel = Logger::getLogLevel();
+    Timer processTimer;
+    processTimer.start();
+
+    double remainingTime = processDuration;
+    const NumericType gridDelta = domain->getGrid().getGridDelta();
+
+    auto diskMesh = SmartPointer<viennals::Mesh<NumericType>>::New();
+    auto translator = SmartPointer<translatorType>::New();
+    viennals::ToDiskMesh<NumericType, D> meshConverter(diskMesh);
+    meshConverter.setTranslator(translator);
+    if (domain->getMaterialMap() &&
+        domain->getMaterialMap()->size() == domain->getLevelSets().size()) {
+      meshConverter.setMaterialMap(domain->getMaterialMap()->getMaterialMap());
+    }
+
+    auto transField = SmartPointer<TranslationField<NumericType, D>>::New(
+        model->getVelocityField(), domain->getMaterialMap());
+    transField->setTranslator(translator);
+
+    viennals::Advect<NumericType, D> advectionKernel;
+    advectionKernel.setVelocityField(transField);
+    advectionKernel.setIntegrationScheme(integrationScheme);
+    advectionKernel.setTimeStepRatio(timeStepRatio);
+    advectionKernel.setSaveAdvectionVelocities(lsVelocityOutput);
+
+    for (auto dom : domain->getLevelSets()) {
+      meshConverter.insertNextLevelSet(dom);
+      advectionKernel.insertNextLevelSet(dom);
+    }
+
+    /* --------- Setup for ray tracing ----------- */
+    const bool useRayTracing = !model->getParticleTypes().empty();
+
+    viennaray::BoundaryCondition rayBoundaryCondition[D];
+    viennaray::Trace<NumericType, D> rayTracer;
+
+    if (useRayTracing) {
+      // Map the domain boundary to the ray tracing boundaries
+      if (ignoreFluxBoundaries) {
+        for (unsigned i = 0; i < D; ++i)
+          rayBoundaryCondition[i] = viennaray::BoundaryCondition::IGNORE;
+      } else {
+        for (unsigned i = 0; i < D; ++i)
+          rayBoundaryCondition[i] = utils::convertBoundaryCondition<D>(
+              domain->getGrid().getBoundaryConditions(i));
+      }
+
+      rayTracer.setSourceDirection(sourceDirection);
+      rayTracer.setNumberOfRaysPerPoint(raysPerPoint);
+      rayTracer.setBoundaryConditions(rayBoundaryCondition);
+      rayTracer.setUseRandomSeeds(useRandomSeeds_);
+      auto primaryDirection = model->getPrimaryDirection();
+      if (primaryDirection) {
+        Logger::getInstance()
+            .addInfo("Using primary direction: " +
+                     utils::arrayToString(primaryDirection.value()))
+            .print();
+        rayTracer.setPrimaryDirection(primaryDirection.value());
+      }
+      rayTracer.setCalculateFlux(false);
+      auto source = model->getSource();
+      if (source) {
+        rayTracer.setSource(source);
+        Logger::getInstance().addInfo("Using custom source.").print();
+      }
+
+      // initialize particle data logs
+      particleDataLogs.resize(model->getParticleTypes().size());
+      for (std::size_t i = 0; i < model->getParticleTypes().size(); i++) {
+        int logSize = model->getParticleLogSize(i);
+        if (logSize > 0) {
+          particleDataLogs[i].data.resize(1);
+          particleDataLogs[i].data[0].resize(logSize);
+        }
+      }
+    }
+
+    // Determine whether advection callback is used
+    const bool useAdvectionCallback = model->getAdvectionCallback() != nullptr;
+    if (useAdvectionCallback) {
+      model->getAdvectionCallback()->setDomain(domain);
+    }
+
     // Determine whether there are process parameters used in ray tracing
     model->getSurfaceModel()->initializeProcessParameters();
     const bool useProcessParams =
@@ -540,67 +718,161 @@
                << processDuration << " "
                << units::Time::getInstance().toShortString();
         Logger::getInstance().addInfo(stream.str()).print();
->>>>>>> fefd9e91
-      }
-    }
-
-    if (useCoverages || useProcessParams)
-      rayTracer.setGlobalData(rayTracingData);
-
-    auto fluxes = runRayTracer();
-
-    // move coverages back in the model
-    if (useCoverages)
-      moveRayDataToPointData(surfaceModel->getCoverages(), rayTracingData);
-
-    return fluxes;
+      }
+    }
+
+    processTime = processDuration - remainingTime;
+    processTimer.finish();
+
+    Logger::getInstance()
+        .addTiming("\nProcess " + name, processTimer)
+        .addTiming("Surface advection total time",
+                   advTimer.totalDuration * 1e-9,
+                   processTimer.totalDuration * 1e-9)
+        .print();
+    if (useRayTracing) {
+      Logger::getInstance()
+          .addTiming("Top-down flux calculation total time",
+                     rtTimer.totalDuration * 1e-9,
+                     processTimer.totalDuration * 1e-9)
+          .print();
+    }
+    if (useAdvectionCallback) {
+      Logger::getInstance()
+          .addTiming("Advection callback total time",
+                     callbackTimer.totalDuration * 1e-9,
+                     processTimer.totalDuration * 1e-9)
+          .print();
+    }
+    model->reset();
+    if (logLevel >= 5)
+      covMetricFile.close();
+  }
+
+  void writeParticleDataLogs(std::string fileName) {
+    std::ofstream file(fileName.c_str());
+
+    for (std::size_t i = 0; i < particleDataLogs.size(); i++) {
+      if (!particleDataLogs[i].data.empty()) {
+        file << "particle" << i << "_data ";
+        for (std::size_t j = 0; j < particleDataLogs[i].data[0].size(); j++) {
+          file << particleDataLogs[i].data[0][j] << " ";
+        }
+        file << "\n";
+      }
+    }
+
+    file.close();
   }
 
 private:
-  SmartPointer<viennals::PointData<NumericType>> runRayTracer() {
-    auto fluxes = SmartPointer<viennals::PointData<NumericType>>::New();
-    unsigned particleIdx = 0;
-    for (auto &particle : processModel_->getParticleTypes()) {
-      int dataLogSize = processModel_->getParticleLogSize(particleIdx);
-      if (dataLogSize > 0) {
-        rayTracer.getDataLog().data.resize(1);
-        rayTracer.getDataLog().data[0].resize(dataLogSize, 0.);
-      }
-      rayTracer.setParticleType(particle);
-      rayTracer.apply();
-
-      // fill up fluxes vector with fluxes from this particle type
-      auto &localData = rayTracer.getLocalData();
-      int numFluxes = particle->getLocalDataLabels().size();
-      for (int i = 0; i < numFluxes; ++i) {
-        auto flux = std::move(localData.getVectorData(i));
-
-        // normalize and smooth
-        rayTracer.normalizeFlux(flux, rayTracingParams_.normalizationType);
-        if (rayTracingParams_.smoothingNeighbors > 0)
-          rayTracer.smoothFlux(flux, rayTracingParams_.smoothingNeighbors);
-
-        fluxes->insertNextScalarData(std::move(flux),
-                                     localData.getVectorDataLabel(i));
-      }
-
-      if (dataLogSize > 0) {
-        particleDataLogs[particleIdx].merge(rayTracer.getDataLog());
-      }
-      ++particleIdx;
-    }
-    return fluxes;
-  }
-
-private:
-  // Members
-  using ProcessBase<NumericType, D>::domain_;
-  using ProcessBase<NumericType, D>::rayTracingParams_;
-  using ProcessBase<NumericType, D>::diskMesh_;
-
-  SmartPointer<ProcessModel<NumericType, D>> processModel_;
-  viennaray::Trace<NumericType, D> rayTracer;
+  void printDiskMesh(SmartPointer<viennals::Mesh<NumericType>> mesh,
+                     std::string name) const {
+    viennals::VTKWriter<NumericType>(mesh, std::move(name)).apply();
+  }
+
+  viennaray::TracingData<NumericType> movePointDataToRayData(
+      SmartPointer<viennals::PointData<NumericType>> pointData) const {
+    viennaray::TracingData<NumericType> rayData;
+    const auto numData = pointData->getScalarDataSize();
+    rayData.setNumberOfVectorData(numData);
+    for (size_t i = 0; i < numData; ++i) {
+      auto label = pointData->getScalarDataLabel(i);
+      rayData.setVectorData(i, std::move(*pointData->getScalarData(label)),
+                            label);
+    }
+
+    return std::move(rayData);
+  }
+
+  void moveRayDataToPointData(
+      SmartPointer<viennals::PointData<NumericType>> pointData,
+      viennaray::TracingData<NumericType> &rayData) const {
+    pointData->clear();
+    const auto numData = rayData.getVectorData().size();
+    for (size_t i = 0; i < numData; ++i)
+      pointData->insertNextScalarData(std::move(rayData.getVectorData(i)),
+                                      rayData.getVectorDataLabel(i));
+  }
+
+  void moveCoveragesToTopLS(
+      SmartPointer<translatorType> translator,
+      SmartPointer<viennals::PointData<NumericType>> coverages) {
+    auto topLS = domain->getLevelSets().back();
+    for (size_t i = 0; i < coverages->getScalarDataSize(); i++) {
+      auto covName = coverages->getScalarDataLabel(i);
+      std::vector<NumericType> levelSetData(topLS->getNumberOfPoints(), 0);
+      auto cov = coverages->getScalarData(covName);
+      for (const auto iter : *translator.get()) {
+        levelSetData[iter.first] = cov->at(iter.second);
+      }
+      if (auto data = topLS->getPointData().getScalarData(covName, true);
+          data != nullptr) {
+        *data = std::move(levelSetData);
+      } else {
+        topLS->getPointData().insertNextScalarData(std::move(levelSetData),
+                                                   covName);
+      }
+    }
+  }
+
+  void updateCoveragesFromAdvectedSurface(
+      SmartPointer<translatorType> translator,
+      SmartPointer<viennals::PointData<NumericType>> coverages) const {
+    auto topLS = domain->getLevelSets().back();
+    for (size_t i = 0; i < coverages->getScalarDataSize(); i++) {
+      auto covName = coverages->getScalarDataLabel(i);
+      auto levelSetData = topLS->getPointData().getScalarData(covName);
+      auto covData = coverages->getScalarData(covName);
+      covData->resize(translator->size());
+      for (const auto it : *translator.get()) {
+        covData->at(it.second) = levelSetData->at(it.first);
+      }
+    }
+  }
+
+  std::vector<NumericType> calculateCoverageDeltaMetric(
+      SmartPointer<viennals::PointData<NumericType>> updated,
+      SmartPointer<viennals::PointData<NumericType>> previous) const {
+
+    assert(updated->getScalarDataSize() == previous->getScalarDataSize());
+    std::vector<NumericType> delta(updated->getScalarDataSize(), 0.);
+
+#pragma omp parallel for
+    for (int i = 0; i < updated->getScalarDataSize(); i++) {
+      auto label = updated->getScalarDataLabel(i);
+      auto updatedData = updated->getScalarData(label);
+      auto previousData = previous->getScalarData(label);
+      for (size_t j = 0; j < updatedData->size(); j++) {
+        auto diff = updatedData->at(j) - previousData->at(j);
+        delta[i] += diff * diff;
+      }
+
+      delta[i] /= updatedData->size();
+    }
+
+    return delta;
+  }
+
+  psDomainType domain;
+  SmartPointer<ProcessModel<NumericType, D>> model;
+  NumericType processDuration;
+  viennaray::TraceDirection sourceDirection =
+      D == 3 ? viennaray::TraceDirection::POS_Z
+             : viennaray::TraceDirection::POS_Y;
+  viennals::IntegrationSchemeEnum integrationScheme =
+      viennals::IntegrationSchemeEnum::ENGQUIST_OSHER_1ST_ORDER;
+  unsigned raysPerPoint = 1000;
   std::vector<viennaray::DataLog<NumericType>> particleDataLogs;
+  bool useRandomSeeds_ = true;
+  bool smoothFlux = true;
+  NumericType diskRadius = 0.;
+  bool ignoreFluxBoundaries = false;
+  bool lsVelocityOutput = false;
+  unsigned maxIterations = 20;
+  bool coveragesInitialized_ = false;
+  NumericType processTime = 0.;
+  NumericType timeStepRatio = 0.4999;
 };
 
 } // namespace viennaps