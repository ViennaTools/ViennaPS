--- conflicted
+++ resolved
@@ -13,23 +13,13 @@
   SmartPointer<Domain<NumericType, D>> domain = nullptr;
 
 public:
-<<<<<<< HEAD
-  virtual ~psGeometricModel() = default;
-
-  void setDomain(psSmartPointer<psDomain<NumericType, D>> passedDomain) {
-=======
   virtual ~GeometricModel() = default;
 
   void setDomain(SmartPointer<Domain<NumericType, D>> passedDomain) {
->>>>>>> 7c5e88a3
     domain = passedDomain;
   }
 
   virtual void apply() {}
-<<<<<<< HEAD
-};
-=======
 };
 
-} // namespace viennaps
->>>>>>> 7c5e88a3
+} // namespace viennaps