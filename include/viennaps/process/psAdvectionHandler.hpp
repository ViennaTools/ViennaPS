#pragma once

#include "psProcessContext.hpp"
#include "psTranslationField.hpp"

#include <lsAdvect.hpp>
#include <lsAdvectRungeKutta3.hpp>

#include <vcTimer.hpp>

namespace viennaps {

template <typename NumericType, int D> class AdvectionHandler {
  SmartPointer<viennals::Advect<NumericType, D>> advectionKernel_;
  viennacore::Timer<> timer_;
  unsigned lsVelOutputCounter = 0;

public:
  ProcessResult initialize(ProcessContext<NumericType, D> &context) {
    // Initialize advection handler with context
    assert(context.translationField);
    auto translationMethod = context.translationField->getTranslationMethod();
    if (translationMethod > 2 || translationMethod < 0) {
      VIENNACORE_LOG_WARNING("Translation field method not supported.");
      return ProcessResult::INVALID_INPUT;
    }

    auto &discSchem = context.advectionParams.discretizationScheme;
    if (translationMethod == 1 &&
        (discSchem != DiscretizationScheme::ENGQUIST_OSHER_1ST_ORDER &&
         discSchem != DiscretizationScheme::ENGQUIST_OSHER_2ND_ORDER &&
         discSchem !=
             DiscretizationScheme::LOCAL_LOCAL_LAX_FRIEDRICHS_1ST_ORDER &&
         discSchem !=
             DiscretizationScheme::LOCAL_LOCAL_LAX_FRIEDRICHS_2ND_ORDER &&
         discSchem != DiscretizationScheme::WENO_5TH_ORDER)) {
      VIENNACORE_LOG_WARNING(
          "Translation field method not supported in combination "
          "with discretization scheme.");
      return ProcessResult::INVALID_INPUT;
    }

    context.resetTime();

<<<<<<< HEAD
    if (context.advectionParams.temporalScheme ==
        TemporalScheme::RUNGE_KUTTA_3RD_ORDER) {
      advectionKernel_ =
          SmartPointer<viennals::AdvectRungeKutta3<NumericType, D>>::New();
    } else {
      advectionKernel_ = SmartPointer<viennals::Advect<NumericType, D>>::New();
    }

    advectionKernel_->setSingleStep(true);
    advectionKernel_->setVelocityField(context.translationField);
    advectionKernel_->setIntegrationScheme(
        context.advectionParams.integrationScheme);
    advectionKernel_->setTimeStepRatio(context.advectionParams.timeStepRatio);
    advectionKernel_->setSaveAdvectionVelocities(
=======
    advectionKernel_.setSingleStep(true);
    advectionKernel_.setVelocityField(context.translationField);
    advectionKernel_.setDiscretizationScheme(
        context.advectionParams.discretizationScheme);
    advectionKernel_.setTimeStepRatio(context.advectionParams.timeStepRatio);
    advectionKernel_.setSaveAdvectionVelocities(
>>>>>>> 69665e5c
        context.advectionParams.velocityOutput);
    advectionKernel_->setDissipationAlpha(
        context.advectionParams.dissipationAlpha);
    advectionKernel_->setIgnoreVoids(context.advectionParams.ignoreVoids);
    advectionKernel_->setCheckDissipation(
        context.advectionParams.checkDissipation);
    advectionKernel_->setAdaptiveTimeStepping(
        context.advectionParams.adaptiveTimeStepping,
        context.advectionParams.adaptiveTimeStepSubdivisions);

    // normals vectors are only necessary for analytical velocity fields
    if (translationMethod > 0)
      advectionKernel_->setCalculateNormalVectors(false);

    advectionKernel_->clearLevelSets();
    for (auto &dom : context.domain->getLevelSets()) {
      advectionKernel_->insertNextLevelSet(dom);
    }

    return ProcessResult::SUCCESS;
  }

  void setAdvectionTime(double time) {
    advectionKernel_->setAdvectionTime(time);
  }

  void disableSingleStep() { advectionKernel_->setSingleStep(false); }

  void prepareAdvection(const ProcessContext<NumericType, D> &context) {
    // Prepare for advection step
    advectionKernel_->prepareLS();
    context.model->initialize(context.domain, context.processTime);
  }

  ProcessResult performAdvection(ProcessContext<NumericType, D> &context) {
    // Perform the advection step

    // Set the maximum advection time.
    if (!context.flags.isALP) {
      advectionKernel_->setAdvectionTime(context.processDuration -
                                         context.processTime);
    }

    timer_.start();
    advectionKernel_->apply();
    timer_.finish();

    if (context.advectionParams.velocityOutput) {
      auto mesh = viennals::Mesh<NumericType>::New();
      viennals::ToMesh<NumericType, D>(context.domain->getLevelSets().back(),
                                       mesh)
          .apply();
      viennals::VTKWriter<NumericType>(
          mesh,
          "ls_velocities_" + std::to_string(lsVelOutputCounter++) + ".vtp")
          .apply();
    }

    context.timeStep = advectionKernel_->getAdvectedTime();
    if (context.timeStep == std::numeric_limits<double>::max()) {
      VIENNACORE_LOG_WARNING(
          "Process terminated early: Velocities are zero everywhere.");
      context.processTime = context.processDuration;
    } else {
      context.processTime += context.timeStep;
    }

    return ProcessResult::SUCCESS;
  }

  ProcessResult copyCoveragesToLevelSet(
      const ProcessContext<NumericType, D> &context,
      SmartPointer<std::unordered_map<unsigned long, unsigned long>> const
          &translator) {
    // Move coverages to the top level set
    auto topLS = context.domain->getLevelSets().back();
    auto coverages = context.model->getSurfaceModel()->getCoverages();
    assert(coverages != nullptr);
    assert(translator != nullptr);

    for (size_t i = 0; i < coverages->getScalarDataSize(); i++) {
      auto covName = coverages->getScalarDataLabel(i);
      std::vector<NumericType> levelSetData(topLS->getNumberOfPoints(), 0);
      auto cov = coverages->getScalarData(covName);
      for (const auto iter : *translator.get()) {
        levelSetData[iter.first] = cov->at(iter.second);
      }
      if (auto data = topLS->getPointData().getScalarData(covName, true);
          data != nullptr) {
        *data = std::move(levelSetData);
      } else {
        topLS->getPointData().insertNextScalarData(std::move(levelSetData),
                                                   covName);
      }
    }

    return ProcessResult::SUCCESS;
  }

  ProcessResult updateCoveragesFromAdvectedSurface(
      const ProcessContext<NumericType, D> &context,
      SmartPointer<std::unordered_map<unsigned long, unsigned long>> const
          &translator) {
    // Update coverages from the advected surface
    auto topLS = context.domain->getLevelSets().back();
    auto coverages = context.model->getSurfaceModel()->getCoverages();
    for (size_t i = 0; i < coverages->getScalarDataSize(); i++) {
      auto covName = coverages->getScalarDataLabel(i);
      auto levelSetData = topLS->getPointData().getScalarData(covName);
      auto covData = coverages->getScalarData(covName);
      covData->resize(translator->size());
      for (const auto it : *translator.get()) {
        covData->at(it.second) = levelSetData->at(it.first);
      }
    }
    return ProcessResult::SUCCESS;
  }
  auto &getTimer() const { return timer_; }
  void resetTimer() { timer_.reset(); }
};

} // namespace viennaps<|MERGE_RESOLUTION|>--- conflicted
+++ resolved
@@ -25,15 +25,13 @@
       return ProcessResult::INVALID_INPUT;
     }
 
-    auto &discSchem = context.advectionParams.discretizationScheme;
+    auto &discSchem = context.advectionParams.spatialScheme;
     if (translationMethod == 1 &&
-        (discSchem != DiscretizationScheme::ENGQUIST_OSHER_1ST_ORDER &&
-         discSchem != DiscretizationScheme::ENGQUIST_OSHER_2ND_ORDER &&
-         discSchem !=
-             DiscretizationScheme::LOCAL_LOCAL_LAX_FRIEDRICHS_1ST_ORDER &&
-         discSchem !=
-             DiscretizationScheme::LOCAL_LOCAL_LAX_FRIEDRICHS_2ND_ORDER &&
-         discSchem != DiscretizationScheme::WENO_5TH_ORDER)) {
+        (discSchem != SpatialScheme::ENGQUIST_OSHER_1ST_ORDER &&
+         discSchem != SpatialScheme::ENGQUIST_OSHER_2ND_ORDER &&
+         discSchem != SpatialScheme::LOCAL_LOCAL_LAX_FRIEDRICHS_1ST_ORDER &&
+         discSchem != SpatialScheme::LOCAL_LOCAL_LAX_FRIEDRICHS_2ND_ORDER &&
+         discSchem != SpatialScheme::WENO_5TH_ORDER)) {
       VIENNACORE_LOG_WARNING(
           "Translation field method not supported in combination "
           "with discretization scheme.");
@@ -42,7 +40,6 @@
 
     context.resetTime();
 
-<<<<<<< HEAD
     if (context.advectionParams.temporalScheme ==
         TemporalScheme::RUNGE_KUTTA_3RD_ORDER) {
       advectionKernel_ =
@@ -53,18 +50,9 @@
 
     advectionKernel_->setSingleStep(true);
     advectionKernel_->setVelocityField(context.translationField);
-    advectionKernel_->setIntegrationScheme(
-        context.advectionParams.integrationScheme);
+    advectionKernel_->setSpatialScheme(context.advectionParams.spatialScheme);
     advectionKernel_->setTimeStepRatio(context.advectionParams.timeStepRatio);
     advectionKernel_->setSaveAdvectionVelocities(
-=======
-    advectionKernel_.setSingleStep(true);
-    advectionKernel_.setVelocityField(context.translationField);
-    advectionKernel_.setDiscretizationScheme(
-        context.advectionParams.discretizationScheme);
-    advectionKernel_.setTimeStepRatio(context.advectionParams.timeStepRatio);
-    advectionKernel_.setSaveAdvectionVelocities(
->>>>>>> 69665e5c
         context.advectionParams.velocityOutput);
     advectionKernel_->setDissipationAlpha(
         context.advectionParams.dissipationAlpha);
