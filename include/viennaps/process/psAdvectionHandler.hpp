--- conflicted
+++ resolved
@@ -60,14 +60,9 @@
     advectionKernel_->setIgnoreVoids(context.advectionParams.ignoreVoids);
     advectionKernel_->setCheckDissipation(
         context.advectionParams.checkDissipation);
-<<<<<<< HEAD
     advectionKernel_->setAdaptiveTimeStepping(
-=======
-    advectionKernel_.setAdaptiveTimeStepping(
->>>>>>> 906d8d45
-        context.advectionParams.adaptiveTimeStepping);
-    advectionKernel_.setAdaptiveTimeStepThreshold(
-        context.advectionParams.adaptiveTimeStepThreshold);
+        context.advectionParams.adaptiveTimeStepping,
+        context.advectionParams.adaptiveTimeStepSubdivisions);
 
     // normals vectors are only necessary for analytical velocity fields
     if (translationMethod > 0)
