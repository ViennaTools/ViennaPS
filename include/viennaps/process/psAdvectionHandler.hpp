#pragma once

#include "psProcessContext.hpp"
#include "psTranslationField.hpp"

#include <lsAdvect.hpp>

#include <vcTimer.hpp>

namespace viennaps {

template <typename NumericType, int D> class AdvectionHandler {
  viennals::Advect<NumericType, D> advectionKernel_;
  viennacore::Timer<> timer_;
  unsigned lsVelOutputCounter = 0;

public:
  ProcessResult initialize(ProcessContext<NumericType, D> &context) {
    // Initialize advection handler with context
    assert(context.translationField);
    auto translationMethod = context.translationField->getTranslationMethod();
    if (translationMethod > 2 || translationMethod < 0) {
      VIENNACORE_LOG_WARNING("Translation field method not supported.");
      return ProcessResult::INVALID_INPUT;
    }

    auto &intSchem = context.advectionParams.integrationScheme;
    if (translationMethod == 1 &&
        (intSchem != IntegrationScheme::ENGQUIST_OSHER_1ST_ORDER &&
         intSchem != IntegrationScheme::ENGQUIST_OSHER_2ND_ORDER &&
         intSchem != IntegrationScheme::LOCAL_LOCAL_LAX_FRIEDRICHS_1ST_ORDER &&
         intSchem != IntegrationScheme::LOCAL_LOCAL_LAX_FRIEDRICHS_2ND_ORDER &&
         intSchem != IntegrationScheme::WENO_5TH_ORDER)) {
      VIENNACORE_LOG_WARNING(
          "Translation field method not supported in combination "
          "with integration scheme.");
      return ProcessResult::INVALID_INPUT;
    }

    context.resetTime();

    advectionKernel_.setSingleStep(true);
    advectionKernel_.setVelocityField(context.translationField);
    advectionKernel_.setIntegrationScheme(
        context.advectionParams.integrationScheme);
    advectionKernel_.setTimeStepRatio(context.advectionParams.timeStepRatio);
    advectionKernel_.setSaveAdvectionVelocities(
        context.advectionParams.velocityOutput);
    advectionKernel_.setDissipationAlpha(
        context.advectionParams.dissipationAlpha);
    advectionKernel_.setIgnoreVoids(context.advectionParams.ignoreVoids);
    advectionKernel_.setCheckDissipation(
        context.advectionParams.checkDissipation);
    advectionKernel_.setAdaptiveTimeStepping(
        context.advectionParams.adaptiveTimeStepping);
<<<<<<< HEAD
=======
    advectionKernel_.setAdaptiveTimeStepThreshold(
        context.advectionParams.adaptiveTimeStepThreshold);

>>>>>>> b5d705bb
    // normals vectors are only necessary for analytical velocity fields
    if (translationMethod > 0)
      advectionKernel_.setCalculateNormalVectors(false);

    advectionKernel_.clearLevelSets();
    for (auto &dom : context.domain->getLevelSets()) {
      advectionKernel_.insertNextLevelSet(dom);
    }

    return ProcessResult::SUCCESS;
  }

  void setAdvectionTime(double time) {
    advectionKernel_.setAdvectionTime(time);
  }

  void disableSingleStep() { advectionKernel_.setSingleStep(false); }

  void prepareAdvection(const ProcessContext<NumericType, D> &context) {
    // Prepare for advection step
    advectionKernel_.prepareLS();
    context.model->initialize(context.domain, context.processTime);
  }

  ProcessResult performAdvection(ProcessContext<NumericType, D> &context) {
    // Perform the advection step

    // Set the maximum advection time.
    if (!context.flags.isALP) {
      advectionKernel_.setAdvectionTime(context.processDuration -
                                        context.processTime);
    }

    timer_.start();
    advectionKernel_.apply();
    timer_.finish();

    if (context.advectionParams.velocityOutput) {
      auto mesh = viennals::Mesh<NumericType>::New();
      viennals::ToMesh<NumericType, D>(context.domain->getLevelSets().back(),
                                       mesh)
          .apply();
      viennals::VTKWriter<NumericType>(
          mesh,
          "ls_velocities_" + std::to_string(lsVelOutputCounter++) + ".vtp")
          .apply();
    }

    context.timeStep = advectionKernel_.getAdvectedTime();
    if (context.timeStep == std::numeric_limits<double>::max()) {
      VIENNACORE_LOG_WARNING(
          "Process terminated early: Velocities are zero everywhere.");
      context.processTime = context.processDuration;
    } else {
      context.processTime += context.timeStep;
    }

    return ProcessResult::SUCCESS;
  }

  ProcessResult copyCoveragesToLevelSet(
      const ProcessContext<NumericType, D> &context,
      SmartPointer<std::unordered_map<unsigned long, unsigned long>> const
          &translator) {
    // Move coverages to the top level set
    auto topLS = context.domain->getLevelSets().back();
    auto coverages = context.model->getSurfaceModel()->getCoverages();
    assert(coverages != nullptr);
    assert(translator != nullptr);

    for (size_t i = 0; i < coverages->getScalarDataSize(); i++) {
      auto covName = coverages->getScalarDataLabel(i);
      std::vector<NumericType> levelSetData(topLS->getNumberOfPoints(), 0);
      auto cov = coverages->getScalarData(covName);
      for (const auto iter : *translator.get()) {
        levelSetData[iter.first] = cov->at(iter.second);
      }
      if (auto data = topLS->getPointData().getScalarData(covName, true);
          data != nullptr) {
        *data = std::move(levelSetData);
      } else {
        topLS->getPointData().insertNextScalarData(std::move(levelSetData),
                                                   covName);
      }
    }

    return ProcessResult::SUCCESS;
  }

  ProcessResult updateCoveragesFromAdvectedSurface(
      const ProcessContext<NumericType, D> &context,
      SmartPointer<std::unordered_map<unsigned long, unsigned long>> const
          &translator) {
    // Update coverages from the advected surface
    auto topLS = context.domain->getLevelSets().back();
    auto coverages = context.model->getSurfaceModel()->getCoverages();
    for (size_t i = 0; i < coverages->getScalarDataSize(); i++) {
      auto covName = coverages->getScalarDataLabel(i);
      auto levelSetData = topLS->getPointData().getScalarData(covName);
      auto covData = coverages->getScalarData(covName);
      covData->resize(translator->size());
      for (const auto it : *translator.get()) {
        covData->at(it.second) = levelSetData->at(it.first);
      }
    }
    return ProcessResult::SUCCESS;
  }
  auto &getTimer() const { return timer_; }
  void resetTimer() { timer_.reset(); }
};

} // namespace viennaps<|MERGE_RESOLUTION|>--- conflicted
+++ resolved
@@ -53,12 +53,9 @@
         context.advectionParams.checkDissipation);
     advectionKernel_.setAdaptiveTimeStepping(
         context.advectionParams.adaptiveTimeStepping);
-<<<<<<< HEAD
-=======
     advectionKernel_.setAdaptiveTimeStepThreshold(
         context.advectionParams.adaptiveTimeStepThreshold);
 
->>>>>>> b5d705bb
     // normals vectors are only necessary for analytical velocity fields
     if (translationMethod > 0)
       advectionKernel_.setCalculateNormalVectors(false);
