#pragma once

#include "psDomain.hpp"

#include <lsBooleanOperation.hpp>
#include <lsMakeGeometry.hpp>

<<<<<<< HEAD
template <class NumericType, int D> class psPlanarize {
  psSmartPointer<psDomain<NumericType, D>> pDomain_;
  NumericType cutoffPosition_ = 0.;

public:
  psPlanarize() {}
  psPlanarize(psSmartPointer<psDomain<NumericType, D>> domain,
              const NumericType passedCutoff)
      : pDomain_(domain), cutoffPosition_(passedCutoff) {}

  void setDomain(psSmartPointer<psDomain<NumericType, D>> domain) {
=======
namespace viennaps {

using namespace viennacore;

template <class NumericType, int D> class Planarize {
  SmartPointer<Domain<NumericType, D>> pDomain_;
  NumericType cutoffPosition_ = 0.;

public:
  Planarize() {}
  Planarize(SmartPointer<Domain<NumericType, D>> domain,
            const NumericType passedCutoff)
      : pDomain_(domain), cutoffPosition_(passedCutoff) {}

  void setDomain(SmartPointer<Domain<NumericType, D>> domain) {
>>>>>>> 7c5e88a3
    pDomain_ = domain;
  }

  void setCutoffPosition(const NumericType passedCutoff) {
    cutoffPosition_ = passedCutoff;
  }

  void apply() {
    NumericType origin[D] = {0.};
    origin[D - 1] = cutoffPosition_;
    NumericType normal[D] = {0.};
    normal[D - 1] = -1.;
<<<<<<< HEAD
    auto plane =
        lsSmartPointer<lsDomain<NumericType, D>>::New(pDomain_->getGrid());
    lsMakeGeometry<NumericType, D>(
        plane, lsSmartPointer<lsPlane<NumericType, D>>::New(origin, normal))
        .apply();
    pDomain_->applyBooleanOperation(
        plane, lsBooleanOperationEnum::RELATIVE_COMPLEMENT);
=======
    auto plane = SmartPointer<viennals::Domain<NumericType, D>>::New(
        pDomain_->getGrid());
    viennals::MakeGeometry<NumericType, D>(
        plane,
        SmartPointer<viennals::Plane<NumericType, D>>::New(origin, normal))
        .apply();
    pDomain_->applyBooleanOperation(
        plane, viennals::BooleanOperationEnum::RELATIVE_COMPLEMENT);
>>>>>>> 7c5e88a3
  }
};

} // namespace viennaps<|MERGE_RESOLUTION|>--- conflicted
+++ resolved
@@ -5,19 +5,6 @@
 #include <lsBooleanOperation.hpp>
 #include <lsMakeGeometry.hpp>
 
-<<<<<<< HEAD
-template <class NumericType, int D> class psPlanarize {
-  psSmartPointer<psDomain<NumericType, D>> pDomain_;
-  NumericType cutoffPosition_ = 0.;
-
-public:
-  psPlanarize() {}
-  psPlanarize(psSmartPointer<psDomain<NumericType, D>> domain,
-              const NumericType passedCutoff)
-      : pDomain_(domain), cutoffPosition_(passedCutoff) {}
-
-  void setDomain(psSmartPointer<psDomain<NumericType, D>> domain) {
-=======
 namespace viennaps {
 
 using namespace viennacore;
@@ -33,7 +20,6 @@
       : pDomain_(domain), cutoffPosition_(passedCutoff) {}
 
   void setDomain(SmartPointer<Domain<NumericType, D>> domain) {
->>>>>>> 7c5e88a3
     pDomain_ = domain;
   }
 
@@ -46,15 +32,6 @@
     origin[D - 1] = cutoffPosition_;
     NumericType normal[D] = {0.};
     normal[D - 1] = -1.;
-<<<<<<< HEAD
-    auto plane =
-        lsSmartPointer<lsDomain<NumericType, D>>::New(pDomain_->getGrid());
-    lsMakeGeometry<NumericType, D>(
-        plane, lsSmartPointer<lsPlane<NumericType, D>>::New(origin, normal))
-        .apply();
-    pDomain_->applyBooleanOperation(
-        plane, lsBooleanOperationEnum::RELATIVE_COMPLEMENT);
-=======
     auto plane = SmartPointer<viennals::Domain<NumericType, D>>::New(
         pDomain_->getGrid());
     viennals::MakeGeometry<NumericType, D>(
@@ -63,7 +40,6 @@
         .apply();
     pDomain_->applyBooleanOperation(
         plane, viennals::BooleanOperationEnum::RELATIVE_COMPLEMENT);
->>>>>>> 7c5e88a3
   }
 };
 
