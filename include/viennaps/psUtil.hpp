#pragma once

#include <lsAdvect.hpp>
#include <lsDomain.hpp>
#include <rayBoundary.hpp>

#include <regex>
#include <sstream>
#include <string>
#include <unordered_map>

#include "psMaterials.hpp"

// Use viennacore here to avoid conflicts with other namespaces
namespace viennacore::util {
[[nodiscard]] inline viennals::IntegrationSchemeEnum
convertIntegrationScheme(const std::string &s) {
  if (s == "ENGQUIST_OSHER_1ST_ORDER" || s == "EO_1")
    return viennals::IntegrationSchemeEnum::ENGQUIST_OSHER_1ST_ORDER;
  if (s == "ENGQUIST_OSHER_2ND_ORDER" || s == "EO_2")
    return viennals::IntegrationSchemeEnum::ENGQUIST_OSHER_2ND_ORDER;
  if (s == "LAX_FRIEDRICHS_1ST_ORDER" || s == "LF_1")
    return viennals::IntegrationSchemeEnum::LAX_FRIEDRICHS_1ST_ORDER;
  if (s == "LAX_FRIEDRICHS_2ND_ORDER" || s == "LF_2")
    return viennals::IntegrationSchemeEnum::LAX_FRIEDRICHS_2ND_ORDER;
  if (s == "LOCAL_LAX_FRIEDRICHS_ANALYTICAL_1ST_ORDER" || s == "LLFA_1")
    return viennals::IntegrationSchemeEnum::
        LOCAL_LAX_FRIEDRICHS_ANALYTICAL_1ST_ORDER;
  if (s == "LOCAL_LOCAL_LAX_FRIEDRICHS_1ST_ORDER" || s == "LLLF_1")
    return viennals::IntegrationSchemeEnum::
        LOCAL_LOCAL_LAX_FRIEDRICHS_1ST_ORDER;
  if (s == "LOCAL_LOCAL_LAX_FRIEDRICHS_2ND_ORDER" || s == "LLLF_2")
    return viennals::IntegrationSchemeEnum::
        LOCAL_LOCAL_LAX_FRIEDRICHS_2ND_ORDER;
  if (s == "LOCAL_LAX_FRIEDRICHS_1ST_ORDER" || s == "LLF_1")
    return viennals::IntegrationSchemeEnum::LOCAL_LAX_FRIEDRICHS_1ST_ORDER;
  if (s == "LOCAL_LAX_FRIEDRICHS_2ND_ORDER" || s == "LLF_2")
    return viennals::IntegrationSchemeEnum::LOCAL_LAX_FRIEDRICHS_2ND_ORDER;
  if (s == "STENCIL_LOCAL_LAX_FRIEDRICHS_1ST_ORDER" || s == "SLLF_1")
    return viennals::IntegrationSchemeEnum::
        STENCIL_LOCAL_LAX_FRIEDRICHS_1ST_ORDER;
  if (s == "WENO_5TH_ORDER" || s == "WENO_5")
    return viennals::IntegrationSchemeEnum::WENO_5TH_ORDER;
  throw std::invalid_argument(
      "The value must be one of the following: "
      "ENGQUIST_OSHER_1ST_ORDER, ENGQUIST_OSHER_2ND_ORDER, "
      "LAX_FRIEDRICHS_1ST_ORDER, LAX_FRIEDRICHS_2ND_ORDER, "
      "LOCAL_LAX_FRIEDRICHS_ANALYTICAL_1ST_ORDER, "
      "LOCAL_LOCAL_LAX_FRIEDRICHS_1ST_ORDER, "
      "LOCAL_LOCAL_LAX_FRIEDRICHS_2ND_ORDER, "
      "LOCAL_LAX_FRIEDRICHS_1ST_ORDER, "
      "LOCAL_LAX_FRIEDRICHS_2ND_ORDER, "
      "STENCIL_LOCAL_LAX_FRIEDRICHS_1ST_ORDER, "
      "WENO_5TH_ORDER");
<<<<<<< HEAD
}

[[nodiscard]] inline viennals::TemporalSchemeEnum
convertTemporalScheme(const std::string &s) {
  if (s == "FORWARD_EULER" || s == "FE")
    return viennals::TemporalSchemeEnum::FORWARD_EULER;
  if (s == "RUNGE_KUTTA_3RD_ORDER" || s == "RK3")
    return viennals::TemporalSchemeEnum::RUNGE_KUTTA_3RD_ORDER;
  throw std::invalid_argument(
      "The value must be one of the following: "
      "FORWARD_EULER, RUNGE_KUTTA_3RD_ORDER");
=======
>>>>>>> 906d8d45
}

[[nodiscard]] inline std::string
convertIntegrationSchemeToString(viennals::IntegrationSchemeEnum scheme) {
  switch (scheme) {
  case viennals::IntegrationSchemeEnum::ENGQUIST_OSHER_1ST_ORDER:
    return "ENGQUIST_OSHER_1ST_ORDER";
  case viennals::IntegrationSchemeEnum::ENGQUIST_OSHER_2ND_ORDER:
    return "ENGQUIST_OSHER_2ND_ORDER";
  case viennals::IntegrationSchemeEnum::LAX_FRIEDRICHS_1ST_ORDER:
    return "LAX_FRIEDRICHS_1ST_ORDER";
  case viennals::IntegrationSchemeEnum::LAX_FRIEDRICHS_2ND_ORDER:
    return "LAX_FRIEDRICHS_2ND_ORDER";
  case viennals::IntegrationSchemeEnum::
      LOCAL_LAX_FRIEDRICHS_ANALYTICAL_1ST_ORDER:
    return "LOCAL_LAX_FRIEDRICHS_ANALYTICAL_1ST_ORDER";
  case viennals::IntegrationSchemeEnum::LOCAL_LOCAL_LAX_FRIEDRICHS_1ST_ORDER:
    return "LOCAL_LOCAL_LAX_FRIEDRICHS_1ST_ORDER";
  case viennals::IntegrationSchemeEnum::LOCAL_LOCAL_LAX_FRIEDRICHS_2ND_ORDER:
    return "LOCAL_LOCAL_LAX_FRIEDRICHS_2ND_ORDER";
  case viennals::IntegrationSchemeEnum::LOCAL_LAX_FRIEDRICHS_1ST_ORDER:
    return "LOCAL_LAX_FRIEDRICHS_1ST_ORDER";
  case viennals::IntegrationSchemeEnum::LOCAL_LAX_FRIEDRICHS_2ND_ORDER:
    return "LOCAL_LAX_FRIEDRICHS_2ND_ORDER";
  case viennals::IntegrationSchemeEnum::STENCIL_LOCAL_LAX_FRIEDRICHS_1ST_ORDER:
    return "STENCIL_LOCAL_LAX_FRIEDRICHS_1ST_ORDER";
  case viennals::IntegrationSchemeEnum::WENO_5TH_ORDER:
    return "WENO_5TH_ORDER";
  default:
    throw std::invalid_argument("Unknown integration scheme.");
  }
}

[[nodiscard]] inline std::string
convertTemporalSchemeToString(viennals::TemporalSchemeEnum scheme) {
  switch (scheme) {
  case viennals::TemporalSchemeEnum::FORWARD_EULER:
    return "FORWARD_EULER";
  case viennals::TemporalSchemeEnum::RUNGE_KUTTA_3RD_ORDER:
    return "RUNGE_KUTTA_3RD_ORDER";
  default:
    throw std::invalid_argument("Unknown temporal integration scheme.");
  }
}

[[nodiscard]] inline viennaray::BoundaryCondition convertBoundaryCondition(
    viennals::BoundaryConditionEnum originalBoundaryCondition) {
  switch (originalBoundaryCondition) {
  case viennals::BoundaryConditionEnum::REFLECTIVE_BOUNDARY:
    return viennaray::BoundaryCondition::REFLECTIVE;

  case viennals::BoundaryConditionEnum::INFINITE_BOUNDARY:
    return viennaray::BoundaryCondition::IGNORE;

  case viennals::BoundaryConditionEnum::PERIODIC_BOUNDARY:
    return viennaray::BoundaryCondition::PERIODIC;

  case viennals::BoundaryConditionEnum::POS_INFINITE_BOUNDARY:
  case viennals::BoundaryConditionEnum::NEG_INFINITE_BOUNDARY:
    return viennaray::BoundaryCondition::IGNORE;
  }
  return viennaray::BoundaryCondition::IGNORE;
}

template <typename T> [[nodiscard]] std::string toString(const T &value) {
  if constexpr (std::is_same_v<T, bool>)
    return value ? "true" : "false";
  else if constexpr (std::is_same_v<T, viennals::IntegrationSchemeEnum>)
    return convertIntegrationSchemeToString(
        static_cast<viennals::IntegrationSchemeEnum>(value));
  else if constexpr (std::is_same_v<T, viennaps::Material>) {
    std::string mat = viennaps::to_string_view(value);
    return mat;
  } else if constexpr (std::is_same_v<T, std::string>)
    return value;
  else
    return std::to_string(value);
}

[[nodiscard]] inline std::string metaDataToString(
    const std::unordered_map<std::string, std::vector<double>> &metaData) {
  std::stringstream str;
  for (const auto &item : metaData) {
    str << "\n" << item.first << ": ";
    for (const auto &value : item.second) {
      str << value << " ";
    }
  }
  return str.str();
}
}; // namespace viennacore::util<|MERGE_RESOLUTION|>--- conflicted
+++ resolved
@@ -52,7 +52,6 @@
       "LOCAL_LAX_FRIEDRICHS_2ND_ORDER, "
       "STENCIL_LOCAL_LAX_FRIEDRICHS_1ST_ORDER, "
       "WENO_5TH_ORDER");
-<<<<<<< HEAD
 }
 
 [[nodiscard]] inline viennals::TemporalSchemeEnum
@@ -64,8 +63,6 @@
   throw std::invalid_argument(
       "The value must be one of the following: "
       "FORWARD_EULER, RUNGE_KUTTA_3RD_ORDER");
-=======
->>>>>>> 906d8d45
 }
 
 [[nodiscard]] inline std::string
@@ -136,6 +133,9 @@
   else if constexpr (std::is_same_v<T, viennals::IntegrationSchemeEnum>)
     return convertIntegrationSchemeToString(
         static_cast<viennals::IntegrationSchemeEnum>(value));
+  else if constexpr (std::is_same_v<T, viennals::TemporalSchemeEnum>)
+    return convertTemporalSchemeToString(
+        static_cast<viennals::TemporalSchemeEnum>(value));
   else if constexpr (std::is_same_v<T, viennaps::Material>) {
     std::string mat = viennaps::to_string_view(value);
     return mat;
