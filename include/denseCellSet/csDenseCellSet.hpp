--- conflicted
+++ resolved
@@ -16,12 +16,8 @@
 #include <rayUtil.hpp>
 
 /**
-<<<<<<< HEAD
-  This class represents a cell-based voxel implementation of a volume.
-=======
   This class represents a cell-based voxel implementation of a volume. The
   depth of the cell set in z-direction can be specified.
->>>>>>> bb0c1a41
 */
 template <class T, int D> class csDenseCellSet {
 private:
@@ -277,22 +273,14 @@
   // Updates the surface of the cell set. The new surface should be below the
   // old surface as this function can only remove cells from the cell set.
   void updateSurface() {
-<<<<<<< HEAD
-    auto cutCellGrid = lsSmartPointer<lsMesh<T>>::New();
-=======
     auto updateCellGrid = lsSmartPointer<lsMesh<T>>::New();
->>>>>>> bb0c1a41
 
     lsToVoxelMesh<T, D> voxelConverter(updateCellGrid);
     if (depth != 0.) {
       auto plane = lsSmartPointer<lsDomain<T, D>>::New(surface->getGrid());
       T origin[D] = {0.};
       T normal[D] = {0.};
-<<<<<<< HEAD
-      origin[D - 1] = depth;
-=======
       origin[D - 1] = depthPlanePos;
->>>>>>> bb0c1a41
       normal[D - 1] = 1.;
 
       lsMakeGeometry<T, D>(plane,
@@ -307,16 +295,8 @@
     auto cutMatIds = updateCellGrid->getCellData().getScalarData("Material");
     auto &hexas = cellGrid->template getElements<(1 << D)>();
 
-<<<<<<< HEAD
-    const auto nCutCells = cutCellGrid->template getElements<(1 << D)>().size();
-
-    size_t offset = 0;
-    if (numberOfCells > nCutCells)
-      offset = numberOfCells - nCutCells;
-=======
     const auto nCutCells =
         updateCellGrid->template getElements<(1 << D)>().size();
->>>>>>> bb0c1a41
 
     auto numScalarData = cellGrid->getCellData().getScalarDataSize();
 
