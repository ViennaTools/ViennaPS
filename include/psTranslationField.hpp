--- conflicted
+++ resolved
@@ -9,16 +9,6 @@
 template <typename NumericType>
 class psTranslationField : public lsVelocityField<NumericType> {
   using translatorType = std::unordered_map<unsigned long, unsigned long>;
-<<<<<<< HEAD
-  const bool useTranslation = true;
-  const bool useKdTree = false;
-
-public:
-  psTranslationField(
-      psSmartPointer<psVelocityField<NumericType>> passedVeloField)
-      : useTranslation(passedVeloField->useTranslationField()),
-        modelVelocityField(passedVeloField) {}
-=======
   const int translationMethod = 1;
 
 public:
@@ -27,44 +17,29 @@
       psSmartPointer<psMaterialMap> passedMaterialMap)
       : translationMethod(passedVeloField->getTranslationFieldOptions()),
         modelVelocityField(passedVeloField), materialMap(passedMaterialMap) {}
->>>>>>> 098bd4ed
 
   NumericType getScalarVelocity(const std::array<NumericType, 3> &coordinate,
                                 int material,
                                 const std::array<NumericType, 3> &normalVector,
                                 unsigned long pointId) {
-<<<<<<< HEAD
-    if (useTranslation)  
-      translateLsId(pointId);
-    return modelVelocityField->getScalarVelocity(
-        coordinate, material, normalVector, surfacePointId);
-=======
     if (translationMethod > 0)
       translateLsId(pointId, coordinate);
     if (materialMap)
       material = static_cast<int>(materialMap->getMaterialAtIdx(material));
     return modelVelocityField->getScalarVelocity(coordinate, material,
                                                  normalVector, pointId);
->>>>>>> 098bd4ed
   }
 
   std::array<NumericType, 3>
   getVectorVelocity(const std::array<NumericType, 3> &coordinate, int material,
                     const std::array<NumericType, 3> &normalVector,
                     unsigned long pointId) {
-<<<<<<< HEAD
-    if (useTranslation)  
-      translateLsId(pointId);
-    return modelVelocityField->getVectorVelocity(
-        coordinate, material, normalVector, pointId);
-=======
     if (translationMethod > 0)
       translateLsId(pointId, coordinate);
     if (materialMap)
       material = static_cast<int>(materialMap->getMaterialAtIdx(material));
     return modelVelocityField->getVectorVelocity(coordinate, material,
                                                  normalVector, pointId);
->>>>>>> 098bd4ed
   }
 
   NumericType
@@ -85,34 +60,18 @@
     kdTree.build();
   }
 
-<<<<<<< HEAD
-private:
-  void translateLsId(unsigned long &lsId) {
-    if (useKdTree) {
-      if (auto nearest = kdTree.findNearest(coordinate);
-          nearest->first < velocities->size()) {
-        lsId = nearest->first;
-      } else {
-        psLogger::getInstance().addWarning("Could not extent velocity from surface to LS point").print();
-      }
-=======
   void translateLsId(unsigned long &lsId,
                      const std::array<NumericType, 3> &coordinate) {
     if (translationMethod == 2) {
       auto nearest = kdTree.findNearest(coordinate);
       lsId = nearest->first;
->>>>>>> 098bd4ed
     } else {
       if (auto it = translator->find(lsId); it != translator->end()) {
         lsId = it->second;
       } else {
-<<<<<<< HEAD
-        psLogger::getInstance().addWarning("Could not extent velocity from surface to LS point").print();
-=======
         psLogger::getInstance()
             .addWarning("Could not extend velocity from surface to LS point")
             .print();
->>>>>>> 098bd4ed
       }
     }
   }
@@ -121,10 +80,7 @@
   psSmartPointer<translatorType> translator;
   psKDTree<NumericType, std::array<NumericType, 3>> kdTree;
   const psSmartPointer<psVelocityField<NumericType>> modelVelocityField;
-<<<<<<< HEAD
-=======
   const psSmartPointer<psMaterialMap> materialMap;
->>>>>>> 098bd4ed
 };
 
 #endif