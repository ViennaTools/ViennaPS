--- conflicted
+++ resolved
@@ -9,15 +9,6 @@
   Si = 1,
   SiO2 = 2,
   Si3N4 = 3,
-<<<<<<< HEAD
-  PolySi = 4,
-  Tungsten = 5,
-  Al2O3 = 6,
-  Polymer = 7,
-  Dielectric = 8,
-  Metal = 9,
-  SiC = 10
-=======
   SiN = 4,
   SiON = 5,
   PolySi = 6,
@@ -30,7 +21,6 @@
   Metal = 13,
   Air = 14,
   GAS = 15
->>>>>>> 098bd4ed
 };
 
 class psMaterialMap {
@@ -55,11 +45,7 @@
   std::size_t size() const { return map->getNumberOfLayers(); }
 
   static inline psMaterial mapToMaterial(const int matId) {
-<<<<<<< HEAD
-    if (matId > 10 || matId < -1)
-=======
     if (matId > 15 || matId < -1)
->>>>>>> 098bd4ed
       return psMaterial::Undefined;
     return static_cast<psMaterial>(matId);
   }
