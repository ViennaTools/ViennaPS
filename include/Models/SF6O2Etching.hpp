--- conflicted
+++ resolved
@@ -226,15 +226,8 @@
       //     M_PI_2 - std::min(incAngle, minAngle), rayDir, geomNormal, Rng);
       auto direction = rayReflectionSpecular<NumericType>(rayDir, geomNormal);
 
-<<<<<<< HEAD
       return std::pair<NumericType, rayTriple<NumericType>>{1. - Eref_peak,
-                                                            direction};
-=======
-      auto direction = rayReflectionConedCosine<NumericType, D>(
-          rayDir, geomNormal, Rng, std::min(incAngle, minAngle));
-
-      return std::pair<NumericType, rayTriple<NumericType>>{0., direction};
->>>>>>> 012140a8
+                                                            direction}
     } else {
       return std::pair<NumericType, rayTriple<NumericType>>{
           1., rayTriple<NumericType>{0., 0., 0.}};
