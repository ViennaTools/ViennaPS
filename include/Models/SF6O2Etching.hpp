--- conflicted
+++ resolved
@@ -15,14 +15,11 @@
 #include <psVelocityField.hpp>
 
 namespace SF6O2Implementation {
-<<<<<<< HEAD
-=======
 
 // sticking probabilities
 constexpr double beta_F = 0.7;
 constexpr double beta_O = 1.;
 
->>>>>>> d6f4c37e
 template <typename NumericType, int D>
 class SurfaceModel : public psSurfaceModel<NumericType> {
   using psSurfaceModel<NumericType>::Coverages;
@@ -76,15 +73,6 @@
       }
 
       if (!psMaterialMap::isMaterial(materialIds[i], psMaterial::Mask)) {
-<<<<<<< HEAD
-
-        etchRate[i] =
-            -(1 / rho_Si) *
-            (k_sigma_Si * eCoverage->at(i) / 4. +
-             ionSputteringRate->at(i) * totalIonFlux +
-             eCoverage->at(i) * ionEnhancedRate->at(i) * totalIonFlux);
-=======
->>>>>>> d6f4c37e
 
         etchRate[i] = -(1 / psParameters::Si::rho) *
                       (k_sigma_Si * eCoverage->at(i) / 4. +
@@ -150,14 +138,8 @@
 template <typename NumericType, int D>
 class Ion : public rayParticle<Ion<NumericType, D>, NumericType> {
 public:
-<<<<<<< HEAD
-  Ion(const NumericType passedMeanEnergy = 100.,
-      const NumericType passedSigmaEnergy = 10.,
-      const NumericType oxySputterYield = 3)
-=======
   Ion(const NumericType passedMeanEnergy, const NumericType passedSigmaEnergy,
       const NumericType passedPower, const NumericType oxySputterYield)
->>>>>>> d6f4c37e
       : meanEnergy(passedMeanEnergy), sigmaEnergy(passedSigmaEnergy),
         power(passedPower), A_O(oxySputterYield) {}
 
@@ -185,15 +167,6 @@
     } else {
       f_Si_theta = 3. - 6. * angle / rayInternal::PI;
     }
-<<<<<<< HEAD
-    double f_O_theta = f_Si_theta;
-    double f_sp_theta = (1 + B_sp * (1 - cosTheta * cosTheta)) * cosTheta;
-
-    const double sqrtE = std::sqrt(E);
-    const double Y_sp =
-        A_sp * std::max(sqrtE - std::sqrt(Eth_sp), 0.) * f_sp_theta;
-    const double Y_Si =
-=======
     NumericType f_O_theta = f_Si_theta;
     NumericType f_sp_theta =
         (1 + psParameters::Si::B_sp * (1 - cosTheta * cosTheta)) * cosTheta;
@@ -203,7 +176,6 @@
                        std::max(sqrtE - psParameters::Si::Eth_sp_Ar_sqrt, 0.) *
                        f_sp_theta;
     NumericType Y_Si =
->>>>>>> d6f4c37e
         A_Si * std::max(sqrtE - std::sqrt(Eth_Si), 0.) * f_Si_theta;
     NumericType Y_O = A_O * std::max(sqrtE - std::sqrt(Eth_O), 0.) * f_O_theta;
 
@@ -257,16 +229,8 @@
       //     M_PI_2 - std::min(incAngle, minAngle), rayDir, geomNormal, Rng);
       auto direction = rayReflectionSpecular<NumericType>(rayDir, geomNormal);
 
-<<<<<<< HEAD
-      // auto direction = rayReflectionConedCosine<NumericType, D>(
-      //     halfPI - std::min(incAngle, minAngle), rayDir, geomNormal, Rng);
-      auto direction = rayReflectionSpecular<NumericType>(rayDir, geomNormal);
-
-      return std::pair<NumericType, rayTriple<NumericType>>{0., direction};
-=======
       return std::pair<NumericType, rayTriple<NumericType>>{1. - Eref_peak,
                                                             direction};
->>>>>>> d6f4c37e
     } else {
       return std::pair<NumericType, rayTriple<NumericType>>{
           1., rayTriple<NumericType>{0., 0., 0.}};
@@ -293,22 +257,6 @@
 
   static constexpr NumericType Eth_Si = 15.;
   static constexpr NumericType Eth_O = 10.;
-<<<<<<< HEAD
-
-  static constexpr NumericType Eref_max = 1.;
-
-  static constexpr NumericType inflectAngle = 1.55334;
-  static constexpr NumericType minAngle = 1.3962634;
-  static constexpr NumericType n_l = 10.;
-  static constexpr NumericType n_r = 1.;
-
-  static constexpr NumericType twoPI = 6.283185307179586;
-  static constexpr NumericType halfPI = 6.283185307179586 / 4;
-
-  static constexpr NumericType A =
-      1. / (1. + (n_l / n_r) * (halfPI / inflectAngle - 1.));
-=======
->>>>>>> d6f4c37e
 
   // ion energy
   static constexpr NumericType minEnergy =
@@ -405,11 +353,7 @@
                    std::numeric_limits<NumericType>::lowest()) {
     // particles
     auto ion = std::make_unique<SF6O2Implementation::Ion<NumericType, D>>(
-<<<<<<< HEAD
-        meanEnergy, sigmaEnergy, oxySputterYield);
-=======
         meanEnergy, sigmaEnergy, ionExponent, oxySputterYield);
->>>>>>> d6f4c37e
     auto etchant =
         std::make_unique<SF6O2Implementation::Etchant<NumericType, D>>();
     auto oxygen =
