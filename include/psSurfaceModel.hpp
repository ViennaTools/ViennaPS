#pragma once

#include <psPointData.hpp>
#include <psProcessParams.hpp>
#include <psSmartPointer.hpp>
#include <vector>

template <typename NumericType> class psSurfaceModel {
protected:
  psSmartPointer<psPointData<NumericType>> Coverages = nullptr;
  psSmartPointer<psProcessParams<NumericType>> processParams = nullptr;

public:
  virtual void initializeCoverages(unsigned numGeometryPoints) {
    // if no coverages get initialized here, they wont be used at all
  }

  virtual void initializeProcessParameters() {
    // if no process parameters get initialized here, they wont be used at all
  }

  psSmartPointer<psPointData<NumericType>> getCoverages() { return Coverages; }

  psSmartPointer<psProcessParams<NumericType>> getProcessParameters() {
    return processParams;
  }

  virtual psSmartPointer<std::vector<NumericType>> calculateVelocities(
      psSmartPointer<psPointData<NumericType>> Rates,
      const std::vector<std::array<NumericType, 3>> &coordinates,
      const std::vector<NumericType> &materialIDs) {
    return nullptr;
  }

  virtual void updateCoverages(psSmartPointer<psPointData<NumericType>> Rates,
                               const std::vector<NumericType> &materialIds) {}
<<<<<<< HEAD
};

#endif
=======
};
>>>>>>> 71465485
<|MERGE_RESOLUTION|>--- conflicted
+++ resolved
@@ -34,10 +34,4 @@
 
   virtual void updateCoverages(psSmartPointer<psPointData<NumericType>> Rates,
                                const std::vector<NumericType> &materialIds) {}
-<<<<<<< HEAD
-};
-
-#endif
-=======
-};
->>>>>>> 71465485
+};