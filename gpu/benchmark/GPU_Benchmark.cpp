--- conflicted
+++ resolved
@@ -97,18 +97,11 @@
 
         tracer.setGeometry(mesh);
 
-<<<<<<< HEAD
-        timer.start();
-        tracer.apply();
-        timer.finish();
-        file << timer.currentDuration << ";";
-=======
     auto velocityField =
         SmartPointer<DefaultVelocityField<NumericType, D>>::New();
     auto translationField = SmartPointer<TranslationField<NumericType, D>>::New(
         velocityField, domain->getMaterialMap(), 1);
     advectionKernel.setVelocityField(translationField);
->>>>>>> c07fae5f
 
         timer.start();
         auto pointData = viennals::PointData<NumericType>::New();
