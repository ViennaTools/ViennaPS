--- conflicted
+++ resolved
@@ -50,21 +50,7 @@
 
   auto mask = gds_mask->layerToLevelSet(
       1 /*layer in GDS file*/, 0 /*base z position*/,
-<<<<<<< HEAD
-      4 * gridDelta /*mask height*/, true /*invert mask*/);
-
-  // Create plane substrate under mask
-  NumericType origin[D] = {0., 0., 0.};         // surface origin
-  NumericType normal[D] = {0., 0., 1.};         // surface normal
-  const double *bounds = gds_mask->getBounds(); // extent of GDS mask
-  auto plane = ps::SmartPointer<ls::Domain<NumericType, D>>::New(
-      bounds, boundaryCons, gridDelta);
-  ls::MakeGeometry<NumericType, D>(
-      plane, ps::SmartPointer<ls::Plane<NumericType, D>>::New(origin, normal))
-      .apply();
-=======
       4 * gridDelta /*mask height*/, true /*invert mask*/, false /*blur*/);
->>>>>>> fb2c2fbd
 
   // Set up domain
   auto geometry = ps::SmartPointer<ps::Domain<NumericType, D>>::New();
