# Config file for a hole etching example process

# all length units are in micrometers (um)
# Domain
<<<<<<< HEAD
gridDelta=0.04 
xExtent=1.0 
yExtent=1.0 

# Geometry
holeRadius=0.175 
maskHeight=1.2
taperAngle=1.193  # degree

# Process parameters
processTime=100 # seconds 

# all flux values are units 1e16 / cm²
ionFlux=1.2e+16
etchantFlux=1.3200000000000005e+18
oxygenFlux=3.8888888888888864e+17
=======
lengthUnit=um
gridDelta=0.03  # um
xExtent=1.0     # um
yExtent=1.0     # um

# Geometry
holeRadius=0.175  # um
maskHeight=1.2    # um
taperAngle=1.193  # degree

# Process parameters
processTime=3
timeUnit=min

# all flux values are units 1e15 / cm²
ionFlux=10.
etchantFlux=3000.
oxygenFlux=1500.
>>>>>>> daa155d8

ionExponent=1000
meanEnergy=100 # eV
sigmaEnergy=10 # eV
<<<<<<< HEAD
A_O=3 
=======
A_O=2          # passivation layer yield constant
A_Si=7         # Si yield constant
>>>>>>> daa155d8

etchStopDepth=-10   # maximum etching depth
integrationScheme=EO_1 

raysPerPoint=1000

<<<<<<< HEAD
outputFile=final_2D
=======
outputFile=final_y0p62
>>>>>>> daa155d8
<|MERGE_RESOLUTION|>--- conflicted
+++ resolved
@@ -2,24 +2,6 @@
 
 # all length units are in micrometers (um)
 # Domain
-<<<<<<< HEAD
-gridDelta=0.04 
-xExtent=1.0 
-yExtent=1.0 
-
-# Geometry
-holeRadius=0.175 
-maskHeight=1.2
-taperAngle=1.193  # degree
-
-# Process parameters
-processTime=100 # seconds 
-
-# all flux values are units 1e16 / cm²
-ionFlux=1.2e+16
-etchantFlux=1.3200000000000005e+18
-oxygenFlux=3.8888888888888864e+17
-=======
 lengthUnit=um
 gridDelta=0.03  # um
 xExtent=1.0     # um
@@ -38,25 +20,16 @@
 ionFlux=10.
 etchantFlux=3000.
 oxygenFlux=1500.
->>>>>>> daa155d8
 
 ionExponent=1000
 meanEnergy=100 # eV
 sigmaEnergy=10 # eV
-<<<<<<< HEAD
-A_O=3 
-=======
 A_O=2          # passivation layer yield constant
 A_Si=7         # Si yield constant
->>>>>>> daa155d8
 
 etchStopDepth=-10   # maximum etching depth
 integrationScheme=EO_1 
 
 raysPerPoint=1000
 
-<<<<<<< HEAD
-outputFile=final_2D
-=======
-outputFile=final_y0p62
->>>>>>> daa155d8
+outputFile=final_y0p62