# Config file for a hole etching example process

# all length units are in micrometers (um)
# Domain
lengthUnit=um
gridDelta=0.03  # um
xExtent=1.0     # um
yExtent=1.0     # um

# Geometry
holeRadius=0.175  # um
maskHeight=1.2    # um
taperAngle=1.193  # degree

# Process parameters
processTime=1
timeUnit=min

# all flux values are units 1e15 / cm²
ionFlux=10.
etchantFlux=4.5e3
oxygenFlux=8e2

ionExponent=1000
meanEnergy=100 # eV
sigmaEnergy=10 # eV
A_O=2          # passivation layer yield constant
A_Si=7         # Si yield constant

etchStopDepth=-10   # maximum etching depth
<<<<<<< HEAD
integrationScheme=EO_1
temporalScheme=RK3
=======
discretizationScheme=EO_1
>>>>>>> 69665e5c

raysPerPoint=1000

outputFile=final_y0p62<|MERGE_RESOLUTION|>--- conflicted
+++ resolved
@@ -28,12 +28,8 @@
 A_Si=7         # Si yield constant
 
 etchStopDepth=-10   # maximum etching depth
-<<<<<<< HEAD
-integrationScheme=EO_1
+spatialScheme=EO_1
 temporalScheme=RK3
-=======
-discretizationScheme=EO_1
->>>>>>> 69665e5c
 
 raysPerPoint=1000
 
