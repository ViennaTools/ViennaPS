import viennaps2d as vps
import viennals2d as vls  


params = vps.ReadConfigFile("config.txt")
geometry = vps.Domain()

# Create the geometry
boundaryCons = [vls.BoundaryConditionEnum.REFLECTIVE_BOUNDARY, vls.BoundaryConditionEnum.INFINITE_BOUNDARY]
gridDelta = params["gridDelta"]
bounds = [0., 
          params["openingWidth"] / 2. + params["xPad"] + params["gapLength"], 
          -gridDelta,
          params["openingDepth"] + params["gapHeight"] + gridDelta]

substrate = vls.Domain(bounds, boundaryCons, gridDelta)
normal = [0., 1.]
origin = [0., params["openingDepth"] + params["gapHeight"]]
vls.MakeGeometry(substrate, vls.Plane(origin, normal)).apply()

geometry.insertNextLevelSetAsMaterial(substrate, vps.Material.Si)

vertBox = vls.Domain(bounds, boundaryCons, gridDelta)
minPoint = [-gridDelta, 0.]
maxPoint = [params["openingWidth"] / 2., params["gapHeight"] + params["openingDepth"] + gridDelta]
vls.MakeGeometry(vertBox, vls.Box(minPoint, maxPoint)).apply()

geometry.applyBooleanOperation(vertBox, vls.BooleanOperationEnum.RELATIVE_COMPLEMENT)

horiBox = vls.Domain(bounds, boundaryCons, gridDelta)
minPoint = [params["openingWidth"] / 2. - gridDelta, 0.]
maxPoint = [params["openingWidth"] / 2. + params["gapLength"], params["gapHeight"]]
vls.MakeGeometry(horiBox, vls.Box(minPoint, maxPoint)).apply()
geometry.applyBooleanOperation(horiBox, vls.BooleanOperationEnum.RELATIVE_COMPLEMENT)

geometry.saveVolumeMesh("SingleParticleALD_initial.vtu")

geometry.duplicateTopLevelSet(vps.Material.Al2O3)

gasMFP = vps.constants.gasMeanFreePath(params["pressure"], params["temperature"], params["diameter"])
print("Mean free path: ", gasMFP, " um")

model = vps.SingleParticleALD(params["stickingProbability"], params["numCycles"],
                                params["growthPerCycle"], params["totalCycles"],
                                params["coverageTimeStep"], params["evFlux"],
                                params["inFlux"], params["s0"], gasMFP)

ALP = vps.AtomicLayerProcess(geometry, model)
ALP.setCoverageTimeStep(params["coverageTimeStep"])
ALP.setPulseTime(params["pulseTime"])
ALP.setNumCycles(int(params["numCycles"]))
ALP.setNumberOfRaysPerPoint(int(params["numRaysPerPoint"]))
ALP.disableRandomSeeds()
ALP.apply()

## TODO: Implement MeasureProfile in Python
#   MeasureProfile<NumericType, D>(domain, params.get("gapHeight") / 2.)
#       .save(params.get<std::string>("outputFile"));

<<<<<<< HEAD
# Run the atomic layer deposition model
model = vps.csAtomicLayerProcess(domain)
model.setMaxLambda(params["bulkLambda"])
model.setPrintInterval(params["printInterval"])
model.setStabilityFactor(params["stabilityFactor"])
model.setFirstPrecursor(
    "H2O",
    params["H2O_meanThermalVelocity"],
    params["H2O_adsorptionRate"],
    params["H2O_desorptionRate"],
    params["p1_time"],
    params["inFlux"],
)
model.setSecondPrecursor(
    "TMA",
    params["TMA_meanThermalVelocity"],
    params["TMA_adsorptionRate"],
    params["TMA_desorptionRate"],
    params["p2_time"],
    params["inFlux"],
)
model.setPurgeParameters(params["purge_meanThermalVelocity"], params["purge_time"])
model.setReactionOrder(params["reactionOrder"])
model.apply()
=======
geometry.saveVolumeMesh("SingleParticleALD_final.vtu")
>>>>>>> 7c5e88a3
<|MERGE_RESOLUTION|>--- conflicted
+++ resolved
@@ -57,31 +57,4 @@
 #   MeasureProfile<NumericType, D>(domain, params.get("gapHeight") / 2.)
 #       .save(params.get<std::string>("outputFile"));
 
-<<<<<<< HEAD
-# Run the atomic layer deposition model
-model = vps.csAtomicLayerProcess(domain)
-model.setMaxLambda(params["bulkLambda"])
-model.setPrintInterval(params["printInterval"])
-model.setStabilityFactor(params["stabilityFactor"])
-model.setFirstPrecursor(
-    "H2O",
-    params["H2O_meanThermalVelocity"],
-    params["H2O_adsorptionRate"],
-    params["H2O_desorptionRate"],
-    params["p1_time"],
-    params["inFlux"],
-)
-model.setSecondPrecursor(
-    "TMA",
-    params["TMA_meanThermalVelocity"],
-    params["TMA_adsorptionRate"],
-    params["TMA_desorptionRate"],
-    params["p2_time"],
-    params["inFlux"],
-)
-model.setPurgeParameters(params["purge_meanThermalVelocity"], params["purge_time"])
-model.setReactionOrder(params["reactionOrder"])
-model.apply()
-=======
-geometry.saveVolumeMesh("SingleParticleALD_final.vtu")
->>>>>>> 7c5e88a3
+geometry.saveVolumeMesh("SingleParticleALD_final.vtu")