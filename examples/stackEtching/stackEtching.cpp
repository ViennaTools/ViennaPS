--- conflicted
+++ resolved
@@ -27,21 +27,12 @@
   units::Time::setUnit(params.get<std::string>("timeUnit"));
 
   // geometry setup
-<<<<<<< HEAD
-  auto geometry = SmartPointer<Domain<NumericType, D>>::New();
-  MakeStack<NumericType, D>(
-      geometry, params.get("gridDelta"), params.get("xExtent"),
-      params.get("yExtent"), params.get<int>("numLayers"),
-      params.get("layerHeight"), params.get("substrateHeight"), 0.0,
-      params.get("trenchWidth"), params.get("maskHeight"), false)
-=======
   auto geometry = SmartPointer<Domain<NumericType, D>>::New(
       params.get("gridDelta"), params.get("xExtent"), params.get("yExtent"));
   MakeStack<NumericType, D>(
       geometry, params.get<int>("numLayers"), params.get("layerHeight"),
       params.get("substrateHeight"), 0.0 /*holeRadius*/,
       params.get("trenchWidth"), params.get("maskHeight"), false /*halfStack*/)
->>>>>>> b0dee567
       .apply();
 
   // copy top layer for deposition
